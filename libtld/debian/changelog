--- conflicted
+++ resolved
@@ -1,16 +1,14 @@
-<<<<<<< HEAD
 libtld (1.4.21) trusty; urgency=high
 
   * Fixed email address of one letter.
 
  -- Alexis Wilke <alexis@m2osw.com>  Sat, 31 Jan 2015 03:54:44 -0800
-=======
+
 libtld (1.4.20.140~trusty) trusty; urgency=high
 
   * Nightly build.
 
  -- Build Server <build@m2osw.com>  Sat, 31 Jan 2015 03:01:50 -0800
->>>>>>> 2b335e9f
 
 libtld (1.4.20.139~trusty) trusty; urgency=high
 
