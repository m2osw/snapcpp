<<<<<<< HEAD
libtld (1.4.3) unstable; urgency=medium
=======
libtld (1.4.1-1) unstable; urgency=low

  * Update debian package, and with it the version.

 -- R. Douglas Barbieri <doug@dooglio.net>  Tue, 26 Nov 2013 13:21:30 -0800

libtld (1.3.1) unstable; urgency=medium
>>>>>>> 2074a38f

  * ...

 -- Alexis Wilke <alexis@m2osw.com>  Thu, 21 Nov 2013 15:29:59 -0800

libtld (1.4.2) unstable; urgency=medium

  * Fixed the license notices in all the source files. It was supposed to be
    MIT everywhere.
  * Officially moved the ChangeLog to debian/changelog.
  * Added a validate_tld tool to validate TLDs from shell scripts.
  * Make use of a new set of CMake include files.

 -- Alexis Wilke <alexis@m2osw.com>  Fri, 23 Aug 2013 20:41:57 -0800

libtld (1.4.1) unstable; urgency=medium

  * Added new TLDs such as .com.cw
  * Added a function determining the type of an email field that holds emails.
  * Fixed the quotation of canonicalized emails.

 -- Alexis Wilke <alexis@m2osw.com>  Wed, 28 May 2013 11:57:12 -0800

libtld (1.4.0) unstable; urgency=medium

  * Added the debian folder to build packages for the PPA (not working yet).
  * Corrected the installation process with proper components.
  * Fixed the ChangeLog dates and indentation for Debian.
  * Reorganized the package with sub-folders.
  * Fixed a few things so the library compiles under MS-Windows with cl.
  * Added support to parse email addresses.
  * Enhanced several of the unit tests.
  * Added a script to run a full coverage over the library.
  * Added a command line tool for scripting.
  * Enhanced documentation as first version was really just about tld().
  * dev/libtld-only-CMakeLists.txt to compile libtld on other platforms.

 -- Alexis Wilke <alexis@m2osw.com>  Mon, 18 Feb 2013 00:43:48 -0800

libtld (1.3.0) unstable; urgency=medium

  * Added the ChangeLog file.
  * Added a function to check the validity of a complete URI.
  * Added a C++ class to easily handle URIs in C++.
  * Added a PHP extension so [check_]tld() can be used in PHP.
  * Added a static version of the library.
  * Updated the TLDs as of Feb 2013.
  * Updated copyright notices.
  * Updated the tests as required.
  * Enhanced the tests with better errors and added tests.
  * Added a target to run all the TLD tests at once.
  * Fixed the TLD exceptions which now return a valid answer.
  * Fixed the Doxygen generation so we get the proper documentation.
  * Fixed/enhanced the documentation as I was at it.
  * Fixed the references to Qt through the CMakeLists.txt file.
  * Fixed data test so it doesn't crash if it can find its XML data file.

 -- Alexis Wilke <alexis@m2osw.com>  Sat, 16 Feb 2013 05:56:49 -0800

libtld (1.2.0) unstable; urgency=medium

  * Added support for exceptions such as nic.uk.
  * Updated the tests accordingly.
  * A test for the XML file to make sure it respects the DTD has been added.
  * This release fixes offsets in the data table.
  * The .us entries are complete.

 -- Alexis Wilke <alexis@m2osw.com>  Mon, 07 May 2012 05:56:49 -0800

libtld (1.1.1) unstable; urgency=medium

  * This release adds many TLDs as defined by the Public Suffix List.
  * It has a new test to check data against the Public Suffix List.
  * The existing tests have been updated to work with the new library.
  * There is a new category called Entrepreneurial.

 -- Alexis Wilke <alexis@m2osw.com>  Sun, 18 Dec 2011 05:56:49 -0800

libtld (1.1.0) unstable; urgency=medium

  * Enhanced the CMakeLists.txt file.
  * Fixed the output filename of the doxygen documentation.
  * Added a function to retrieve the library version as a string.

 -- Alexis Wilke <alexis@m2osw.com>  Sat, 26 Nov 2011 05:56:49 -0800

libtld (1.0.0) unstable; urgency=medium

  * First release of the libtld C library.

 -- Alexis Wilke <alexis@m2osw.com>  Sun, 20 Nov 2011 05:56:49 -0800<|MERGE_RESOLUTION|>--- conflicted
+++ resolved
@@ -1,18 +1,8 @@
-<<<<<<< HEAD
 libtld (1.4.3) unstable; urgency=medium
-=======
-libtld (1.4.1-1) unstable; urgency=low
 
   * Update debian package, and with it the version.
 
  -- R. Douglas Barbieri <doug@dooglio.net>  Tue, 26 Nov 2013 13:21:30 -0800
-
-libtld (1.3.1) unstable; urgency=medium
->>>>>>> 2074a38f
-
-  * ...
-
- -- Alexis Wilke <alexis@m2osw.com>  Thu, 21 Nov 2013 15:29:59 -0800
 
 libtld (1.4.2) unstable; urgency=medium
 
