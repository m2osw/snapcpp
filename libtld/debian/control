Source: libtld
Priority: optional
Maintainer: Alexis Wilke <alexis@m2osw.com>
Build-Depends: debhelper, cmake, libqt4-dev (>= 4.8.3), doxygen, graphviz,
<<<<<<< HEAD
    snapcmakemodules (>= 1.0.25.104~trusty), libboost-dev | libboost1.49-dev,
    qt5-default
=======
    snapcmakemodules (>= 1.0.25.105~trusty), libboost-dev | libboost1.49-dev
>>>>>>> 77bd0562
Standards-Version: 3.9.4
Section: libs
Homepage: http://snapwebsites.org/project/libtld
Vcs-Git: git://git.code.sf.net/p/snapcpp/code
Vcs-Browser: http://sourceforge.net/p/snapcpp/code/ci/master/tree/libtld

Package: libtld
Architecture: any
Section: libs
Depends: ${shlibs:Depends}, ${misc:Depends}
Description: C/C++ library used to verify domain names by extracting their TLD
 Runtime library of the libtld project.
 .
 A URL is composed of a protocol, a domain name, a path, a query string, and
 an anchor. The query string and anchor are optional. The protocol is most
 often very easy to verify. The domain name, however, can be very complicated
 if you need to know of the sub-domains, the very domain name itself, and the
 TLD. The libtld helps you with pointing out where the TLD starts in the
 domain name. That way you can extract the sub-domains, the domain name itself
 and the TLD for any world-wide URI. Note that this is very important if you
 manage cookies in a browser.

Package: libtld-dev
Architecture: any
Section: libdevel
Depends: libtld (= ${binary:Version}), ${misc:Depends}
Description: C/C++ library used to verify domain names by extracting their TLD
 Development files (header and static library.)
 .
 A URL is composed of a protocol, a domain name, a path, a query string, and
 an anchor. The query string and anchor are optional. The protocol is most
 often very easy to verify. The domain name, however, can be very complicated
 if you need to know of the sub-domains, the very domain name itself, and the
 TLD. The libtld helps you with pointing out where the TLD starts in the
 domain name. That way you can extract the sub-domains, the domain name itself
 and the TLD for any world-wide URI. Note that this is very important if you
 manage cookies in a browser.

Package: libtld-doc
Architecture: all
Section: doc
Depends: ${misc:Depends}
Description: C/C++ library used to verify domain names by extracting their TLD
 Documentation on how to use the libtld library.
 .
 A URL is composed of a protocol, a domain name, a path, a query string, and
 an anchor. The query string and anchor are optional. The protocol is most
 often very easy to verify. The domain name, however, can be very complicated
 if you need to know of the sub-domains, the very domain name itself, and the
 TLD. The libtld helps you with pointing out where the TLD starts in the
 domain name. That way you can extract the sub-domains, the domain name itself
 and the TLD for any world-wide URI. Note that this is very important if you
 manage cookies in a browser.

# vim: ts=4 sw=4 et<|MERGE_RESOLUTION|>--- conflicted
+++ resolved
@@ -2,12 +2,8 @@
 Priority: optional
 Maintainer: Alexis Wilke <alexis@m2osw.com>
 Build-Depends: debhelper, cmake, libqt4-dev (>= 4.8.3), doxygen, graphviz,
-<<<<<<< HEAD
-    snapcmakemodules (>= 1.0.25.104~trusty), libboost-dev | libboost1.49-dev,
+    snapcmakemodules (>= 1.0.25.105~trusty), libboost-dev | libboost1.49-dev,
     qt5-default
-=======
-    snapcmakemodules (>= 1.0.25.105~trusty), libboost-dev | libboost1.49-dev
->>>>>>> 77bd0562
 Standards-Version: 3.9.4
 Section: libs
 Homepage: http://snapwebsites.org/project/libtld
