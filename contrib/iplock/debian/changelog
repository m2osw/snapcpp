<<<<<<< HEAD
iplock (3.0.3.10~xenial) xenial; urgency=high
=======
iplock (3.0.4.2~xenial) xenial; urgency=high
>>>>>>> 575990e8

  * Nightly build.

 -- Build Server <build@m2osw.com>  Sat, 15 Oct 2016 02:00:48 -0700

iplock (3.0.4.0~xenial) xenial; urgency=high

  * SNAP-181: Added support for a whitelist in each scheme.
  * Made a copy of the tokenize_string.h so we can do so on one line.

 -- Alexis Wilke <alexis@m2osw.com>  Sat, 15 Oct 2016 01:49:18 -0700

iplock (3.0.3.0~xenial) xenial; urgency=high

  * SNAP-355: Moved schemes in a sub-directory to make sure users cannot
    specific another general .conf file as a "valid" scheme.

 -- Alexis Wilke <alexis@m2osw.com>  Tue, 11 Oct 2016 15:41:46 -0700

iplock (3.0.2.0~xenial) xenial; urgency=high

  * SNAP-355: Fixed the check=... rule to use -C instead of -I.

 -- Alexis Wilke <alexis@m2osw.com>  Tue, 11 Oct 2016 10:19:46 -0700

iplock (3.0.1.0~xenial) xenial; urgency=high

  * SNAP-355: Fixed version, it was still hard coded in main CMakeLists.txt.

 -- Alexis Wilke <alexis@m2osw.com>  Mon, 10 Oct 2016 23:09:37 -0700

iplock (3.0.0.0~xenial) xenial; urgency=high

  * SNAP-355: Refactor the tool so we can use --block even if the IP is
    already in the list.
  * --unblock was changed to --remove.
  * A --count option was added.
  * Added support for --scheme so we can block other things than just HTTP.
  * The chain and a counter were added so one can use -I and various schemes.
  * Moved the configuration data under /etc/iplock and support the
    /etc/iplock/iplock.d for user modified versions.

 -- Alexis Wilke <alexis@m2osw.com>  Tue, 13 Sep 2016 17:34:11 -0700

iplock (2.1.3.0~xenial) xenial; urgency=high

  * SNAP-110: Bumped version to get my test system to upgrade properly.

 -- Alexis Wilke <alexis@m2osw.com>  Tue, 13 Sep 2016 11:59:22 -0700

iplock (2.1.2~trusty) trusty; urgency=high

  * Added an iplock-doc package to support the build with .install files.
  * Started, barely, the documentating of this tool. We need docs about
    the configuration file and command line too.
  * Finally fixed the debian/copyright file.

 -- Alexis Wilke <alexis@m2osw.com>  Wed, 23 Dec 2015 20:34:23 -0800

iplock (2.1.1~trusty) trusty; urgency=high

  * Small tweaks to the CMakeLists.txt to try to fix the build errors.

 -- Alexis Wilke <alexis@m2osw.com>  Tue, 22 Dec 2015 10:59:20 -0800

iplock (2.1.0~trusty) trusty; urgency=high

  * Small update to allow for a --version command line option.

 -- Alexis Wilke <alexis@m2osw.com>  Wed,  9 Dec 2015 00:49:43 -0700


iplock (2.0.1) saucy; urgency=high

  * Initial release

 -- R. Douglas Barbieri <doug@dooglio.net>  Thu, 26 Jun 2014 17:49:19 -0700<|MERGE_RESOLUTION|>--- conflicted
+++ resolved
@@ -1,8 +1,4 @@
-<<<<<<< HEAD
-iplock (3.0.3.10~xenial) xenial; urgency=high
-=======
 iplock (3.0.4.2~xenial) xenial; urgency=high
->>>>>>> 575990e8
 
   * Nightly build.
 
