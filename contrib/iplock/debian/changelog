--- conflicted
+++ resolved
@@ -1,8 +1,4 @@
-<<<<<<< HEAD
-iplock (2.1.3.15~xenial) xenial; urgency=high
-=======
 iplock (2.1.3.17~xenial) xenial; urgency=high
->>>>>>> 5eb15081
 
   * Nightly build.
 
