--- conflicted
+++ resolved
@@ -1,8 +1,4 @@
-<<<<<<< HEAD
-advgetopt (1.1.8.29~xenial) xenial; urgency=high
-=======
 advgetopt (1.1.9.1~xenial) xenial; urgency=high
->>>>>>> f4963379
 
   * Nightly build.
 
