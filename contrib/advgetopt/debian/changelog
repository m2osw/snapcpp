<<<<<<< HEAD
advgetopt (1.1.5.44~xenial) xenial; urgency=high
=======
advgetopt (1.1.6.2~xenial) xenial; urgency=high
>>>>>>> 074178a1

  * Nightly build.

 -- Build Server <build@m2osw.com>  Tue, 08 Nov 2016 02:00:48 -0800

advgetopt (1.1.6.0~xenial) xenial; urgency=high

  * SNAP-484: Print the parameter that generates an error when no standalone
    parameters are allowed.

 -- Alexis Wilke <alexis@m2osw.com>  Mon, 07 Nov 2016 23:02:37 -0700

advgetopt (1.1.5.0~xenial) xenial; urgency=high

  * SNAP-355: Fixed the loading of arguments in configuration files when
    they are not expecting multiple arguments.

 -- Alexis Wilke <alexis@m2osw.com>  Mon, 10 Oct 2016 00:34:46 -0700

advgetopt (1.1.4.0~xenial) xenial; urgency=high

  * SNAP-359: Fixed the usage output, in one case the indentation was
    included twice.

 -- Alexis Wilke <alexis@m2osw.com>  Sun, 02 Oct 2016 11:39:47 -0700

advgetopt (1.1.3.0~xenial) xenial; urgency=high

  * SNAP-289: Applied fixes to lines of code pointed out by Coverity.
  * Updated the catch / clara implementation to the newest version.
  * Added a try/catch to the main() function of the tests.

 -- Alexis Wilke <alexis@m2osw.com>  Sat, 24 Sep 2016 21:34:10 -0700

advgetopt (1.1.2.0~xenial) xenial; urgency=high

  * SNAP-110: Bumped version to get my test system to upgrade properly.

 -- Alexis Wilke <alexis@m2osw.com>  Tue, 13 Sep 2016 11:59:22 -0700

advgetopt (1.1.1.0~xenial) xenial; urgency=high

  * Added support for variable names in configuration files to use '-'
    or '_' (although we expect '_') for a '-' in a command line option.

 -- Alexis Wilke <alexis@m2osw.com>  Fri, 19 Aug 2016 14:54:06 -0700

advgetopt (1.1.0) xenial; urgency=high

  * Cleaned up the project with version definition available in the header.
  * Added test back in (we had a version of the test in the wpkg project.)

 -- Alexis Wilke <alexis@m2osw.com>  Mon, 30 May 2016 12:52:35 -0700

advgetopt (1.0.16~trusty) trusty; urgency=high

  * Making an official version to publish csspp.

 -- Alexis Wilke <alexis@m2osw.com>  Wed, 24 Sep 2014 07:19:46 -0700

advgetopt (1.0.2) saucy; urgency=low

  * Updated the code to handle the help_argument again for the Usage
  * Added support to convert %p to print the program name
  * Made changes to properly support the new controlled_vars headers.
  * Added support handling our Snap DEBUG flag.

 -- Alexis Wilke <alexis@m2osw.com>  Sat, 17 May 2014 18:38:20 -0700

advgetopt (1.0.1-1) saucy; urgency=high

  * Bumping to new version so lp will accept a new upload.

 -- R. Douglas Barbieri <doug@dooglio.net>  Thu, 06 Feb 2014 13:44:08 -0800

advgetopt (1.0.0-3) saucy; urgency=high

  * Now you can have help for default arguments, and the program name shows
    for usage.
  * Help lines up properly when usage() is called.

 -- R. Douglas Barbieri <doug@dooglio.net>  Tue, 14 Jan 2014 17:52:19 -0800

advgetopt (1.0.0-2) saucy; urgency=high

  * Added documenation package.

 -- R. Douglas Barbieri <doug@dooglio.net>  Mon, 30 Dec 2013 16:02:16 -0800

advgetopt (1.0.0-1) quantal; urgency=high

  * Fixed bad depenency of the dev package on "advgetopt". It now depends 
  on libadvgetopt, as there is no such package called "advgetopt."

 -- R. Douglas Barbieri <doug@dooglio.net>  Mon, 09 Dec 2013 19:05:57 -0800

advgetopt (1.0.0) quantal; urgency=low

  * Initial release

 -- R. Douglas Barbieri <doug@dooglio.net>  Mon, 25 Nov 2013 11:18:14 -0800<|MERGE_RESOLUTION|>--- conflicted
+++ resolved
@@ -1,8 +1,4 @@
-<<<<<<< HEAD
-advgetopt (1.1.5.44~xenial) xenial; urgency=high
-=======
 advgetopt (1.1.6.2~xenial) xenial; urgency=high
->>>>>>> 074178a1
 
   * Nightly build.
 
