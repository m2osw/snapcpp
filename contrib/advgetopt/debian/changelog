<<<<<<< HEAD
advgetopt (1.1.5.23~xenial) xenial; urgency=high
=======
advgetopt (1.1.5.25~xenial) xenial; urgency=high
>>>>>>> b83587d4

  * Nightly build.

 -- Build Server <build@m2osw.com>  Mon, 10 Oct 2016 15:39:37 -0700

advgetopt (1.1.5.0~xenial) xenial; urgency=high

  * SNAP-355: Fixed the loading a arguments in configuration files when
    they are not expecting multiple arguments.

 -- Alexis Wilke <alexis@m2osw.com>  Mon, 10 Oct 2016 00:34:46 -0700

advgetopt (1.1.4.0~xenial) xenial; urgency=high

  * SNAP-359: Fixed the usage output, in one case the indentation was
    included twice.

 -- Alexis Wilke <alexis@m2osw.com>  Sun, 02 Oct 2016 11:39:47 -0700

advgetopt (1.1.3.0~xenial) xenial; urgency=high

  * SNAP-289: Applied fixes to lines of code pointed out by Coverity.
  * Updated the catch / clara implementation to the newest version.
  * Added a try/catch to the main() function of the tests.

 -- Alexis Wilke <alexis@m2osw.com>  Sat, 24 Sep 2016 21:34:10 -0700

advgetopt (1.1.2.0~xenial) xenial; urgency=high

  * SNAP-110: Bumped version to get my test system to upgrade properly.

 -- Alexis Wilke <alexis@m2osw.com>  Tue, 13 Sep 2016 11:59:22 -0700

advgetopt (1.1.1.0~xenial) xenial; urgency=high

  * Added support for variable names in configuration files to use '-'
    or '_' (although we expect '_') for a '-' in a command line option.

 -- Alexis Wilke <alexis@m2osw.com>  Fri, 19 Aug 2016 14:54:06 -0700

advgetopt (1.1.0) xenial; urgency=high

  * Cleaned up the project with version definition available in the header.
  * Added test back in (we had a version of the test in the wpkg project.)

 -- Alexis Wilke <alexis@m2osw.com>  Mon, 30 May 2016 12:52:35 -0700

advgetopt (1.0.16~trusty) trusty; urgency=high

  * Making an official version to publish csspp.

 -- Alexis Wilke <alexis@m2osw.com>  Wed, 24 Sep 2014 07:19:46 -0700

advgetopt (1.0.2) saucy; urgency=low

  * Updated the code to handle the help_argument again for the Usage
  * Added support to convert %p to print the program name
  * Made changes to properly support the new controlled_vars headers.
  * Added support handling our Snap DEBUG flag.

 -- Alexis Wilke <alexis@m2osw.com>  Sat, 17 May 2014 18:38:20 -0700

advgetopt (1.0.1-1) saucy; urgency=high

  * Bumping to new version so lp will accept a new upload.

 -- R. Douglas Barbieri <doug@dooglio.net>  Thu, 06 Feb 2014 13:44:08 -0800

advgetopt (1.0.0-3) saucy; urgency=high

  * Now you can have help for default arguments, and the program name shows
    for usage.
  * Help lines up properly when usage() is called.

 -- R. Douglas Barbieri <doug@dooglio.net>  Tue, 14 Jan 2014 17:52:19 -0800

advgetopt (1.0.0-2) saucy; urgency=high

  * Added documenation package.

 -- R. Douglas Barbieri <doug@dooglio.net>  Mon, 30 Dec 2013 16:02:16 -0800

advgetopt (1.0.0-1) quantal; urgency=high

  * Fixed bad depenency of the dev package on "advgetopt". It now depends 
  on libadvgetopt, as there is no such package called "advgetopt."

 -- R. Douglas Barbieri <doug@dooglio.net>  Mon, 09 Dec 2013 19:05:57 -0800

advgetopt (1.0.0) quantal; urgency=low

  * Initial release

 -- R. Douglas Barbieri <doug@dooglio.net>  Mon, 25 Nov 2013 11:18:14 -0800<|MERGE_RESOLUTION|>--- conflicted
+++ resolved
@@ -1,8 +1,4 @@
-<<<<<<< HEAD
-advgetopt (1.1.5.23~xenial) xenial; urgency=high
-=======
 advgetopt (1.1.5.25~xenial) xenial; urgency=high
->>>>>>> b83587d4
 
   * Nightly build.
 
