--- conflicted
+++ resolved
@@ -1,8 +1,4 @@
-<<<<<<< HEAD
-zipios (2.1.7.49~xenial) xenial; urgency=high
-=======
 zipios (2.1.7.52~xenial) xenial; urgency=high
->>>>>>> 7548c29b
 
   * Nightly build.
 
