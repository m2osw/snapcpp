<<<<<<< HEAD
log4cplus12 (1.2.1.31-1) xenial; urgency=high

  * SNAP-319: Rename package.

 -- Doug Barbieri <doug@dooglio.net>  Fri, 07 Oct 2016 14:13:44 -0700

log4cplus (1.2.1.31~xenial) xenial; urgency=high
=======
log4cplus (1.2.1.32~xenial) xenial; urgency=high
>>>>>>> 292505f5

  * Nightly build.

 -- Doug Barbieri <doug@dooglio.net>  Tue, 13 Sep 2016 17:34:10 -0700

log4cplus (1.2.1.0~xenial) xenial; urgency=high

  * SNAP-110: Bumped version to get my test system to upgrade properly.

 -- Alexis Wilke <alexis@m2osw.com>  Tue, 13 Sep 2016 11:59:22 -0700

log4cplus (1.2.0~trusty) trusty; urgency=high

  * Initial release of packaging.

 -- Alexis Wilke <alexis@m2osw.com>  Tue, 29 May 2015 03:34:56 -0700<|MERGE_RESOLUTION|>--- conflicted
+++ resolved
@@ -1,14 +1,10 @@
-<<<<<<< HEAD
 log4cplus12 (1.2.1.31-1) xenial; urgency=high
 
   * SNAP-319: Rename package.
 
  -- Doug Barbieri <doug@dooglio.net>  Fri, 07 Oct 2016 14:13:44 -0700
 
-log4cplus (1.2.1.31~xenial) xenial; urgency=high
-=======
 log4cplus (1.2.1.32~xenial) xenial; urgency=high
->>>>>>> 292505f5
 
   * Nightly build.
 
