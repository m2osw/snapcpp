--- conflicted
+++ resolved
@@ -1,8 +1,4 @@
-<<<<<<< HEAD
-controlledvars (1.4.17.9~xenial) xenial; urgency=high
-=======
 controlledvars (1.4.17.7~xenial) xenial; urgency=high
->>>>>>> b66be2c5
 
   * Nightly build.
 
