--- conflicted
+++ resolved
@@ -1,8 +1,4 @@
-<<<<<<< HEAD
-libqtserialization (0.1.18.53~xenial) xenial; urgency=high
-=======
 libqtserialization (0.1.18.60~xenial) xenial; urgency=high
->>>>>>> 47ff24b7
 
   * Nightly build.
 
