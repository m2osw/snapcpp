<<<<<<< HEAD
libqtserialization (0.1.17.9~xenial) xenial; urgency=high
=======
libqtserialization (0.1.17.7~xenial) xenial; urgency=high
>>>>>>> b66be2c5

  * Nightly build.

 -- Doug Barbieri <doug@dooglio.net>  Tue, 13 Sep 2016 17:34:09 -0700

libqtserialization (0.1.17.0~xenial) xenial; urgency=high

  * SNAP-110: Bumped version to get my test system to upgrade properly.
  * Removed intermediate changelog entries from when the build server
    was incrementing the release number instead of the build number.

 -- Alexis Wilke <alexis@m2osw.com>  Tue, 13 Sep 2016 11:59:22 -0700

libqtserialization (0.1.3) saucy; urgency=high

  [Alexis Wilke]
  * Updated the C++ warnings: reduced the strict-overlow to 4 instead of 5,
  tested with -Wconversion and fixed many errors.
  * "Fixed" comparison between floating point numbers (== and !=).
  * Fixed the modified_content() signal so it saves the modified
  info in the data table as it should be.
  * Removed some debug code.

 -- R. Douglas Barbieri <doug@dooglio.net>  Tue, 04 Mar 2014 14:42:49 -0800

libqtserialization (0.1.2) saucy; urgency=high

  * Fixed the template definitions as they need to NOT be defined as is in a
  header file (i.e. their are full implementation so they require inline).

 -- R. Douglas Barbieri <doug@dooglio.net>  Mon, 17 Feb 2014 17:27:12 -0800

libqtserialization (0.1.1) saucy; urgency=high

  * Bump for PPA build.

 -- R. Douglas Barbieri <doug@dooglio.net>  Thu, 06 Feb 2014 14:36:47 -0800

libqtserialization (0.1.0-1) quantal; urgency=high

  * Took out incorrect INSTALL.txt call out.

 -- R. Douglas Barbieri <doug@dooglio.net>  Mon, 09 Dec 2013 17:03:29 -0800

libqtserialization (0.1.0+1) quantal; urgency=low

  * Auto build.

 -- R. Douglas Barbieri <doug@dooglio.net>  Mon, 09 Dec 2013 16:55:49 -0800

libqtserialization (0.1.0) quantal; urgency=low

  * Initial release

 -- R. Douglas Barbieri <doug@dooglio.net>  Wed, 27 Nov 2013 10:36:35 -0800<|MERGE_RESOLUTION|>--- conflicted
+++ resolved
@@ -1,8 +1,4 @@
-<<<<<<< HEAD
-libqtserialization (0.1.17.9~xenial) xenial; urgency=high
-=======
 libqtserialization (0.1.17.7~xenial) xenial; urgency=high
->>>>>>> b66be2c5
 
   * Nightly build.
 
