<<<<<<< HEAD
libtld (1.5.2.109~xenial) xenial; urgency=high
=======
libtld (1.5.2.110~xenial) xenial; urgency=high
>>>>>>> b419296f

  * Nightly build.

 -- Doug Barbieri <doug@dooglio.net>  Tue, 13 Sep 2016 17:34:08 -0700

libtld (1.5.2.0~xenial) xenial; urgency=high

  * SNAP-110: Bumped version to get my test system to upgrade properly.

 -- Alexis Wilke <alexis@m2osw.com>  Tue, 13 Sep 2016 11:59:22 -0700

libtld (1.5.1~trusty) trusty; urgency=high

  * Added the new .cpp file to dev/libtld-only-CMakeLists.txt

 -- Alexis Wilke <alexis@m2osw.com>  Sat, 22 Aug 2015 14:14:32 -0700

libtld (1.5.0~trusty) trusty; urgency=high

  * Added the tld_domain_to_lowercase() function so one can make sure
    his domain information is in lowercase before calling tld().
  * Added a test to make sure that all versions do match. We have the
    library version duplicated in three locations.
  * Enhanced the documentation various places.

 -- Alexis Wilke <alexis@m2osw.com>  Sat, 22 Aug 2015 00:56:35 -0700

libtld (1.4.22~trusty) trusty; urgency=high

  * Updated the list of TLDs to be as current as possible.
  * Updated the tests so they all pass with the new lists.
  * Allow two new "letters" in TLDs.

 -- Alexis Wilke <alexis@m2osw.com>  Sun, 01 Feb 2015 03:01:41 -0800

libtld (1.4.21) trusty; urgency=high

  * Fixed email address of one letter.

 -- Alexis Wilke <alexis@m2osw.com>  Sat, 31 Jan 2015 03:54:44 -0800

libtld (1.4.20.17~trusty) trusty; urgency=high

  * Added yet more gTLDs as we got a new effective_tld_names.dat file.
  * Updated the tests accordingly so they still all pass.

 -- Alexis Wilke <alexis@m2osw.com>  Fri, 10 Oct 2014 21:42:00 -0700

libtld (1.4.17~saucy) saucy; urgency=high

  * Nightly build.
  * Added many new TLDs.
  * Better organized a few TLDs which were in the wrong category.
  * Updated the internal test accordingly.
  * Fixed version in CMakeLists.txt.
  * Removed some now commented out code in CMakeLists.txt.
  * Updated the changelog.

 -- Build Server <build@m2osw.com>  Fri, 12 Sep 2014 17:20:39 -0700

libtld (1.4.7) saucy; urgency=high

  * beade87 Added the "class" attribute to a few more tags.
  * 0f570a7 Added a format() function to our snap expression library.
  * 4c161f5 Fixed the availability of the value tag in a dropdown list of items.
  * 23c3494 Added a test in the set_referrer() to avoid AJAX pages.
  * f6c390a Fixed a bug in the get_new_revision() function, it would not use the
  * current revision to retrieve the current revision number.
  * efef771 Updated the changelog.
  * a25a1b6 Added a simplified XSLT 2.0 DTD so we can check those files before
  * sending them to the server.
  * a26a58c Started working on the compiler / optimizer to get things to
    compile. These are 3 big files.
  * 9e45c89 Added support for a special value named 'today' for date fields.
  * 32d9bad Added info in the changelog.
  * 11b7bac Added the attachment plugin to clearly separate them from the
  * standard HTML output.
  * 6b23f7c Got the program, statement, variable to compile.
  * b2aed25 Got pragma and package done.
  * b7f9ed5 Tiny clean up.
  * b7beac2 Started work on function.cpp, got most converted.
  * cd2fde6 Clean up enhanced references.
  * 84be51a Added a --remove-theme option to the snaplayout tool.
  * 1668981 Got the class and expression to compile. Cleaned up the parser
    heavily.
  * b71ab05 Added info on how to compile a project on launchpad.
  * c2729d8 Added a README.txt for version 1.4.6 (quite specific to that version).
  * 0565d09 Added documentation (INSTALL.txt, README.*).

 -- R. Douglas Barbieri <doug@dooglio.net>  Thu, 15 May 2014 21:14:30 -0700

libtld (1.4.6) saucy; urgency=high

  * Added new gTLDs as defined by the ICANN.
  * Added a "brand" category.
  * Added a test to verify all the extensions offered by GoDaddy.
  * Added a script to build the source using the Debian tool dpkg-source.
  * Added some documentation in different files (INSTALL.txt, README...)
  * Updated the coverage test to work in the new environment.
  * Fixed the copyright notice with 2014.
  * Bumped the version in the CMakeLists.txt to the correct version.
  * Bump for publication to Sourceforge.net.

 -- Alexis Wilke <alexis@m2osw.com>  Sun, 04 May 2014 17:22:48 -0800

libtld (1.4.5) saucy; urgency=high

  * Bump for upload to PPA.

 -- R. Douglas Barbieri <doug@dooglio.net>  Thu, 06 Feb 2014 14:41:10 -0800

libtld (1.4.4) quantal; urgency=low

  * Free the allocated memory as otherwise expected.

 -- Alexis Wilke <alexis@m2osw.com>  Mon, 27 Jan 2014 04:15:52 -0800

libtld (1.4.3) quantal; urgency=medium

  * Update debian package, and with it the version.

 -- R. Douglas Barbieri <doug@dooglio.net>  Tue, 26 Nov 2013 13:21:30 -0800

libtld (1.4.2) quantal; urgency=medium

  * Fixed the license notices in all the source files. It was supposed to be
    MIT everywhere.
  * Officially moved the ChangeLog to debian/changelog.
  * Added a validate_tld tool to validate TLDs from shell scripts.
  * Make use of a new set of CMake include files.

 -- Alexis Wilke <alexis@m2osw.com>  Fri, 23 Aug 2013 20:41:57 -0800

libtld (1.4.1) quantal; urgency=medium

  * Added new TLDs such as .com.cw
  * Added a function determining the type of an email field that holds emails.
  * Fixed the quotation of canonicalized emails.

 -- Alexis Wilke <alexis@m2osw.com>  Wed, 28 May 2013 11:57:12 -0800

libtld (1.4.0) quantal; urgency=medium

  * Added the debian folder to build packages for the PPA (not working yet).
  * Corrected the installation process with proper components.
  * Fixed the ChangeLog dates and indentation for Debian.
  * Reorganized the package with sub-folders.
  * Fixed a few things so the library compiles under MS-Windows with cl.
  * Added support to parse email addresses.
  * Enhanced several of the unit tests.
  * Added a script to run a full coverage over the library.
  * Added a command line tool for scripting.
  * Enhanced documentation as first version was really just about tld().
  * dev/libtld-only-CMakeLists.txt to compile libtld on other platforms.

 -- Alexis Wilke <alexis@m2osw.com>  Mon, 18 Feb 2013 00:43:48 -0800

libtld (1.3.0) quantal; urgency=medium

  * Added the ChangeLog file.
  * Added a function to check the validity of a complete URI.
  * Added a C++ class to easily handle URIs in C++.
  * Added a PHP extension so [check_]tld() can be used in PHP.
  * Added a static version of the library.
  * Updated the TLDs as of Feb 2013.
  * Updated copyright notices.
  * Updated the tests as required.
  * Enhanced the tests with better errors and added tests.
  * Added a target to run all the TLD tests at once.
  * Fixed the TLD exceptions which now return a valid answer.
  * Fixed the Doxygen generation so we get the proper documentation.
  * Fixed/enhanced the documentation as I was at it.
  * Fixed the references to Qt through the CMakeLists.txt file.
  * Fixed data test so it doesn't crash if it can find its XML data file.

 -- Alexis Wilke <alexis@m2osw.com>  Sat, 16 Feb 2013 05:56:49 -0800

libtld (1.2.0) quantal; urgency=medium

  * Added support for exceptions such as nic.uk.
  * Updated the tests accordingly.
  * A test for the XML file to make sure it respects the DTD has been added.
  * This release fixes offsets in the data table.
  * The .us entries are complete.

 -- Alexis Wilke <alexis@m2osw.com>  Mon, 07 May 2012 05:56:49 -0800

libtld (1.1.1) quantal; urgency=medium

  * This release adds many TLDs as defined by the Public Suffix List.
  * It has a new test to check data against the Public Suffix List.
  * The existing tests have been updated to work with the new library.
  * There is a new category called Entrepreneurial.

 -- Alexis Wilke <alexis@m2osw.com>  Sun, 18 Dec 2011 05:56:49 -0800

libtld (1.1.0) quantal; urgency=medium

  * Enhanced the CMakeLists.txt file.
  * Fixed the output filename of the doxygen documentation.
  * Added a function to retrieve the library version as a string.

 -- Alexis Wilke <alexis@m2osw.com>  Sat, 26 Nov 2011 05:56:49 -0800

libtld (1.0.0) quantal; urgency=medium

  * First release of the libtld C library.

 -- Alexis Wilke <alexis@m2osw.com>  Sun, 20 Nov 2011 05:56:49 -0800<|MERGE_RESOLUTION|>--- conflicted
+++ resolved
@@ -1,8 +1,4 @@
-<<<<<<< HEAD
-libtld (1.5.2.109~xenial) xenial; urgency=high
-=======
 libtld (1.5.2.110~xenial) xenial; urgency=high
->>>>>>> b419296f
 
   * Nightly build.
 
