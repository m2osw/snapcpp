<<<<<<< HEAD
=======
libtld (1.5.7.74~xenialubuntu1) UNRELEASED; urgency=medium

  * EX-185 and EX-193: fixed spaces issues in email address names.

 -- Doug Barbieri <doug@garibaldi>  Fri, 11 Aug 2017 12:59:52 -0700

>>>>>>> 213791ba
libtld (1.5.7.74~xenial) xenial; urgency=high

  * Nightly build.

 -- Build Server <build@m2osw.com>  Sun, 04 Jun 2017 02:00:53 -0700

libtld (1.5.7.0~xenial) xenial; urgency=high

  * Removed space/lf/cr/tab case and now return invalid.

 -- R. Douglas Barbieri <doug@dooglio.net>  Sat, 03 Jun 2017 13:41:40 -0700

libtld (1.5.6.137~xenial) xenial; urgency=high

  * Nightly build.

 -- Build Server <build@m2osw.com>  Sat, 21 Jan 2017 17:55:04 -0800

libtld (1.5.6.0~xenial) xenial; urgency=high

  * Various clean ups.

 -- Alexis Wilke <alexis@m2osw.com>  Sat, 21 Jan 2017 03:00:22 -0700

libtld (1.5.5.0~xenial) xenial; urgency=high

  * renamed the effective_tld_names.dat with its new name: 

 -- Alexis Wilke <alexis@m2osw.com>  Sat,  7 Jan 2017 13:50:22 -0700

libtld (1.5.4.0~xenial) xenial; urgency=high

  * Updated the TLDs with the newest available information.
  * Enhanced the test so we can support entries like "*.jp" at any level.
  * Now top the CMakeLists.txt reads the version from changelog.
  * Updated the tests accordingly.
  * Various cleanups.

 -- Alexis Wilke <alexis@m2osw.com>  Thu,  5 Jan 2017 13:50:22 -0700

libtld (1.5.3.0~xenial) xenial; urgency=high

  * Bumped copyright dates.

 -- Alexis Wilke <alexis@m2osw.com>  Thu,  5 Jan 2017 13:50:22 -0700

libtld (1.5.2.0~xenial) xenial; urgency=high

  * SNAP-110: Bumped version to get my test system to upgrade properly.

 -- Alexis Wilke <alexis@m2osw.com>  Tue, 13 Sep 2016 11:59:22 -0700

libtld (1.5.1~trusty) trusty; urgency=high

  * Added the new .cpp file to dev/libtld-only-CMakeLists.txt

 -- Alexis Wilke <alexis@m2osw.com>  Sat, 22 Aug 2015 14:14:32 -0700

libtld (1.5.0~trusty) trusty; urgency=high

  * Added the tld_domain_to_lowercase() function so one can make sure
    his domain information is in lowercase before calling tld().
  * Added a test to make sure that all versions do match. We have the
    library version duplicated in three locations.
  * Enhanced the documentation various places.

 -- Alexis Wilke <alexis@m2osw.com>  Sat, 22 Aug 2015 00:56:35 -0700

libtld (1.4.22~trusty) trusty; urgency=high

  * Updated the list of TLDs to be as current as possible.
  * Updated the tests so they all pass with the new lists.
  * Allow two new "letters" in TLDs.

 -- Alexis Wilke <alexis@m2osw.com>  Sun, 01 Feb 2015 03:01:41 -0800

libtld (1.4.21) trusty; urgency=high

  * Fixed email address of one letter.

 -- Alexis Wilke <alexis@m2osw.com>  Sat, 31 Jan 2015 03:54:44 -0800

libtld (1.4.20.17~trusty) trusty; urgency=high

  * Added yet more gTLDs as we got a new effective_tld_names.dat file.
  * Updated the tests accordingly so they still all pass.

 -- Alexis Wilke <alexis@m2osw.com>  Fri, 10 Oct 2014 21:42:00 -0700

libtld (1.4.17~saucy) saucy; urgency=high

  * Nightly build.
  * Added many new TLDs.
  * Better organized a few TLDs which were in the wrong category.
  * Updated the internal test accordingly.
  * Fixed version in CMakeLists.txt.
  * Removed some now commented out code in CMakeLists.txt.
  * Updated the changelog.

 -- Build Server <build@m2osw.com>  Fri, 12 Sep 2014 17:20:39 -0700

libtld (1.4.7) saucy; urgency=high

  * beade87 Added the "class" attribute to a few more tags.
  * 0f570a7 Added a format() function to our snap expression library.
  * 4c161f5 Fixed the availability of the value tag in a dropdown list of items.
  * 23c3494 Added a test in the set_referrer() to avoid AJAX pages.
  * f6c390a Fixed a bug in the get_new_revision() function, it would not use the
  * current revision to retrieve the current revision number.
  * efef771 Updated the changelog.
  * a25a1b6 Added a simplified XSLT 2.0 DTD so we can check those files before
  * sending them to the server.
  * a26a58c Started working on the compiler / optimizer to get things to
    compile. These are 3 big files.
  * 9e45c89 Added support for a special value named 'today' for date fields.
  * 32d9bad Added info in the changelog.
  * 11b7bac Added the attachment plugin to clearly separate them from the
  * standard HTML output.
  * 6b23f7c Got the program, statement, variable to compile.
  * b2aed25 Got pragma and package done.
  * b7f9ed5 Tiny clean up.
  * b7beac2 Started work on function.cpp, got most converted.
  * cd2fde6 Clean up enhanced references.
  * 84be51a Added a --remove-theme option to the snaplayout tool.
  * 1668981 Got the class and expression to compile. Cleaned up the parser
    heavily.
  * b71ab05 Added info on how to compile a project on launchpad.
  * c2729d8 Added a README.txt for version 1.4.6 (quite specific to that version).
  * 0565d09 Added documentation (INSTALL.txt, README.*).

 -- R. Douglas Barbieri <doug@dooglio.net>  Thu, 15 May 2014 21:14:30 -0700

libtld (1.4.6) saucy; urgency=high

  * Added new gTLDs as defined by the ICANN.
  * Added a "brand" category.
  * Added a test to verify all the extensions offered by GoDaddy.
  * Added a script to build the source using the Debian tool dpkg-source.
  * Added some documentation in different files (INSTALL.txt, README...)
  * Updated the coverage test to work in the new environment.
  * Fixed the copyright notice with 2014.
  * Bumped the version in the CMakeLists.txt to the correct version.
  * Bump for publication to Sourceforge.net.

 -- Alexis Wilke <alexis@m2osw.com>  Sun, 04 May 2014 17:22:48 -0800

libtld (1.4.5) saucy; urgency=high

  * Bump for upload to PPA.

 -- R. Douglas Barbieri <doug@dooglio.net>  Thu, 06 Feb 2014 14:41:10 -0800

libtld (1.4.4) quantal; urgency=low

  * Free the allocated memory as otherwise expected.

 -- Alexis Wilke <alexis@m2osw.com>  Mon, 27 Jan 2014 04:15:52 -0800

libtld (1.4.3) quantal; urgency=medium

  * Update debian package, and with it the version.

 -- R. Douglas Barbieri <doug@dooglio.net>  Tue, 26 Nov 2013 13:21:30 -0800

libtld (1.4.2) quantal; urgency=medium

  * Fixed the license notices in all the source files. It was supposed to be
    MIT everywhere.
  * Officially moved the ChangeLog to debian/changelog.
  * Added a validate_tld tool to validate TLDs from shell scripts.
  * Make use of a new set of CMake include files.

 -- Alexis Wilke <alexis@m2osw.com>  Fri, 23 Aug 2013 20:41:57 -0800

libtld (1.4.1) quantal; urgency=medium

  * Added new TLDs such as .com.cw
  * Added a function determining the type of an email field that holds emails.
  * Fixed the quotation of canonicalized emails.

 -- Alexis Wilke <alexis@m2osw.com>  Wed, 28 May 2013 11:57:12 -0800

libtld (1.4.0) quantal; urgency=medium

  * Added the debian folder to build packages for the PPA (not working yet).
  * Corrected the installation process with proper components.
  * Fixed the ChangeLog dates and indentation for Debian.
  * Reorganized the package with sub-folders.
  * Fixed a few things so the library compiles under MS-Windows with cl.
  * Added support to parse email addresses.
  * Enhanced several of the unit tests.
  * Added a script to run a full coverage over the library.
  * Added a command line tool for scripting.
  * Enhanced documentation as first version was really just about tld().
  * dev/libtld-only-CMakeLists.txt to compile libtld on other platforms.

 -- Alexis Wilke <alexis@m2osw.com>  Mon, 18 Feb 2013 00:43:48 -0800

libtld (1.3.0) quantal; urgency=medium

  * Added the ChangeLog file.
  * Added a function to check the validity of a complete URI.
  * Added a C++ class to easily handle URIs in C++.
  * Added a PHP extension so [check_]tld() can be used in PHP.
  * Added a static version of the library.
  * Updated the TLDs as of Feb 2013.
  * Updated copyright notices.
  * Updated the tests as required.
  * Enhanced the tests with better errors and added tests.
  * Added a target to run all the TLD tests at once.
  * Fixed the TLD exceptions which now return a valid answer.
  * Fixed the Doxygen generation so we get the proper documentation.
  * Fixed/enhanced the documentation as I was at it.
  * Fixed the references to Qt through the CMakeLists.txt file.
  * Fixed data test so it doesn't crash if it can find its XML data file.

 -- Alexis Wilke <alexis@m2osw.com>  Sat, 16 Feb 2013 05:56:49 -0800

libtld (1.2.0) quantal; urgency=medium

  * Added support for exceptions such as nic.uk.
  * Updated the tests accordingly.
  * A test for the XML file to make sure it respects the DTD has been added.
  * This release fixes offsets in the data table.
  * The .us entries are complete.

 -- Alexis Wilke <alexis@m2osw.com>  Mon, 07 May 2012 05:56:49 -0800

libtld (1.1.1) quantal; urgency=medium

  * This release adds many TLDs as defined by the Public Suffix List.
  * It has a new test to check data against the Public Suffix List.
  * The existing tests have been updated to work with the new library.
  * There is a new category called Entrepreneurial.

 -- Alexis Wilke <alexis@m2osw.com>  Sun, 18 Dec 2011 05:56:49 -0800

libtld (1.1.0) quantal; urgency=medium

  * Enhanced the CMakeLists.txt file.
  * Fixed the output filename of the doxygen documentation.
  * Added a function to retrieve the library version as a string.

 -- Alexis Wilke <alexis@m2osw.com>  Sat, 26 Nov 2011 05:56:49 -0800

libtld (1.0.0) quantal; urgency=medium

  * First release of the libtld C library.

 -- Alexis Wilke <alexis@m2osw.com>  Sun, 20 Nov 2011 05:56:49 -0800<|MERGE_RESOLUTION|>--- conflicted
+++ resolved
@@ -1,12 +1,9 @@
-<<<<<<< HEAD
-=======
-libtld (1.5.7.74~xenialubuntu1) UNRELEASED; urgency=medium
+libtld (1.5.8.0~xenial) xenial; urgency=high
 
   * EX-185 and EX-193: fixed spaces issues in email address names.
 
  -- Doug Barbieri <doug@garibaldi>  Fri, 11 Aug 2017 12:59:52 -0700
 
->>>>>>> 213791ba
 libtld (1.5.7.74~xenial) xenial; urgency=high
 
   * Nightly build.
