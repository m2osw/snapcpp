<<<<<<< HEAD
as2js (0.1.15.15~xenial) xenial; urgency=high
=======
as2js (0.1.15.17~xenial) xenial; urgency=high
>>>>>>> 5eb15081

  * Nightly build.

 -- Doug Barbieri <doug@dooglio.net>  Tue, 13 Sep 2016 17:34:09 -0700

as2js (0.1.15.0~xenial) xenial; urgency=high

  * SNAP-110: Bumped version to get my test system to upgrade properly.

 -- Alexis Wilke <alexis@m2osw.com>  Tue, 13 Sep 2016 11:59:22 -0700

as2js (0.1.14.1~trusty) trusty; urgency=high

  * Copying cmake module to common place.

 -- Doug Barbieri <doug@dooglo.net>  Sun, 24 Jan 2016 14:22:14 -0800

as2js (0.1.0) UNRELEASED; urgency=low

  * Initial release.

 -- Alexis Wilke <alexis@m2osw.com>  Sun, 01 Jun 2014 16:07:44 -0700
<|MERGE_RESOLUTION|>--- conflicted
+++ resolved
@@ -1,8 +1,4 @@
-<<<<<<< HEAD
-as2js (0.1.15.15~xenial) xenial; urgency=high
-=======
 as2js (0.1.15.17~xenial) xenial; urgency=high
->>>>>>> 5eb15081
 
   * Nightly build.
 
