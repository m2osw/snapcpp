<<<<<<< HEAD
as2js (0.1.18.151~xenial) xenial; urgency=high
=======
as2js (0.1.18.154~xenial) xenial; urgency=high
>>>>>>> 7548c29b

  * Nightly build.

 -- Build Server <build@m2osw.com>  Sun, 19 Mar 2017 02:00:58 -0700

as2js (0.1.18.0~xenial) xenial; urgency=high

  * SNAP-289: Fixed the NodeLock destructor because the unlock() can throw.

 -- Alexis Wilke <alexis@m2osw.com>  Fri, 17 Mar 2017 22:27:22 -0700

as2js (0.1.17.0~xenial) xenial; urgency=high

  * SNAP-179: Fixed a couple of instances were I used `double` instead of
    the float64.h type: `float64_type`.

 -- Alexis Wilke <alexis@m2osw.com>  Sat, 25 Feb 2017 12:44:22 -0700

as2js (0.1.16.0~xenial) xenial; urgency=high

  * Bumped copyright notices to 2017.

 -- Alexis Wilke <alexis@m2osw.com>  Wed,  4 Jan 2017 22:50:22 -0700

as2js (0.1.15.0~xenial) xenial; urgency=high

  * SNAP-110: Bumped version to get my test system to upgrade properly.

 -- Alexis Wilke <alexis@m2osw.com>  Tue, 13 Sep 2016 11:59:22 -0700

as2js (0.1.14.1~trusty) trusty; urgency=high

  * Copying cmake module to common place.

 -- Doug Barbieri <doug@dooglo.net>  Sun, 24 Jan 2016 14:22:14 -0800

as2js (0.1.0) trusty; urgency=low

  * Initial release.

 -- Alexis Wilke <alexis@m2osw.com>  Sun, 01 Jun 2014 16:07:44 -0700
<|MERGE_RESOLUTION|>--- conflicted
+++ resolved
@@ -1,8 +1,4 @@
-<<<<<<< HEAD
-as2js (0.1.18.151~xenial) xenial; urgency=high
-=======
 as2js (0.1.18.154~xenial) xenial; urgency=high
->>>>>>> 7548c29b
 
   * Nightly build.
 
