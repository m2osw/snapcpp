<<<<<<< HEAD
as2js (0.1.15.109~xenial) xenial; urgency=high
=======
as2js (0.1.15.110~xenial) xenial; urgency=high
>>>>>>> b419296f

  * Nightly build.

 -- Doug Barbieri <doug@dooglio.net>  Tue, 13 Sep 2016 17:34:09 -0700

as2js (0.1.15.0~xenial) xenial; urgency=high

  * SNAP-110: Bumped version to get my test system to upgrade properly.

 -- Alexis Wilke <alexis@m2osw.com>  Tue, 13 Sep 2016 11:59:22 -0700

as2js (0.1.14.1~trusty) trusty; urgency=high

  * Copying cmake module to common place.

 -- Doug Barbieri <doug@dooglo.net>  Sun, 24 Jan 2016 14:22:14 -0800

as2js (0.1.0) UNRELEASED; urgency=low

  * Initial release.

 -- Alexis Wilke <alexis@m2osw.com>  Sun, 01 Jun 2014 16:07:44 -0700
<|MERGE_RESOLUTION|>--- conflicted
+++ resolved
@@ -1,8 +1,4 @@
-<<<<<<< HEAD
-as2js (0.1.15.109~xenial) xenial; urgency=high
-=======
 as2js (0.1.15.110~xenial) xenial; urgency=high
->>>>>>> b419296f
 
   * Nightly build.
 
