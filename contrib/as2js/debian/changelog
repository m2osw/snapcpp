<<<<<<< HEAD
as2js (0.1.15.6~xenial) xenial; urgency=high
=======
as2js (0.1.15.11~xenial) xenial; urgency=high
>>>>>>> 1c67b4e7

  * Nightly build.

 -- Doug Barbieri <doug@dooglio.net>  Tue, 13 Sep 2016 17:34:09 -0700

as2js (0.1.15.0~xenial) xenial; urgency=high

  * SNAP-110: Bumped version to get my test system to upgrade properly.

 -- Alexis Wilke <alexis@m2osw.com>  Tue, 13 Sep 2016 11:59:22 -0700

as2js (0.1.14.1~trusty) trusty; urgency=high

  * Copying cmake module to common place.

 -- Doug Barbieri <doug@dooglo.net>  Sun, 24 Jan 2016 14:22:14 -0800

as2js (0.1.0) UNRELEASED; urgency=low

  * Initial release.

 -- Alexis Wilke <alexis@m2osw.com>  Sun, 01 Jun 2014 16:07:44 -0700
<|MERGE_RESOLUTION|>--- conflicted
+++ resolved
@@ -1,8 +1,4 @@
-<<<<<<< HEAD
-as2js (0.1.15.6~xenial) xenial; urgency=high
-=======
 as2js (0.1.15.11~xenial) xenial; urgency=high
->>>>>>> 1c67b4e7
 
   * Nightly build.
 
