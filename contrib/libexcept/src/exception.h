--- conflicted
+++ resolved
@@ -53,27 +53,18 @@
 class exception_base_t
 {
 public:
-<<<<<<< HEAD
     static int const            STACK_TRACE_DEPTH = 20;
 
-                                explicit exception_base_t();
+                                explicit exception_base_t( int const stack_track_depth = STACK_TRACE_DEPTH );
 
-=======
-                                exception_base_t( int const depth = 20 );
->>>>>>> 0992860a
     virtual                     ~exception_base_t() {}
 
     QStringList const &         get_stack_trace() const { return f_stack_trace; }
 
-    static void                 collect_stack_trace( QStringList & stack_strace, int stack_track_depth = STACK_TRACE_DEPTH);
-
 private:
     QStringList                 f_stack_trace;
-<<<<<<< HEAD
-=======
 
     void                        collect_stack_trace( int const stack_trace_depth );
->>>>>>> 0992860a
 };
 
 
