--- conflicted
+++ resolved
@@ -1,5 +1,4 @@
-<<<<<<< HEAD
-libcasswrapper (1.0.3.4~xenial) xenial; urgency=high
+libcasswrapper (1.0.3.5~xenial) xenial; urgency=high
 
   * Nightly build.
 
@@ -12,9 +11,6 @@
  -- R. Douglas Barbieri <doug@dooglio.net>  Sun, 11 Dec 2016 10:52:15 -0800
 
 libcasswrapper (1.0.2.25~xenial) xenial; urgency=high
-=======
-libcasswrapper (1.0.2.49~xenial) xenial; urgency=high
->>>>>>> e5617380
 
   * Nightly build.
 
