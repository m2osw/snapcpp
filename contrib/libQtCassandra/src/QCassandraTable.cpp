--- conflicted
+++ resolved
@@ -1285,11 +1285,7 @@
     QCassandraContext::pointer_t context(f_context.lock());
     if(context == nullptr)
     {
-<<<<<<< HEAD
-        throw QCassandraException("this table was dropped and is not attached to a context anymore");
-=======
-        throw std::runtime_error("table \"" + std::string(f_table_name.toUtf8().data()) + "\" was dropped and is not attached to a context anymore");
->>>>>>> 47ff24b7
+        throw std::runtime_error("this table was dropped and is not attached to a context anymore");
     }
 
     return context;
