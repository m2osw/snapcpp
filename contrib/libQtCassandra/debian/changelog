--- conflicted
+++ resolved
@@ -1,5 +1,4 @@
-<<<<<<< HEAD
-libqtcassandra (0.6.11.3~xenial) xenial; urgency=high
+libqtcassandra (0.6.11.4~xenial) xenial; urgency=high
 
   * Nightly build.
 
@@ -12,9 +11,6 @@
  -- R. Douglas Barbieri <doug@dooglio.net>  Sun, 11 Dec 2016 10:52:58 -0800
 
 libqtcassandra (0.6.10.24~xenial) xenial; urgency=high
-=======
-libqtcassandra (0.6.10.45~xenial) xenial; urgency=high
->>>>>>> f4f48995
 
   * Nightly build.
 
