--- conflicted
+++ resolved
@@ -1,8 +1,4 @@
-<<<<<<< HEAD
-libqtcassandra (0.6.7.34~xenial) xenial; urgency=high
-=======
 libqtcassandra (0.6.7.36~xenial) xenial; urgency=high
->>>>>>> b83587d4
 
   * Nightly build.
 
