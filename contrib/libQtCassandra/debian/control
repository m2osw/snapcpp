--- conflicted
+++ resolved
@@ -11,15 +11,9 @@
     libboost1.49-dev | libboost-dev,
     libqtserialization-dev (>= 0.1.17.23~xenial),
     libssl-dev,
-<<<<<<< HEAD
-    libtld-dev (>= 1.5.2.7~xenial),
+    libtld-dev (>= 1.5.2.23~xenial),
     qt5base-dev,
-    snapcmakemodules (>= 1.0.26.7~xenial)
-=======
-    libtld-dev (>= 1.5.2.23~xenial),
-    qt5-default,
     snapcmakemodules (>= 1.0.27.11~xenial)
->>>>>>> 10d4b600
 Standards-Version: 3.9.4
 Section: libs
 Homepage: http://snapwebsites.org/project/libqtcassandra
