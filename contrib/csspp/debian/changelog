<<<<<<< HEAD
csspp (1.0.11.109~xenial) xenial; urgency=high
=======
csspp (1.0.11.110~xenial) xenial; urgency=high
>>>>>>> b419296f

  * Nightly build.

 -- Doug Barbieri <doug@dooglio.net>  Tue, 13 Sep 2016 17:34:10 -0700

csspp (1.0.11.0~xenial) xenial; urgency=high

  * SNAP-110: Bumped version to get my test system to upgrade properly.

 -- Alexis Wilke <alexis@m2osw.com>  Tue, 13 Sep 2016 11:59:22 -0700

csspp (1.0.10~trusty) trusty; urgency=high

  * Added a fix to the output of declaration with multiple argument lists.
    Each argument list has to be separated by a comma.

 -- Alexis Wilke <alexis@m2osw.com>  Sun, 03 Apr 2016 19:24:15 -0800

csspp (1.0.9~trusty) trusty; urgency=high

  * Added a few catch() to main() of the csspp tool. (Coverity)
  * Fixed a bug (4 instances) with the '&' operator. Version 1.0.8 had one fix.
  * Bumped date to 2016.

 -- Alexis Wilke <alexis@m2osw.com>  Sat, 09 Jan 2016 20:25:01 -0800

csspp (1.0.8~trusty) trusty; urgency=high

  * Fixed a potential buffer overflow in lexer::ungetc().
  * Fixed a test in a while(), missing parenthesis, in a test.
  * Compiler created using 'this' instead of 'true' as parameter.
  * Fixed the name of a #define of a header file.

 -- Alexis Wilke <alexis@m2osw.com>  Sat, 12 Dec 2015 15:14:15 -0700

csspp (1.0.7~trusty) trusty; urgency=high

  * Changed the behavior as some names in CSS are case sensitive.
    (i.e. class names and in XHTML, tag names should also be.)

 -- Alexis Wilke <alexis@m2osw.com>  Wed, 07 Oct 2015 00:15:33 -0700

csspp (1.0.6~trusty) trusty; urgency=high

  * Implemented support for the @return command in mixin functions.
  * Made a couple of functions internal so they work as expected.
  * Fixed a crashing bug when just - appears in an expression.
  * Broke up the expression.cpp in 10 files to easily track coverage.
  * Fixed the install target for the library.
  * Made it possible to compile CSS Preprocessor under cygwin.
  * Updated the tests and documentation accordingly.

 -- Alexis Wilke <alexis@m2osw.com>  Mon, 27 Jul 2015 03:01:38 -0700

csspp (1.0.5~trusty) trusty; urgency=high

  * Added all the remaining expression tests.
  * Got the array and map to work as expected.
  * Added support for negative offsets (to get items from the end of the array.)
  * Finished implementing expression variables and tested them.
  * Properly check trigonometry parameters as these are expected to be angles.
  * In internal functions, broke up decimal number and percent in cases where
    both are not 1 to 1 equivalent.
  * Verify dimensions in several more internal functions (min/max/...).
  * Fixed the names of internal functions that included a '-' instead of an '_'.
  * Fixed many expressions so they would work as expected.
  * Fixed the output of an identifier with special characters.
  * Changed the set_hsl()/get_hsl() to use a radiant angle instead of degrees.
  * Removed the color::adjust_...() functions which are not used.
  * Fixed output of "-0" to be replaced by "0".
  * Fixed code so it would compile and run successfully in release mode.
  * Fixed the lexer integer part overflow test so it works in all cases.
  * Updated the node output so it can easily be checked in more cases.

 -- Alexis Wilke <alexis@m2osw.com>  Mon, 13 Jul 2015 12:57:26 -0700

csspp (1.0.4~trusty) trusty; urgency=high

  * Added proper support for dimensions in various places.
  * Wrote test to verify multiplicative expressions (100% coverage).
  * Fixed the multiplicative operations according to the test results.
  * Fixed the handling of expressions written between parenthesis.
  * Added support for many color operations.
  * Added support to multiply unicode range with NULL.
  * Added a new page to list expressions by type of data.
  * Fixed the get_color()/get_hsl() which were not const yet.
  * Fixed compiler to handle component values that are not in a sub-list.
  * Removed the special handling of '=' + '=' from expressions.
  * Applied a fix to the handling of the power operator, not tested yet.
  * Updated the additive test to cover 100% of the additions.
  * Added a test for the power operator.

 -- Alexis Wilke <alexis@m2osw.com>  Thu,  9 Jul 2015 19:00:00 -0700

csspp (1.0.3~trusty) trusty; urgency=high

  * Added a --no-logo command line option.
  * Allow comments to appear within { ... }, but still just by themselves
    (this allows for conditionally adding @preserve comments.)
  * Added BOOLEAN support as a unary expression.
  * Added "border-radius" as a "font metric" field since it uses '/' to
    separate vertical and horizontal lengths.
  * Fixed a compiler test tags which were completely incorrect.
  * Added a test to verify the --no-logo option.
  * Changed the '[hide]' tag with '[hidden]' because '[hide]' is a
    special catch tag which prevents such tests from being run by default.
  * Updated the pack script to verify versions.
  * Started test to verify the expression class.

 -- Alexis Wilke <alexis@m2osw.com>  Sun,  5 Jul 2015 19:58:31 -0700

csspp (1.0.2~trusty) trusty; urgency=high

  * Fixed the TRUE and FALSE in the node header as these may be #define names.
  * Scripts were not being added to the library package as expected.
  * Various small enhancements.

 -- Alexis Wilke <alexis@m2osw.com>  Wed, 10 Jun 2015 05:18:21 -0700

csspp (1.0.1~trusty) trusty; urgency=high

  * First public release.

 -- Alexis Wilke <alexis@m2osw.com>  Wed, 10 Jun 2015 05:18:21 -0700

csspp (1.0.0~trusty) trusty; urgency=high

  * Initial release.

 -- Alexis Wilke <alexis@m2osw.com>  Tue, 09 Jun 2015 21:31:26 -0700
<|MERGE_RESOLUTION|>--- conflicted
+++ resolved
@@ -1,8 +1,4 @@
-<<<<<<< HEAD
-csspp (1.0.11.109~xenial) xenial; urgency=high
-=======
 csspp (1.0.11.110~xenial) xenial; urgency=high
->>>>>>> b419296f
 
   * Nightly build.
 
