--- conflicted
+++ resolved
@@ -1,8 +1,4 @@
-<<<<<<< HEAD
-csspp (1.0.17.106~xenial) xenial; urgency=high
-=======
 csspp (1.0.17.109~xenial) xenial; urgency=high
->>>>>>> 7548c29b
 
   * Nightly build.
 
