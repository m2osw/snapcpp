--- conflicted
+++ resolved
@@ -865,14 +865,9 @@
 node::pointer_t add(node::pointer_t lhs, node::pointer_t rhs, bool subtract)
 {
     node_type_t type(node_type_t::UNKNOWN);
-<<<<<<< HEAD
+    bool test_dimensions(true);
     integer_t ai(0);
     integer_t bi(0);
-=======
-    bool test_dimensions(true);
-    integer_t ai;
-    integer_t bi;
->>>>>>> 388f95aa
     decimal_number_t af;
     decimal_number_t bf;
     bool swapped(false);
