--- conflicted
+++ resolved
@@ -1,8 +1,4 @@
-<<<<<<< HEAD
-snapinit (1.0.3.55~xenial) xenial; urgency=high
-=======
 snapinit (1.0.3.57~xenial) xenial; urgency=high
->>>>>>> b83587d4
 
   * Nightly build.
 
