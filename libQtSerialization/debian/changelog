--- conflicted
+++ resolved
@@ -2,11 +2,7 @@
 
   * Nightly build.
 
-<<<<<<< HEAD
- -- Doug Barbieri <doug@dooglio.net>  Wed, 04 May 2016 15:43:54 -0700
-=======
  -- Build Server <build@m2osw.com>  Thu, 05 May 2016 03:02:08 -0700
->>>>>>> 77bd0562
 
 libqtserialization (0.1.16.607~trusty) trusty; urgency=high
 
