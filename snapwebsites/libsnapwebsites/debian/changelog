<<<<<<< HEAD
libsnapwebsites (1.1.0.10~xenial) xenial; urgency=high

  * Nightly build.

 -- Doug Barbieri <doug@dooglio.net>  Thu, 25 Aug 2016 18:20:28 -0700

libsnapwebsites (1.1.0.9~xenial) xenial; urgency=high
=======
libsnapwebsites (1.1.1.0~xenial) xenial; urgency=high
>>>>>>> 9496e4fb

  * Added the exception information in the check_cassandra() function.

 -- Alexis Wilke <alexis@m2osw.com>  Thu, 25 Aug 2016 02:00:54 -0700

libsnapwebsites (1.1.0.1~xenial) xenial; urgency=high

  * Version number is wrong: it must have four parts (build number is missing).

 -- Doug Barbieri <doug@dooglio.net>  Thu, 18 Aug 2016 18:48:45 -0700

libsnapwebsites (1.1.0~xenial) xenial; urgency=high

  * Fixed the initialization of the server_name parameter. We cannot have
    a hard coded default anymore, plus it is not useful.

 -- Alexis Wilke <alexis@m2osw.com>  Thu, 18 Aug 2016 14:07:13 -0700

libsnapwebsites (1.0.0) trusty; urgency=high

  * Initial release of packaging for library.

 -- R. Douglas Barbieri <doug@dooglio.net>  Fri, 20 May 2016 10:45:41 -0800<|MERGE_RESOLUTION|>--- conflicted
+++ resolved
@@ -1,4 +1,3 @@
-<<<<<<< HEAD
 libsnapwebsites (1.1.0.10~xenial) xenial; urgency=high
 
   * Nightly build.
@@ -6,9 +5,6 @@
  -- Doug Barbieri <doug@dooglio.net>  Thu, 25 Aug 2016 18:20:28 -0700
 
 libsnapwebsites (1.1.0.9~xenial) xenial; urgency=high
-=======
-libsnapwebsites (1.1.1.0~xenial) xenial; urgency=high
->>>>>>> 9496e4fb
 
   * Added the exception information in the check_cassandra() function.
 
