<<<<<<< HEAD
libsnapwebsites (1.1.12.4~xenial) xenial; urgency=high
=======
libsnapwebsites (1.1.14.0~xenial) xenial; urgency=high
>>>>>>> c0aa6abe

  * SNAP-426: Wait on the CASSANDRAREADY message before starting the timer.
    This allows the first tick to happen very quickly instead of 5 min. later.

 -- Alexis Wilke <alexis@m2osw.com>  Thu, 24 Sep 2016 23:29:48 -0700

libsnapwebsites (1.1.13.0~xenial) xenial; urgency=high

  * SNAP-289: Applied fixes to lines of code pointed out by Coverity.
  * Suppressed a potential exception from the logger destructor.
  * Verify that the socket is valid before using it (snap_communicator).
  * Applied an additional casst in the snap_expr and added a comment.
  * Fixed a bug in the implementation of the bio_server::accept() function:
    the socket used was the one from the server and not the new client!
  * Moved some lines of codes within the try/catch blocks.
  * Fixed the exit code of the client/server tests to 1 on errors.
  * Added a try/catch to the ip_test.
  * EX-122: Adding a debug as I am having trouble with an installation.

 -- Alexis Wilke <alexis@m2osw.com>  Thu, 24 Sep 2016 12:18:48 -0700

libsnapwebsites (1.1.12.0~xenial) xenial; urgency=high

  * SNAP-447: Applied a fix to the permanent connection. The background
    connection would not properly remove the thread signal from the
    snap communicator list of connections, so it could still be triggered
    after the permanent connection entry was long gone.

 -- Alexis Wilke <alexis@m2osw.com>  Wed, 21 Sep 2016 20:16:49 -0700

libsnapwebsites (1.1.11.0~xenial) xenial; urgency=high

  * SNAP-447: Removed debug messages.

 -- Alexis Wilke <alexis@m2osw.com>  Wed, 21 Sep 2016 10:51:49 -0700

libsnapwebsites (1.1.10.0~xenial) xenial; urgency=high

  * SNAP-447: Actually set errno in bio_client because we check it later.

 -- Alexis Wilke <alexis@m2osw.com>  Wed, 21 Sep 2016 10:36:49 -0700

libsnapwebsites (1.1.9.0~xenial) xenial; urgency=high

  * SNAP-447: Adding debug in the read() of the client.

 -- Alexis Wilke <alexis@m2osw.com>  Wed, 21 Sep 2016 09:59:49 -0700

libsnapwebsites (1.1.8.0~xenial) xenial; urgency=high

  * SNAP-447: Add test to see whether the error occurs over and over again.

 -- Alexis Wilke <alexis@m2osw.com>  Wed, 21 Sep 2016 09:34:49 -0700

libsnapwebsites (1.1.7.0~xenial) xenial; urgency=high

  * SNAP-447: Handle case where the error queue never gets empty.
  * SNAP-447: Show the broken up numbers so it makes it easy to read.

 -- Alexis Wilke <alexis@m2osw.com>  Wed, 21 Sep 2016 09:08:49 -0700

libsnapwebsites (1.1.6.0~xenial) xenial; urgency=high

  * SNAP-450: Added support for proper interthread locking in handling of
    the BIO, SSL, CTX, etc. objects from the OpenSSL library.

 -- Alexis Wilke <alexis@m2osw.com>  Fri, 20 Sep 2016 21:08:49 -0700

libsnapwebsites (1.1.5.1~xenial) xenial; urgency=high

  * SNAP-440: Added SSL support for Cassandra.

 -- R. Douglas Barbieri <doug@dooglio.net>  Wed, 21 Sep 2016 16:58:03 -0700

libsnapwebsites (1.1.5.0~xenial) xenial; urgency=high

  * SNAP-447: Create a function to send OpenSSL errors to our log.

 -- Alexis Wilke <alexis@m2osw.com>  Fri, 20 Sep 2016 17:05:49 -0700

libsnapwebsites (1.1.4.8~xenial) xenial; urgency=high

  * Nightly build.

 -- Doug Barbieri <doug@dooglio.net>  Tue, 13 Sep 2016 17:34:07 -0700

libsnapwebsites (1.1.4.0~xenial) xenial; urgency=high

  * SNAP-110: Bumped version to get my test system to upgrade properly.

 -- Alexis Wilke <alexis@m2osw.com>  Tue, 13 Sep 2016 11:59:22 -0700

libsnapwebsites (1.1.3.0~xenial) xenial; urgency=high

  * SNAP-110: Changed a few lines to call get_server_name() instead of using
    the f_parameters["server_name"] which is not available anymore.

 -- Alexis Wilke <alexis@m2osw.com>  Sun, 11 Sep 2016 15:44:19 -0700

libsnapwebsites (1.1.2.0~xenial) xenial; urgency=high

  * Added the exception information in the check_cassandra() function.

 -- Alexis Wilke <alexis@m2osw.com>  Thu, 25 Aug 2016 02:00:54 -0700

libsnapwebsites (1.1.1.0~xenial) xenial; urgency=high

  * Version number is wrong: it must have four parts (build number is missing).

 -- Doug Barbieri <doug@dooglio.net>  Thu, 18 Aug 2016 18:48:45 -0700

libsnapwebsites (1.1.0~xenial) xenial; urgency=high

  * Fixed the initialization of the server_name parameter. We cannot have
    a hard coded default anymore, plus it is not useful.

 -- Alexis Wilke <alexis@m2osw.com>  Thu, 18 Aug 2016 14:07:13 -0700

libsnapwebsites (1.0.0) trusty; urgency=high

  * Initial release of packaging for library.

 -- R. Douglas Barbieri <doug@dooglio.net>  Fri, 20 May 2016 10:45:41 -0800<|MERGE_RESOLUTION|>--- conflicted
+++ resolved
@@ -1,8 +1,4 @@
-<<<<<<< HEAD
-libsnapwebsites (1.1.12.4~xenial) xenial; urgency=high
-=======
 libsnapwebsites (1.1.14.0~xenial) xenial; urgency=high
->>>>>>> c0aa6abe
 
   * SNAP-426: Wait on the CASSANDRAREADY message before starting the timer.
     This allows the first tick to happen very quickly instead of 5 min. later.
