<<<<<<< HEAD
libsnapwebsites (1.1.26.7~xenial) xenial; urgency=high
=======
libsnapwebsites (1.1.27.2~xenial) xenial; urgency=high
>>>>>>> 575990e8

  * Nightly build.

 -- Build Server <build@m2osw.com>  Sat, 15 Oct 2016 02:00:47 -0700

libsnapwebsites (1.1.27.0~xenial) xenial; urgency=high

  * SNAP-461: Added support to retrieve the status of the snaplock service.
  * Prevent showing a website if snaplock is not running.
  * Prevent running a backend if snaplock is not running.

 -- Alexis Wilke <alexis@m2osw.com>  Fri, 14 Oct 2016 17:19:45 -0700

libsnapwebsites (1.1.26.0~xenial) xenial; urgency=high

  * SNAP-266: Added f_func at the end of the log() calls.

 -- Alexis Wilke <alexis@m2osw.com>  Wed, 12 Oct 2016 23:06:53 -0700

libsnapwebsites (1.1.25.0~xenial) xenial; urgency=high

  * SNAP-266: Fixed a test in the logger that was inverted.
  * SNAP-465: Added an entry about the /server-status, commented out by default.

 -- Alexis Wilke <alexis@m2osw.com>  Wed, 12 Oct 2016 22:45:53 -0700

libsnapwebsites (1.1.24.0~xenial) xenial; urgency=high

  * SNAP-266: snap_child recreates snapcom messenger with thread.
  * Default is to use file logging and logging to snapcommunicator.
  * Also took out all loggingserver API and properties files.

 -- R. Douglas Barbieri <doug@dooglio.net>  Wed, 12 Oct 2016 14:45:20 -0700

libsnapwebsites (1.1.23.0~xenial) xenial; urgency=high

  * SNAP-266: snaplog service is not "snaplogd."

 -- R. Douglas Barbieri <doug@dooglio.net>  Tue, 11 Oct 2016 15:36:28 -0700

libsnapwebsites (1.1.22.0~xenial) xenial; urgency=high

  * SNAP-355: To really broadcast to all computers, I have to set the
    service to "*". Setting just the server that way allows for broadcasting
    only if the service in not running locally.

 -- Alexis Wilke <alexis@m2osw.com>  Tue, 11 Oct 2016 15:44:47 -0700

libsnapwebsites (1.1.21.0~xenial) xenial; urgency=high

  * SNAP-266: Added call to destructorImpl().

 -- R. Douglas Barbieri <doug@dooglio.net>  Tue, 11 Oct 2016 10:20:47 -0700

libsnapwebsites (1.1.20.0~xenial) xenial; urgency=high

  * SNAP-266: Added the appender to the factory and to the configuration
    file so it can be loaded by log4cplus.

 -- Alexis Wilke <alexis@m2osw.com>  Mon, 10 Oct 2016 22:12:37 -0700

libsnapwebsites (1.1.19.0~xenial) xenial; urgency=high

  * SNAP-355: We now broadcast the BLOCK message now.

 -- Alexis Wilke <alexis@m2osw.com>  Mon, 10 Oct 2016 00:40:48 -0700

libsnapwebsites (1.1.18.0~xenial) xenial; urgency=high

  * SNAP-110: Write versions to stdout.

 -- Alexis Wilke <alexis@m2osw.com>  Fri, 07 Oct 2016 11:22:48 -0700

libsnapwebsites (1.1.17.0~xenial) xenial; urgency=high

  * SNAP-378: Applied fix so the do_update() calls only happen when we use the
    snapinstallwebsite command line. In other words, it is now in the
    background and thus way safer.
  * If current state not "ready," frontend users get a 503 error.
  * Removed access to the install_layout() call from frontend users.

 -- Alexis Wilke <alexis@m2osw.com>  Thu, 29 Sep 2016 21:52:47 -0700

libsnapwebsites (1.1.16.0~xenial) xenial; urgency=high

  * SNAP-438: Added proper code to save data in override.conf instead
    of directly in the .service file.

 -- Alexis Wilke <alexis@m2osw.com>  Mon, 26 Sep 2016 13:04:46 -0700

libsnapwebsites (1.1.15.0~xenial) xenial; urgency=high

  * SNAP-443: Missed updating the snapinstallwebsite tool with SSL support.

 -- Alexis Wilke <alexis@m2osw.com>  Sun, 25 Sep 2016 12:49:48 -0700

libsnapwebsites (1.1.14.0~xenial) xenial; urgency=high

  * SNAP-426: Wait on the CASSANDRAREADY message before starting the timer.
    This allows the first tick to happen very quickly instead of 5 min. later.

 -- Alexis Wilke <alexis@m2osw.com>  Thu, 24 Sep 2016 23:29:48 -0700

libsnapwebsites (1.1.13.0~xenial) xenial; urgency=high

  * SNAP-289: Applied fixes to lines of code pointed out by Coverity.
  * Suppressed a potential exception from the logger destructor.
  * Verify that the socket is valid before using it (snap_communicator).
  * Applied an additional casst in the snap_expr and added a comment.
  * Fixed a bug in the implementation of the bio_server::accept() function:
    the socket used was the one from the server and not the new client!
  * Moved some lines of codes within the try/catch blocks.
  * Fixed the exit code of the client/server tests to 1 on errors.
  * Added a try/catch to the ip_test.
  * EX-122: Adding a debug as I am having trouble with an installation.

 -- Alexis Wilke <alexis@m2osw.com>  Thu, 24 Sep 2016 12:18:48 -0700

libsnapwebsites (1.1.12.0~xenial) xenial; urgency=high

  * SNAP-447: Applied a fix to the permanent connection. The background
    connection would not properly remove the thread signal from the
    snap communicator list of connections, so it could still be triggered
    after the permanent connection entry was long gone.

 -- Alexis Wilke <alexis@m2osw.com>  Wed, 21 Sep 2016 20:16:49 -0700

libsnapwebsites (1.1.11.0~xenial) xenial; urgency=high

  * SNAP-447: Removed debug messages.

 -- Alexis Wilke <alexis@m2osw.com>  Wed, 21 Sep 2016 10:51:49 -0700

libsnapwebsites (1.1.10.0~xenial) xenial; urgency=high

  * SNAP-447: Actually set errno in bio_client because we check it later.

 -- Alexis Wilke <alexis@m2osw.com>  Wed, 21 Sep 2016 10:36:49 -0700

libsnapwebsites (1.1.9.0~xenial) xenial; urgency=high

  * SNAP-447: Adding debug in the read() of the client.

 -- Alexis Wilke <alexis@m2osw.com>  Wed, 21 Sep 2016 09:59:49 -0700

libsnapwebsites (1.1.8.0~xenial) xenial; urgency=high

  * SNAP-447: Add test to see whether the error occurs over and over again.

 -- Alexis Wilke <alexis@m2osw.com>  Wed, 21 Sep 2016 09:34:49 -0700

libsnapwebsites (1.1.7.0~xenial) xenial; urgency=high

  * SNAP-447: Handle case where the error queue never gets empty.
  * SNAP-447: Show the broken up numbers so it makes it easy to read.

 -- Alexis Wilke <alexis@m2osw.com>  Wed, 21 Sep 2016 09:08:49 -0700

libsnapwebsites (1.1.6.0~xenial) xenial; urgency=high

  * SNAP-450: Added support for proper interthread locking in handling of
    the BIO, SSL, CTX, etc. objects from the OpenSSL library.

 -- Alexis Wilke <alexis@m2osw.com>  Fri, 20 Sep 2016 21:08:49 -0700

libsnapwebsites (1.1.5.1~xenial) xenial; urgency=high

  * SNAP-440: Added SSL support for Cassandra.

 -- R. Douglas Barbieri <doug@dooglio.net>  Wed, 21 Sep 2016 16:58:03 -0700

libsnapwebsites (1.1.5.0~xenial) xenial; urgency=high

  * SNAP-447: Create a function to send OpenSSL errors to our log.

 -- Alexis Wilke <alexis@m2osw.com>  Fri, 20 Sep 2016 17:05:49 -0700

libsnapwebsites (1.1.4.0~xenial) xenial; urgency=high

  * SNAP-110: Bumped version to get my test system to upgrade properly.

 -- Alexis Wilke <alexis@m2osw.com>  Tue, 13 Sep 2016 11:59:22 -0700

libsnapwebsites (1.1.3.0~xenial) xenial; urgency=high

  * SNAP-110: Changed a few lines to call get_server_name() instead of using
    the f_parameters["server_name"] which is not available anymore.

 -- Alexis Wilke <alexis@m2osw.com>  Sun, 11 Sep 2016 15:44:19 -0700

libsnapwebsites (1.1.2.0~xenial) xenial; urgency=high

  * Added the exception information in the check_cassandra() function.

 -- Alexis Wilke <alexis@m2osw.com>  Thu, 25 Aug 2016 02:00:54 -0700

libsnapwebsites (1.1.1.0~xenial) xenial; urgency=high

  * Version number is wrong: it must have four parts (build number is missing).

 -- Doug Barbieri <doug@dooglio.net>  Thu, 18 Aug 2016 18:48:45 -0700

libsnapwebsites (1.1.0~xenial) xenial; urgency=high

  * Fixed the initialization of the server_name parameter. We cannot have
    a hard coded default anymore, plus it is not useful.

 -- Alexis Wilke <alexis@m2osw.com>  Thu, 18 Aug 2016 14:07:13 -0700

libsnapwebsites (1.0.0) trusty; urgency=high

  * Initial release of packaging for library.

 -- R. Douglas Barbieri <doug@dooglio.net>  Fri, 20 May 2016 10:45:41 -0800<|MERGE_RESOLUTION|>--- conflicted
+++ resolved
@@ -1,8 +1,4 @@
-<<<<<<< HEAD
-libsnapwebsites (1.1.26.7~xenial) xenial; urgency=high
-=======
 libsnapwebsites (1.1.27.2~xenial) xenial; urgency=high
->>>>>>> 575990e8
 
   * Nightly build.
 
