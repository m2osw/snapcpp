libsnapwebsites (1.1.15.1~xenial) xenial; urgency=high

  * Nightly build.

<<<<<<< HEAD
 -- Doug Barbieri <doug@dooglio.net>  Sun, 25 Sep 2016 20:46:46 -0700
=======
 -- Build Server <build@m2osw.com>  Mon, 26 Sep 2016 02:00:46 -0700
>>>>>>> e312c7a0

libsnapwebsites (1.1.15.0~xenial) xenial; urgency=high

  * SNAP-443: Missed updating the snapinstallwebsite tool with SSL support.

 -- Alexis Wilke <alexis@m2osw.com>  Sun, 25 Sep 2016 12:49:48 -0700

libsnapwebsites (1.1.14.0~xenial) xenial; urgency=high

  * SNAP-426: Wait on the CASSANDRAREADY message before starting the timer.
    This allows the first tick to happen very quickly instead of 5 min. later.

 -- Alexis Wilke <alexis@m2osw.com>  Thu, 24 Sep 2016 23:29:48 -0700

libsnapwebsites (1.1.13.0~xenial) xenial; urgency=high

  * SNAP-289: Applied fixes to lines of code pointed out by Coverity.
  * Suppressed a potential exception from the logger destructor.
  * Verify that the socket is valid before using it (snap_communicator).
  * Applied an additional casst in the snap_expr and added a comment.
  * Fixed a bug in the implementation of the bio_server::accept() function:
    the socket used was the one from the server and not the new client!
  * Moved some lines of codes within the try/catch blocks.
  * Fixed the exit code of the client/server tests to 1 on errors.
  * Added a try/catch to the ip_test.
  * EX-122: Adding a debug as I am having trouble with an installation.

 -- Alexis Wilke <alexis@m2osw.com>  Thu, 24 Sep 2016 12:18:48 -0700

libsnapwebsites (1.1.12.0~xenial) xenial; urgency=high

  * SNAP-447: Applied a fix to the permanent connection. The background
    connection would not properly remove the thread signal from the
    snap communicator list of connections, so it could still be triggered
    after the permanent connection entry was long gone.

 -- Alexis Wilke <alexis@m2osw.com>  Wed, 21 Sep 2016 20:16:49 -0700

libsnapwebsites (1.1.11.0~xenial) xenial; urgency=high

  * SNAP-447: Removed debug messages.

 -- Alexis Wilke <alexis@m2osw.com>  Wed, 21 Sep 2016 10:51:49 -0700

libsnapwebsites (1.1.10.0~xenial) xenial; urgency=high

  * SNAP-447: Actually set errno in bio_client because we check it later.

 -- Alexis Wilke <alexis@m2osw.com>  Wed, 21 Sep 2016 10:36:49 -0700

libsnapwebsites (1.1.9.0~xenial) xenial; urgency=high

  * SNAP-447: Adding debug in the read() of the client.

 -- Alexis Wilke <alexis@m2osw.com>  Wed, 21 Sep 2016 09:59:49 -0700

libsnapwebsites (1.1.8.0~xenial) xenial; urgency=high

  * SNAP-447: Add test to see whether the error occurs over and over again.

 -- Alexis Wilke <alexis@m2osw.com>  Wed, 21 Sep 2016 09:34:49 -0700

libsnapwebsites (1.1.7.0~xenial) xenial; urgency=high

  * SNAP-447: Handle case where the error queue never gets empty.
  * SNAP-447: Show the broken up numbers so it makes it easy to read.

 -- Alexis Wilke <alexis@m2osw.com>  Wed, 21 Sep 2016 09:08:49 -0700

libsnapwebsites (1.1.6.0~xenial) xenial; urgency=high

  * SNAP-450: Added support for proper interthread locking in handling of
    the BIO, SSL, CTX, etc. objects from the OpenSSL library.

 -- Alexis Wilke <alexis@m2osw.com>  Fri, 20 Sep 2016 21:08:49 -0700

libsnapwebsites (1.1.5.1~xenial) xenial; urgency=high

  * SNAP-440: Added SSL support for Cassandra.

 -- R. Douglas Barbieri <doug@dooglio.net>  Wed, 21 Sep 2016 16:58:03 -0700

libsnapwebsites (1.1.5.0~xenial) xenial; urgency=high

  * SNAP-447: Create a function to send OpenSSL errors to our log.

 -- Alexis Wilke <alexis@m2osw.com>  Fri, 20 Sep 2016 17:05:49 -0700

libsnapwebsites (1.1.4.0~xenial) xenial; urgency=high

  * SNAP-110: Bumped version to get my test system to upgrade properly.

 -- Alexis Wilke <alexis@m2osw.com>  Tue, 13 Sep 2016 11:59:22 -0700

libsnapwebsites (1.1.3.0~xenial) xenial; urgency=high

  * SNAP-110: Changed a few lines to call get_server_name() instead of using
    the f_parameters["server_name"] which is not available anymore.

 -- Alexis Wilke <alexis@m2osw.com>  Sun, 11 Sep 2016 15:44:19 -0700

libsnapwebsites (1.1.2.0~xenial) xenial; urgency=high

  * Added the exception information in the check_cassandra() function.

 -- Alexis Wilke <alexis@m2osw.com>  Thu, 25 Aug 2016 02:00:54 -0700

libsnapwebsites (1.1.1.0~xenial) xenial; urgency=high

  * Version number is wrong: it must have four parts (build number is missing).

 -- Doug Barbieri <doug@dooglio.net>  Thu, 18 Aug 2016 18:48:45 -0700

libsnapwebsites (1.1.0~xenial) xenial; urgency=high

  * Fixed the initialization of the server_name parameter. We cannot have
    a hard coded default anymore, plus it is not useful.

 -- Alexis Wilke <alexis@m2osw.com>  Thu, 18 Aug 2016 14:07:13 -0700

libsnapwebsites (1.0.0) trusty; urgency=high

  * Initial release of packaging for library.

 -- R. Douglas Barbieri <doug@dooglio.net>  Fri, 20 May 2016 10:45:41 -0800<|MERGE_RESOLUTION|>--- conflicted
+++ resolved
@@ -2,11 +2,7 @@
 
   * Nightly build.
 
-<<<<<<< HEAD
- -- Doug Barbieri <doug@dooglio.net>  Sun, 25 Sep 2016 20:46:46 -0700
-=======
  -- Build Server <build@m2osw.com>  Mon, 26 Sep 2016 02:00:46 -0700
->>>>>>> e312c7a0
 
 libsnapwebsites (1.1.15.0~xenial) xenial; urgency=high
 
