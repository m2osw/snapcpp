<<<<<<< HEAD
<<<<<<< HEAD
libsnapwebsites (1.1.17.0~xenial) xenial; urgency=high
=======
libsnapwebsites (1.1.16.6~xenial) xenial; urgency=high
>>>>>>> c1907cb3be06e19b7610c65dc1b3d6f1910af10c
=======
libsnapwebsites (1.1.16.7~xenial) xenial; urgency=high
>>>>>>> 10d4b600

  * SNAP-378: Applied fix so the do_update() calls only happen when we use the
    snapinstallwebsite command line. In other words, it is now in the
    background and thus way safer.
  * If current state not "ready," frontend users get a 503 error.
  * Removed access to the install_layout() call from frontend users.

 -- Alexis Wilke <alexis@m2osw.com>  Thu, 29 Sep 2016 21:52:47 -0700

libsnapwebsites (1.1.16.0~xenial) xenial; urgency=high

  * SNAP-438: Added proper code to save data in override.conf instead
    of directly in the .service file.

 -- Alexis Wilke <alexis@m2osw.com>  Mon, 26 Sep 2016 13:04:46 -0700

libsnapwebsites (1.1.15.0~xenial) xenial; urgency=high

  * SNAP-443: Missed updating the snapinstallwebsite tool with SSL support.

 -- Alexis Wilke <alexis@m2osw.com>  Sun, 25 Sep 2016 12:49:48 -0700

libsnapwebsites (1.1.14.0~xenial) xenial; urgency=high

  * SNAP-426: Wait on the CASSANDRAREADY message before starting the timer.
    This allows the first tick to happen very quickly instead of 5 min. later.

 -- Alexis Wilke <alexis@m2osw.com>  Thu, 24 Sep 2016 23:29:48 -0700

libsnapwebsites (1.1.13.0~xenial) xenial; urgency=high

  * SNAP-289: Applied fixes to lines of code pointed out by Coverity.
  * Suppressed a potential exception from the logger destructor.
  * Verify that the socket is valid before using it (snap_communicator).
  * Applied an additional casst in the snap_expr and added a comment.
  * Fixed a bug in the implementation of the bio_server::accept() function:
    the socket used was the one from the server and not the new client!
  * Moved some lines of codes within the try/catch blocks.
  * Fixed the exit code of the client/server tests to 1 on errors.
  * Added a try/catch to the ip_test.
  * EX-122: Adding a debug as I am having trouble with an installation.

 -- Alexis Wilke <alexis@m2osw.com>  Thu, 24 Sep 2016 12:18:48 -0700

libsnapwebsites (1.1.12.0~xenial) xenial; urgency=high

  * SNAP-447: Applied a fix to the permanent connection. The background
    connection would not properly remove the thread signal from the
    snap communicator list of connections, so it could still be triggered
    after the permanent connection entry was long gone.

 -- Alexis Wilke <alexis@m2osw.com>  Wed, 21 Sep 2016 20:16:49 -0700

libsnapwebsites (1.1.11.0~xenial) xenial; urgency=high

  * SNAP-447: Removed debug messages.

 -- Alexis Wilke <alexis@m2osw.com>  Wed, 21 Sep 2016 10:51:49 -0700

libsnapwebsites (1.1.10.0~xenial) xenial; urgency=high

  * SNAP-447: Actually set errno in bio_client because we check it later.

 -- Alexis Wilke <alexis@m2osw.com>  Wed, 21 Sep 2016 10:36:49 -0700

libsnapwebsites (1.1.9.0~xenial) xenial; urgency=high

  * SNAP-447: Adding debug in the read() of the client.

 -- Alexis Wilke <alexis@m2osw.com>  Wed, 21 Sep 2016 09:59:49 -0700

libsnapwebsites (1.1.8.0~xenial) xenial; urgency=high

  * SNAP-447: Add test to see whether the error occurs over and over again.

 -- Alexis Wilke <alexis@m2osw.com>  Wed, 21 Sep 2016 09:34:49 -0700

libsnapwebsites (1.1.7.0~xenial) xenial; urgency=high

  * SNAP-447: Handle case where the error queue never gets empty.
  * SNAP-447: Show the broken up numbers so it makes it easy to read.

 -- Alexis Wilke <alexis@m2osw.com>  Wed, 21 Sep 2016 09:08:49 -0700

libsnapwebsites (1.1.6.0~xenial) xenial; urgency=high

  * SNAP-450: Added support for proper interthread locking in handling of
    the BIO, SSL, CTX, etc. objects from the OpenSSL library.

 -- Alexis Wilke <alexis@m2osw.com>  Fri, 20 Sep 2016 21:08:49 -0700

libsnapwebsites (1.1.5.1~xenial) xenial; urgency=high

  * SNAP-440: Added SSL support for Cassandra.

 -- R. Douglas Barbieri <doug@dooglio.net>  Wed, 21 Sep 2016 16:58:03 -0700

libsnapwebsites (1.1.5.0~xenial) xenial; urgency=high

  * SNAP-447: Create a function to send OpenSSL errors to our log.

 -- Alexis Wilke <alexis@m2osw.com>  Fri, 20 Sep 2016 17:05:49 -0700

libsnapwebsites (1.1.4.0~xenial) xenial; urgency=high

  * SNAP-110: Bumped version to get my test system to upgrade properly.

 -- Alexis Wilke <alexis@m2osw.com>  Tue, 13 Sep 2016 11:59:22 -0700

libsnapwebsites (1.1.3.0~xenial) xenial; urgency=high

  * SNAP-110: Changed a few lines to call get_server_name() instead of using
    the f_parameters["server_name"] which is not available anymore.

 -- Alexis Wilke <alexis@m2osw.com>  Sun, 11 Sep 2016 15:44:19 -0700

libsnapwebsites (1.1.2.0~xenial) xenial; urgency=high

  * Added the exception information in the check_cassandra() function.

 -- Alexis Wilke <alexis@m2osw.com>  Thu, 25 Aug 2016 02:00:54 -0700

libsnapwebsites (1.1.1.0~xenial) xenial; urgency=high

  * Version number is wrong: it must have four parts (build number is missing).

 -- Doug Barbieri <doug@dooglio.net>  Thu, 18 Aug 2016 18:48:45 -0700

libsnapwebsites (1.1.0~xenial) xenial; urgency=high

  * Fixed the initialization of the server_name parameter. We cannot have
    a hard coded default anymore, plus it is not useful.

 -- Alexis Wilke <alexis@m2osw.com>  Thu, 18 Aug 2016 14:07:13 -0700

libsnapwebsites (1.0.0) trusty; urgency=high

  * Initial release of packaging for library.

 -- R. Douglas Barbieri <doug@dooglio.net>  Fri, 20 May 2016 10:45:41 -0800<|MERGE_RESOLUTION|>--- conflicted
+++ resolved
@@ -1,12 +1,4 @@
-<<<<<<< HEAD
-<<<<<<< HEAD
 libsnapwebsites (1.1.17.0~xenial) xenial; urgency=high
-=======
-libsnapwebsites (1.1.16.6~xenial) xenial; urgency=high
->>>>>>> c1907cb3be06e19b7610c65dc1b3d6f1910af10c
-=======
-libsnapwebsites (1.1.16.7~xenial) xenial; urgency=high
->>>>>>> 10d4b600
 
   * SNAP-378: Applied fix so the do_update() calls only happen when we use the
     snapinstallwebsite command line. In other words, it is now in the
