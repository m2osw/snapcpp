Source: snapserver
Priority: extra
Maintainer: R. Douglas Barbieri <doug@dooglio.net>
Build-Depends: catch (>= 1.0),
    closure-linter (>= 2.3.13),
    cmake,
    csspp (>= 1.0.10.121~xenial),
    debhelper,
    doxygen,
    graphviz,
    libadvgetopt-dev (>= 1.1.0.72~xenial),
    libas2js-dev (>= 0.1.14.194~xenial),
    libboost-dev,
    libcontrolledvars-dev (>= 1.4.16.440~xenial),
    libcsspp-dev (>= 1.0.10.121~xenial),
    libicu-dev,
    liblog4cplus-dev (>= 1.2.0.469~xenial),
    libmagic-dev,
    libmagick++-dev (>= 6.7.7.10-6ubuntu3),
    libprocps4-dev,
    libqt5xmlpatterns5-dev,
    libqtcassandra-dev (>= 0.6.0.109~xenial),
    libqtserialization-dev (>= 0.1.16.699~xenial),
    libqtwebkit-dev,
    libsnapwebsites-dev (>= 1.0.0.80~xenial),
    libssl-dev (>= 1.0.1),
    libtld-dev (>= 1.5.1.386~xenial),
    libxml2-utils,
    libzipios-dev (>= 2.1.2.196~xenial),
    python-pip (>= 1.4.1-2),
    qt5-default,
    qtscript5-dev,
<<<<<<< HEAD
    snapbase-dev (>= 1.0.0.70~xenial),
    snapcmakemodules (>= 1.0.25.195~xenial),
    snapinit (>= 1.0.0.71~xenial),
    libsnapmanager (>= 1.0.0.73~xenial),
    snapserver-core-plugins-dev (>= 1.0.0.71~xenial),
=======
    snapbase-dev (>= 1.0.0.71~xenial),
    snapcmakemodules (>= 1.0.25.196~xenial),
    snapinit (>= 1.0.0.72~xenial),
    snapmanagercgi (>= 1.0.0.74~xenial),
    snapserver-core-plugins-dev (>= 1.0.0.72~xenial),
>>>>>>> 97a3df08
    uuid-dev,
    zip
Standards-Version: 3.9.4
Section: libs
Homepage: http://www.snapwebsites.org/
Vcs-Git: git://git.code.sf.net/p/snapcpp/code
Vcs-Browser: http://sourceforge.net/p/snapcpp/code/ci/master/tree/snapwebsites

Package: snapserver
Section: web
Architecture: any
Depends: ${shlibs:Depends}, ${misc:Depends},
    snapserver-core-plugins (>= 1.0.0), snaplock, snapdbproxy
Recommends: snapdb
Suggests: cassandra (>= 3.5.0), snapcgi, snapbounce, snapserver-doc
Description: Fast Websites: powerful CMS for Apache written in C++.
 Snap! C++ runs your CMS using binary code written in C and C++.
 The basic concept is taken from a large set of Drupal 6.x
 modules from Drupal Core and necessary 3rd party modules (we've been using
 over 220 modules on top of the Core modules.) The result is quite
 extensible as it offers a plug-in mechanism that everyone is welcome to
 use to create their own extensions.
 .
 This package installs the server daemon that communicates with the
 Cassandra server.
 iplock require for snapfirewall.

Package: snapserver-doc
Section: admin
Architecture: all
Depends: ${misc:Depends}
Description: Fast Websites: powerful CMS for Apache written in C++.
 Snap! C++ runs your CMS using binary code written in C and C++.
 The basic concept is taken from a large set of Drupal 6.x
 modules from Drupal Core and necessary 3rd party modules (we've been using
 over 220 modules on top of the Core modules.) The result is quite
 extensible as it offers a plug-in mechanism that everyone is welcome to use to
 create their own extensions.
 .
 Documentation package.

# vim: ts=4 sw=4 et<|MERGE_RESOLUTION|>--- conflicted
+++ resolved
@@ -30,19 +30,11 @@
     python-pip (>= 1.4.1-2),
     qt5-default,
     qtscript5-dev,
-<<<<<<< HEAD
-    snapbase-dev (>= 1.0.0.70~xenial),
-    snapcmakemodules (>= 1.0.25.195~xenial),
-    snapinit (>= 1.0.0.71~xenial),
-    libsnapmanager (>= 1.0.0.73~xenial),
-    snapserver-core-plugins-dev (>= 1.0.0.71~xenial),
-=======
     snapbase-dev (>= 1.0.0.71~xenial),
     snapcmakemodules (>= 1.0.25.196~xenial),
     snapinit (>= 1.0.0.72~xenial),
-    snapmanagercgi (>= 1.0.0.74~xenial),
+    libsnapmanager (>= 1.0.0.73~xenial),
     snapserver-core-plugins-dev (>= 1.0.0.72~xenial),
->>>>>>> 97a3df08
     uuid-dev,
     zip
 Standards-Version: 3.9.4
