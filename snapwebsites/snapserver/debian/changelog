<<<<<<< HEAD
snapserver (1.0.17.17~xenial) xenial; urgency=high
=======
snapserver (1.0.17.19~xenial) xenial; urgency=high
>>>>>>> 798c1f99

  * Nightly build.

 -- Doug Barbieri <doug@dooglio.net>  Wed, 26 Oct 2016 16:40:15 -0700

snapserver (1.0.17.0~xenial) xenial; urgency=high

  * SNAP-110: Do not remove the snapserver logs, it's done in snapbase.

 -- Alexis Wilke <alexis@m2osw.com>  Wed, 26 Oct 2016 13:42:49 -0700

snapserver (1.0.16.0~xenial) xenial; urgency=high

  * SNAP-465: postinst/postrm cleanups.

 -- Alexis Wilke <alexis@m2osw.com>  Mon, 24 Oct 2016 23:48:38 -0700

snapserver (1.0.15.0~xenial) xenial; urgency=high

  * SNAP-491: Make use of the snapstop command to stop snapbackend processes.

 -- Alexis Wilke <alexis@m2osw.com>  Wed, 20 Oct 2016 11:17:49 -0700

snapserver (1.0.14.0~xenial) xenial; urgency=high

  * SNAP-461: Removed "Requires=..." since all servers can run by themselves.

 -- Alexis Wilke <alexis@m2osw.com>  Wed, 19 Oct 2016 12:21:49 -0700

snapserver (1.0.13.0~xenial) xenial; urgency=high

  * SNAP-481: Use 1,000 as the RLIMIT_NPROC. It is per user, not process.

 -- Alexis Wilke <alexis@m2osw.com>  Sat, 15 Oct 2016 17:59:49 -0700

snapserver (1.0.12.0~xenial) xenial; urgency=high

  * SNAP-481: Drastically limit the number of sub-processes the snapbackend
    can create between 100 and 1,000.

 -- Alexis Wilke <alexis@m2osw.com>  Sat, 15 Oct 2016 12:07:49 -0700

snapserver (1.0.11.0~xenial) xenial; urgency=high

  * SNAP-110: Added own version, but cannot output it because of the unique
    instance.

 -- Alexis Wilke <alexis@m2osw.com>  Fri, 07 Sep 2016 13:29:40 -0700

snapserver (1.0.10.0~xenial) xenial; urgency=high

  * SNAP-413: Replaced the snapcreatetables call with the NEWTABLE signal.

 -- Alexis Wilke <alexis@m2osw.com>  Sun, 27 Sep 2016 15:00:47 -0700

snapserver (1.0.9.0~xenial) xenial; urgency=high

  * SNAP-289: Applied fixes to lines of code pointed out by Coverity.
  * Moved the initial lines of code to the try/catch.

 -- Alexis Wilke <alexis@m2osw.com>  Sat, 24 Sep 2016 21:29:49 -0700

snapserver (1.0.8.0~xenial) xenial; urgency=high

  * SNAP-110: Noticed that 3 bundle files were not getting installed.
  * Also two were not being checked.

 -- Alexis Wilke <alexis@m2osw.com>  Wed, 23 Sep 2016 17:49:49 -0700

snapserver (1.0.7.0~xenial) xenial; urgency=high

  * SNAP-110: Moved .properties files under .../logger/.

 -- Alexis Wilke <alexis@m2osw.com>  Wed, 23 Sep 2016 15:08:49 -0700

snapserver (1.0.6.0~xenial) xenial; urgency=high

  * SNAP-443: Properly purge the SSL files on removal.

 -- Alexis Wilke <alexis@m2osw.com>  Wed, 23 Sep 2016 11:00:49 -0700

snapserver (1.0.5.0~xenial) xenial; urgency=high

  * SNAP-443: Fixed the script testing whether a key was already generated.

 -- Alexis Wilke <alexis@m2osw.com>  Fri, 20 Sep 2016 17:05:49 -0700

snapserver (1.0.4.0~xenial) xenial; urgency=high

  * SNAP-443: Updated the openssl reg command to use -subj.

 -- Alexis Wilke <alexis@m2osw.com>  Fri, 20 Sep 2016 14:12:49 -0700

snapserver (1.0.3.0~xenial) xenial; urgency=high

  * SNAP-110: Testing removal of configuration in "rules" file.

 -- Alexis Wilke <alexis@m2osw.com>  Tue, 13 Sep 2016 17:34:09 -0700

snapserver (1.0.2.0~xenial) xenial; urgency=high

  * SNAP-110: Bumped version to get my test system to upgrade properly.

 -- Alexis Wilke <alexis@m2osw.com>  Tue, 13 Sep 2016 11:59:22 -0700

snapserver (1.0.1.0~xenial) xenial; urgency=high

  * SNAP-110: Added editing of "listen" from snapmanager.cgi.

 -- Alexis Wilke <alexis@m2osw.com>  Sun, 28 Aug 2016 10:10:13 -0700

snapserver (1.0.0) xenial; urgency=high

  * Initial release of packaging for the new snapserver project.

 -- R. Douglas Barbieri <doug@dooglio.net>  Wed, 26 May 2016 20:23:45 -0800<|MERGE_RESOLUTION|>--- conflicted
+++ resolved
@@ -1,8 +1,4 @@
-<<<<<<< HEAD
-snapserver (1.0.17.17~xenial) xenial; urgency=high
-=======
 snapserver (1.0.17.19~xenial) xenial; urgency=high
->>>>>>> 798c1f99
 
   * Nightly build.
 
