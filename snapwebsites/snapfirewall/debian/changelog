<<<<<<< HEAD
snapfirewall (1.0.15.6~xenial) xenial; urgency=high

  * Nightly build.

 -- Build Server <build@m2osw.com>  Wed, 19 Oct 2016 13:36:08 -0700
=======
snapfirewall (1.0.16.0~xenial) xenial; urgency=high

  * SNAP-491: Changed Ctrl-C in the equivalent of a STOP.
  * Fixed the stop() function so it removes the messenger if not connected.
  * Restore the SIGINT signal handler after the first SIGINT received.

 -- Alexis Wilke <alexis@m2osw.com>  Wed, 20 Oct 2016 11:17:49 -0700
>>>>>>> ed5d711e

snapfirewall (1.0.15.0~xenial) xenial; urgency=high

  * SNAP-461: Removed "Requires=..." since all servers can run by themselves.

 -- Alexis Wilke <alexis@m2osw.com>  Wed, 19 Oct 2016 12:21:49 -0700

snapfirewall (1.0.14.0~xenial) xenial; urgency=high

  * SNAP-481: Use 1,000 as the RLIMIT_NPROC. It is per user, not process.

 -- Alexis Wilke <alexis@m2osw.com>  Sat, 15 Oct 2016 17:59:49 -0700

snapfirewall (1.0.13.0~xenial) xenial; urgency=high

  * SNAP-481: Drastically limit the number of sub-processes the snapbackend
    can create between 100 and 1,000.
  * Removed the duplicated definition of "NoNewPrivileges=...".

 -- Alexis Wilke <alexis@m2osw.com>  Sat, 15 Oct 2016 12:07:49 -0700

snapfirewall (1.0.12.0~xenial) xenial; urgency=high

  * SNAP-266: snap_child recreates snapcom messenger with thread.
  * Default is to use file logging and logging to snapcommunicator.
  * Also took out all loggingserver API and properties files.

 -- R. Douglas Barbieri <doug@dooglio.net>  Wed, 12 Oct 2016 14:49:23 -0700

snapfirewall (1.0.11.0~xenial) xenial; urgency=high

  * SNAP-355: Fixed the test for scheme validity to check in the new
    sub-directory (/etc/iplock/schemes/...)

 -- Alexis Wilke <alexis@m2osw.com>  Tue, 11 Oct 2016 15:45:37 -0700

snapfirewall (1.0.10.0~xenial) xenial; urgency=high

  * SNAP-355: Cleaned up the firewall implmentation.

 -- Alexis Wilke <alexis@m2osw.com>  Fri, 07 Oct 2016 11:31:40 -0700

snapfirewall (1.0.9.0~xenial) xenial; urgency=high

  * SNAP-110: Will output its own version instead of the libsnapwebsites one.

 -- Alexis Wilke <alexis@m2osw.com>  Fri, 07 Oct 2016 11:31:40 -0700

snapfirewall (1.0.8.0~xenial) xenial; urgency=high

  * SNAP-413: Replaced the snapcreatetables call with the NEWTABLE signal.

 -- Alexis Wilke <alexis@m2osw.com>  Mon, 26 Sep 2016 14:59:46 -0700

snapfirewall (1.0.7.0~xenial) xenial; urgency=high

  * SNAP-110: Removed the SAVEEVERYWHERE button.

 -- Alexis Wilke <alexis@m2osw.com>  Sun, 25 Sep 2016 23:59:48 -0700

snapfirewall (1.0.6.0~xenial) xenial; urgency=high

  * SNAP-110: Moved .properties files under .../logger/.

 -- Alexis Wilke <alexis@m2osw.com>  Tue, 23 Sep 2016 15:06:07 -0700

snapfirewall (1.0.5.0~xenial) xenial; urgency=high

  * SNAP-110: Bumped version to get my test system to upgrade properly.

 -- Alexis Wilke <alexis@m2osw.com>  Tue, 13 Sep 2016 11:59:22 -0700

snapfirewall (1.0.4.1~xenial) xenial; urgency=high

  * Moved firewall variable definitions into a new file: /etc/network/firewall.conf

 -- R. Douglas Barbieri <doug@dooglio.net>  Wed, 07 Sep 2016 13:01:55 -0700

snapfirewall (1.0.3.0~xenial) xenial; urgency=high

  * Try with &gt; again. The problem is that the bundle does not get updated
    on our build system without a little kick.

 -- Alexis Wilke <alexis@m2osw.com>  Tue, 23 Aug 2016 02:00:49 -0700

snapfirewall (1.0.2.0~xenial) xenial; urgency=high

  * It looks like &gt; does not work either. Reverting to > instead.

 -- Alexis Wilke <alexis@m2osw.com>  Tue, 23 Aug 2016 02:00:49 -0700

snapfirewall (1.0.1.0~xenial) xenial; urgency=high

  * Fixed the IPv6 rules, we need to allow the local network (lo).
  * Fixed the script which used &lt; instead of &gt;.

 -- Alexis Wilke <alexis@m2osw.com>  Tue, 23 Aug 2016 02:00:49 -0700

snapfirewall (1.0.0) xenial; urgency=high

  * Initial release of packaging.

 -- R. Douglas Barbieri <doug@dooglio.net>  Wed, 26 May 2016 22:49:55 -0800<|MERGE_RESOLUTION|>--- conflicted
+++ resolved
@@ -1,10 +1,3 @@
-<<<<<<< HEAD
-snapfirewall (1.0.15.6~xenial) xenial; urgency=high
-
-  * Nightly build.
-
- -- Build Server <build@m2osw.com>  Wed, 19 Oct 2016 13:36:08 -0700
-=======
 snapfirewall (1.0.16.0~xenial) xenial; urgency=high
 
   * SNAP-491: Changed Ctrl-C in the equivalent of a STOP.
@@ -12,7 +5,6 @@
   * Restore the SIGINT signal handler after the first SIGINT received.
 
  -- Alexis Wilke <alexis@m2osw.com>  Wed, 20 Oct 2016 11:17:49 -0700
->>>>>>> ed5d711e
 
 snapfirewall (1.0.15.0~xenial) xenial; urgency=high
 
