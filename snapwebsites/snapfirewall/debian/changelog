--- conflicted
+++ resolved
@@ -1,8 +1,4 @@
-<<<<<<< HEAD
-snapfirewall (1.0.7.2~xenial) xenial; urgency=high
-=======
 snapfirewall (1.0.7.4~xenial) xenial; urgency=high
->>>>>>> 5eb15081
 
   * Nightly build.
 
