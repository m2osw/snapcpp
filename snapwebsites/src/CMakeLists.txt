#
# File:
#      src/CMakeLists.txt
#
# Description:
#      The Snap! Websites Server. The server is the main() of the Snap!
#      environment. Most everything is however defined in the
#      libsnapwebsites.so library (see lib/*).
#
# Documentation:
#      See the CMake documentation.
#
# License:
#      Copyright (c) 2011-2013 Made to Order Software Corp.
#
#      http://snapwebsites.org/
#      contact@m2osw.com
#
#      Permission is hereby granted, free of charge, to any person obtaining a
#      copy of this software and associated documentation files (the
#      "Software"), to deal in the Software without restriction, including
#      without limitation the rights to use, copy, modify, merge, publish,
#      distribute, sublicense, and/or sell copies of the Software, and to
#      permit persons to whom the Software is furnished to do so, subject to
#      the following conditions:
#
#      The above copyright notice and this permission notice shall be included
#      in all copies or substantial portions of the Software.
#
#      THE SOFTWARE IS PROVIDED "AS IS", WITHOUT WARRANTY OF ANY KIND, EXPRESS
#      OR IMPLIED, INCLUDING BUT NOT LIMITED TO THE WARRANTIES OF
#      MERCHANTABILITY, FITNESS FOR A PARTICULAR PURPOSE AND NONINFRINGEMENT.
#      IN NO EVENT SHALL THE AUTHORS OR COPYRIGHT HOLDERS BE LIABLE FOR ANY
#      CLAIM, DAMAGES OR OTHER LIABILITY, WHETHER IN AN ACTION OF CONTRACT,
#      TORT OR OTHERWISE, ARISING FROM, OUT OF OR IN CONNECTION WITH THE
#      SOFTWARE OR THE USE OR OTHER DEALINGS IN THE SOFTWARE.
#


##
## The Snap! Server
##
find_package( Qt4 4.8.1 QUIET REQUIRED QtCore QtNetwork QtXml QtXmlPatterns )
include( ${QT_USE_FILE} )
add_definitions( ${QT_DEFINITIONS} )

project(snapserver)

include_directories(
    ${CMAKE_CURRENT_SOURCE_DIR}
    ${QT_INCLUDES}
)


add_executable(${PROJECT_NAME}
    snapserver.cpp
)

# while developing you may need to set LD_LIBRARY_PATH
target_link_libraries(${PROJECT_NAME}
    libsnapwebsites
    ${QTCASSANDRA_LIBRARIES}
    ${QTSERIALIZATION_LIBRARIES}
    ${QT_LIBRARIES}
    ${THRIFT_LIBRARIES}
    ${LIBTLD_LIBRARIES}
    dl
)

install(
    TARGETS ${PROJECT_NAME} RUNTIME DESTINATION bin
)


##
## Backend process
##
project(snapbackend)

include_directories(
    ${CMAKE_CURRENT_SOURCE_DIR}
    ${QT_INCLUDES}
)


add_executable(${PROJECT_NAME}
    snapbackend.cpp
)

# while developing you may need to set LD_LIBRARY_PATH
target_link_libraries(${PROJECT_NAME}
    libsnapwebsites
    ${QTCASSANDRA_LIBRARIES}
    ${QTSERIALIZATION_LIBRARIES}
    ${QT_LIBRARIES}
    ${THRIFT_LIBRARIES}
    ${LIBTLD_LIBRARIES}
    dl
)

install(
    TARGETS ${PROJECT_NAME} RUNTIME DESTINATION bin
)


##
## The Snap! Passthrough CGI script
##
project(snapcgi)

include_directories(
    ${CMAKE_CURRENT_SOURCE_DIR}
    ${QT_INCLUDES}
)

add_executable(snap.cgi
    snap.cpp
    ../lib/tcp_client_server.cpp
)

target_link_libraries(snap.cgi
    ${QT_LIBRARIES}
)

install(
    TARGETS snap.cgi RUNTIME DESTINATION bin
)

##
## Snap DB process
##
project(snapdb)

include_directories(
    ${CMAKE_CURRENT_SOURCE_DIR}
    ${QT_INCLUDES}
)


add_executable(${PROJECT_NAME}
    snapdb.cpp
)

# while developing you may need to set LD_LIBRARY_PATH
<<<<<<< HEAD
target_link_libraries(${PROJECT_NAME}
    QtCassandra
=======
target_link_libraries(snapdb
    ${QTCASSANDRA_LIBRARIES}
>>>>>>> c770c907
    ${QT_LIBRARIES}
    ${THRIFT_LIBRARIES}
    ${LIBTLD_LIBRARIES}
)

install(
    TARGETS ${PROJECT_NAME} RUNTIME DESTINATION bin
)


##
## Snap send signals
##
project(snapsignal)

include_directories(
    "${CMAKE_CURRENT_SOURCE_DIR}"
    ${QT_INCLUDES}
)


add_executable(${PROJECT_NAME}
    snapsignal.cpp
)

# while developing you may need to set LD_LIBRARY_PATH
target_link_libraries(${PROJECT_NAME}
    libsnapwebsites
    QtCassandra
    QtSerialization
    ${QT_LIBRARIES}
    thrift
    tld
)

install(
    TARGETS ${PROJECT_NAME} RUNTIME DESTINATION bin
)


##
## Snap layout process
##
project(snaplayout)

include_directories(
    ${CMAKE_CURRENT_SOURCE_DIR}
    ${QT_INCLUDES}
)


add_executable(${PROJECT_NAME}
    snaplayout.cpp
)

<<<<<<< HEAD
target_link_libraries(${PROJECT_NAME}
    #libsnapwebsites
    QtCassandra
    #QtSerialization
=======
target_link_libraries(snaplayout
    ${QTCASSANDRA_LIBRARIES}
>>>>>>> c770c907
    ${QT_LIBRARIES}
    ${THRIFT_LIBRARIES}
    ${LIBTLD_LIBRARIES}
)

install(
    TARGETS ${PROJECT_NAME} RUNTIME DESTINATION bin
)


# vim: ts=4 sw=4 et<|MERGE_RESOLUTION|>--- conflicted
+++ resolved
@@ -142,13 +142,8 @@
 )
 
 # while developing you may need to set LD_LIBRARY_PATH
-<<<<<<< HEAD
-target_link_libraries(${PROJECT_NAME}
-    QtCassandra
-=======
-target_link_libraries(snapdb
-    ${QTCASSANDRA_LIBRARIES}
->>>>>>> c770c907
+target_link_libraries(${PROJECT_NAME}
+    ${QTCASSANDRA_LIBRARIES}
     ${QT_LIBRARIES}
     ${THRIFT_LIBRARIES}
     ${LIBTLD_LIBRARIES}
@@ -204,15 +199,8 @@
     snaplayout.cpp
 )
 
-<<<<<<< HEAD
-target_link_libraries(${PROJECT_NAME}
-    #libsnapwebsites
-    QtCassandra
-    #QtSerialization
-=======
-target_link_libraries(snaplayout
-    ${QTCASSANDRA_LIBRARIES}
->>>>>>> c770c907
+target_link_libraries(${PROJECT_NAME}
+    ${QTCASSANDRA_LIBRARIES}
     ${QT_LIBRARIES}
     ${THRIFT_LIBRARIES}
     ${LIBTLD_LIBRARIES}
