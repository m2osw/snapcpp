<<<<<<< HEAD
snaplock (1.0.2.3~xenial) xenial; urgency=high
=======
snaplock (1.0.3.1~xenial) xenial; urgency=high
>>>>>>> e312c7a0

  * Nightly build.

 -- Build Server <build@m2osw.com>  Mon, 26 Sep 2016 02:00:47 -0700

snaplock (1.0.3.0~xenial) xenial; urgency=high

  * SNAP-427: Implemented the necessary to avoid lock ups when the snaplock
    daemon is not running.
  * If snaplock as a tool cannot even connect to snapcommunicator it also
    fails quickly instead of try until it connects.

 -- Alexis Wilke <alexis@m2osw.com>  Sun, 25 Sep 2016 23:35:48 -0700

snaplock (1.0.2.0~xenial) xenial; urgency=high

  * SNAP-110: Moved .properties files under .../logger/.

 -- Alexis Wilke <alexis@m2osw.com>  Tue, 23 Sep 2016 15:07:10 -0700

snaplock (1.0.1.0~xenial) xenial; urgency=high

  * SNAP-110: Bumped version to get my test system to upgrade properly.

 -- Alexis Wilke <alexis@m2osw.com>  Tue, 13 Sep 2016 11:59:22 -0700

snaplock (1.0.0) xenial; urgency=high

  * Initial release of packaging.

 -- R. Douglas Barbieri <doug@dooglio.net>  Wed, 26 May 2016 22:49:55 -0800<|MERGE_RESOLUTION|>--- conflicted
+++ resolved
@@ -1,8 +1,4 @@
-<<<<<<< HEAD
-snaplock (1.0.2.3~xenial) xenial; urgency=high
-=======
 snaplock (1.0.3.1~xenial) xenial; urgency=high
->>>>>>> e312c7a0
 
   * Nightly build.
 
