--- conflicted
+++ resolved
@@ -1,8 +1,4 @@
-<<<<<<< HEAD
-snaplock (1.0.9.4~xenial) xenial; urgency=high
-=======
 snaplock (1.0.9.6~xenial) xenial; urgency=high
->>>>>>> b83587d4
 
   * Nightly build.
 
