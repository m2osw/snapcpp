// Snap Websites Server -- JavaScript WYSIWYG form widgets
// Copyright (C) 2013-2017  Made to Order Software Corp.
//
// This program is free software; you can redistribute it and/or modify
// it under the terms of the GNU General Public License as published by
// the Free Software Foundation; either version 2 of the License, or
// (at your option) any later version.
//
// This program is distributed in the hope that it will be useful,
// but WITHOUT ANY WARRANTY; without even the implied warranty of
// MERCHANTABILITY or FITNESS FOR A PARTICULAR PURPOSE.  See the
// GNU General Public License for more details.
//
// You should have received a copy of the GNU General Public License
// along with this program; if not, write to the Free Software
// Foundation, Inc., 51 Franklin St, Fifth Floor, Boston, MA  02110-1301  USA

#include "editor.h"

#include "../output/output.h"
#include "../attachment/attachment.h"
#include "../locale/snap_locale.h"
#include "../messages/messages.h"
#include "../mimetype/mimetype.h"
#include "../permissions/permissions.h"

#include <snapwebsites/dbutils.h>
#include <snapwebsites/log.h>
#include <snapwebsites/mkgmtime.h>
#include <snapwebsites/not_reached.h>
#include <snapwebsites/not_used.h>
#include <snapwebsites/qdomhelpers.h>
#include <snapwebsites/qdomreceiver.h>
#include <snapwebsites/qdomxpath.h>
#include <snapwebsites/qxmlmessagehandler.h>
#include <snapwebsites/snap_image.h>
#include <snapwebsites/snap_lock.h>
#include <snapwebsites/xslt.h>

#include <libtld/tld.h>

#include <iostream>
#include <cmath>

#include <QTextDocument>
#include <QFile>
#include <QFileInfo>

#include <snapwebsites/poison.h>


SNAP_PLUGIN_START(editor, 1, 0)



namespace
{

/** \brief Default timeout in minutes.
 *
 * A form is attached to a session. That way we make sure that a client
 * does not send us a form which content is days, weeks, months old,
 * or worst, a client who never accessed the server to retrieve a valid
 * form (i.e. web form spam where robots send data without first having
 * to load a form from a website.)
 *
 * This timeout represents the number of minutes an editor session is
 * created for. At this time we set it up to 24 hours (1 whole day.)
 *
 * \todo
 * At some point we want to add a way for the client browser to
 * auto-submit. At that point, the client will not lose his data
 * to a session that times out.
 */
int const g_default_timeout = 1440;

} // no name namespace


/** \brief Get a fixed editor plugin name.
 *
 * The editor plugin makes use of different names in the database. This
 * function ensures that you get the right spelling for a given name.
 *
 * \param[in] name  The name to retrieve.
 *
 * \return A pointer to the name.
 */
char const * get_name(name_t name)
{
    switch(name)
    {
    case name_t::SNAP_NAME_EDITOR_AUTO_RESET:
        return "editor::auto_reset";

    case name_t::SNAP_NAME_EDITOR_DRAFTS_PATH:
        return "admin/drafts";

    case name_t::SNAP_NAME_EDITOR_LAYOUT:
        return "editor::layout";

    case name_t::SNAP_NAME_EDITOR_PAGE:
        return "editor::page";

    case name_t::SNAP_NAME_EDITOR_PAGE_TYPE:
        return "editor::page_type";

    case name_t::SNAP_NAME_EDITOR_SESSION:
        return "editor::session";

    case name_t::SNAP_NAME_EDITOR_TIMEOUT:
        return "editor::timeout";

    case name_t::SNAP_NAME_EDITOR_TYPE_FORMAT_PATH: // a format to generate the path of a page
        return "editor::type_format_path";

    case name_t::SNAP_NAME_EDITOR_TYPE_EXTENDED_FORMAT_PATH:
        return "editor::type_extended_format_path";

    default:
        // invalid index
        throw snap_logic_exception("Invalid name_t::SNAP_NAME_EDITOR_...");

    }
    NOTREACHED();
}


editor::value_to_string_info_t::value_to_string_info_t(content::path_info_t & ipath, QDomElement widget, QtCassandra::QCassandraValue const & value)
    : f_ipath(ipath)
    , f_widget(widget)
    , f_value(value)
{
}


bool editor::value_to_string_info_t::is_done() const
{
    return f_status != status_t::WORKING;
}


bool editor::value_to_string_info_t::is_valid() const
{
    return f_status == status_t::DONE;
}


void editor::value_to_string_info_t::set_status(status_t const status)
{
    f_status = status;
}


content::path_info_t & editor::value_to_string_info_t::get_ipath() const
{
    return f_ipath;
}


QDomElement editor::value_to_string_info_t::get_widget() const
{
    return f_widget;
}


QtCassandra::QCassandraValue const & editor::value_to_string_info_t::get_value() const
{
    return f_value;
}


QString const & editor::value_to_string_info_t::get_widget_type() const
{
    if(f_widget_type.isEmpty())
    {
        f_widget_type = f_widget.attribute("type");
        // emptiness (i.e. invalidity) is checked before this event
        // is used so we should be just fine here
    }
    return f_widget_type;
}


QString const & editor::value_to_string_info_t::get_data_type() const
{
    if(f_data_type.isEmpty())
    {
        f_data_type = f_widget.attribute("auto-save");
        // emptiness (i.e. invalidity) is checked before this event
        // is used so we should be just fine here
    }
    return f_data_type;
}


QString const & editor::value_to_string_info_t::get_type_name() const
{
    return f_type_name;
}


void editor::value_to_string_info_t::set_type_name(QString const & new_type_name)
{
    f_type_name = new_type_name;
}


QString & editor::value_to_string_info_t::result()
{
    return f_result;
}



editor::string_to_value_info_t::string_to_value_info_t(content::path_info_t & ipath, QDomElement widget, QString const & data)
    : f_ipath(ipath)
    , f_widget(widget)
    , f_data(data)
{
}


/** \brief Check whether the value was already handled.
 *
 * Since all signal functions will be called, you need a way to know
 * whether you still need to do some work on the data. This can be done
 * using the is_done() function as in:
 *
 * \code
 *      my_plugin::string_to_value(value_info_t & info)
 *      {
 *          if(info.is_done())
 *          {
 *              return;
 *          }
 *
 *          // manage your own types
 *          if(info.get_type() == "my_ype")
 *          {
 *              ...
 *          }
 *      }
 * \endcode
 *
 * \return true if the value was already handled, which means you should
 *         not process this signal any further.
 */
bool editor::string_to_value_info_t::is_done() const
{
    return f_status != status_t::WORKING;
}


/** \brief Check whether the value info is valid.
 *
 * On return of the string_to_value() signal, the is_valid() function can
 * be used to know whether the value was considered valid.
 *
 * Note that the function returns false if the status is still WORKING
 * because that's considered invalid since no one handled the value.
 *
 * \return true if the value entered by the user is considered valid.
 */
bool editor::string_to_value_info_t::is_valid() const
{
    return f_status == status_t::DONE;
}


void editor::string_to_value_info_t::set_status(status_t const status)
{
    f_status = status;
}


content::path_info_t & editor::string_to_value_info_t::get_ipath() const
{
    return f_ipath;
}


QDomElement editor::string_to_value_info_t::get_widget() const
{
    return f_widget;
}


QString const & editor::string_to_value_info_t::get_data() const
{
    return f_data;
}


QString const & editor::string_to_value_info_t::get_widget_type() const
{
    if(f_widget_type.isEmpty())
    {
        f_widget_type = f_widget.attribute("type");
        // emptiness (i.e. invalidity) is checked before this event
        // is used so we should be just fine here
    }
    return f_widget_type;
}


QString const & editor::string_to_value_info_t::get_data_type() const
{
    if(f_data_type.isEmpty())
    {
        f_data_type = f_widget.attribute("auto-save");
        // emptiness (i.e. invalidity) is checked before this event
        // is used so we should be just fine here
    }
    return f_data_type;
}


QString const & editor::string_to_value_info_t::get_type_name() const
{
    return f_type_name;
}


void editor::string_to_value_info_t::set_type_name(QString const & new_type_name)
{
    f_type_name = new_type_name;
}


QtCassandra::QCassandraValue & editor::string_to_value_info_t::result()
{
    return f_result;
}






/** \brief Initialize the editor plugin.
 *
 * This function is used to initialize the editor plugin object.
 */
editor::editor()
    //: f_snap(nullptr) -- auto-init
    //, f_editor_form() -- auto-init
{
}


/** \brief Clean up the editor plugin.
 *
 * Ensure the editor object is clean before it is gone.
 */
editor::~editor()
{
}


/** \brief Get a pointer to the editor plugin.
 *
 * This function returns an instance pointer to the editor plugin.
 *
 * Note that you cannot assume that the pointer will be valid until the
 * bootstrap event is called.
 *
 * \return A pointer to the editor plugin.
 */
editor * editor::instance()
{
    return g_plugin_editor_factory.instance();
}


/** \brief Send users to the plugin settings.
 *
 * This path represents this plugin settings.
 */
QString editor::settings_path() const
{
    return "/admin/settings/editor";
}


/** \brief A path or URI to a logo for this plugin.
 *
 * This function returns a 64x64 icons representing this plugin.
 *
 * \return A path to the logo.
 */
QString editor::icon() const
{
    return "/images/editor/editor-logo-64x64.png";
}


/** \brief Return the description of this plugin.
 *
 * This function returns the English description of this plugin.
 * The system presents that description when the user is offered to
 * install or uninstall a plugin on his website. Translation may be
 * available in the database.
 *
 * \return The description in a QString.
 */
QString editor::description() const
{
    return "Offer a WYSIWYG* editor to people using the website."
        " The editor appears wherever a plugin creates a div tag with"
        " the contenteditable attribute set to true."
        "\n(*) WYSIWYG: What You See Is What You Get.";
}


/** \brief Return our dependencies.
 *
 * This function builds the list of plugins (by name) that are considered
 * dependencies (required by this plugin.)
 *
 * \return Our list of dependencies.
 */
QString editor::dependencies() const
{
    return "|attachment|locale|messages|output|server_access|sessions|";
}


/** \brief Check whether updates are necessary.
 *
 * This function updates the database when a newer version is installed
 * and the corresponding updates where not run.
 *
 * This works for newly installed plugins and older plugins that were
 * updated.
 *
 * \param[in] last_updated  The UTC Unix date when the website was last
 *            updated (in micro seconds).
 *
 * \return The UTC Unix date of the last update of this plugin.
 */
int64_t editor::do_update(int64_t last_updated)
{
    SNAP_PLUGIN_UPDATE_INIT();

    SNAP_PLUGIN_UPDATE(2017, 1, 17, 22, 31, 57, content_update);

    SNAP_PLUGIN_UPDATE_EXIT();
}


/** \brief Update the database with our content references.
 *
 * Send our content to the database so the system can find us when a
 * user references our administration pages, etc.
 *
 * \param[in] variables_timestamp  The timestamp for all the variables
 *            added to the database by this update (in micro-seconds).
 */
void editor::content_update(int64_t variables_timestamp)
{
    NOTUSED(variables_timestamp);

    content::content::instance()->add_xml(get_plugin_name());
}


/** \brief Initialize editor.
 *
 * This function terminates the initialization of the editor plugin
 * by registering for different events.
 *
 * \param[in] snap  The child handling this request.
 */
void editor::bootstrap(snap_child * snap)
{
    f_snap = snap;

    SNAP_LISTEN(editor, "server", server, process_post, _1);
    SNAP_LISTEN(editor, "layout", layout::layout, generate_header_content, _1, _2, _3);
    SNAP_LISTEN(editor, "layout", layout::layout, generate_page_content, _1, _2, _3);
    SNAP_LISTEN(editor, "layout", layout::layout, add_layout_from_resources, _1);
    SNAP_LISTEN(editor, "form", form::form, validate_post_for_widget, _1, _2, _3, _4, _5, _6);
}


/** \brief Add editor specific tags to the layout DOM.
 *
 * This function adds different editor specific tags to the layout page
 * and body XML documents.
 *
 * \param[in,out] ipath  The path being managed.
 * \param[in,out] page  The page being generated.
 * \param[in,out] body  The body being generated.
 */
void editor::on_generate_main_content(content::path_info_t & ipath, QDomElement & page, QDomElement & body)
{
    // a regular page
    output::output::instance()->on_generate_main_content(ipath, page, body);
}


/** \brief Setup page for the editor.
 *
 * The editor has a set of dynamic parameters that the users are offered
 * to setup. These parameters need to be sent to the user and we use this
 * function for that purpose.
 *
 * \todo
 * Look for a way to generate the editor data only if necessary (too
 * complex for now.)
 *
 * \param[in,out] ipath  The path being managed.
 * \param[in,out] header  The header being generated.
 * \param[in,out] metadata  The metadata being generated.
 */
void editor::on_generate_header_content(content::path_info_t & ipath, QDomElement & header, QDomElement & metadata)
{
    NOTUSED(ipath);

    QDomDocument doc(header.ownerDocument());

    // TODO: find a way to include the editor only if required
    //       (it may already be done! search on add_javascript() for info.)
    //
    content::content::instance()->add_javascript(doc, "editor");
    content::content::instance()->add_css(doc, "editor");

    // The following creates a session for editing the page.
    // This code is NOT used if the page is an editor form (i.e.
    // when the editor has widgets on a page).
    //
    // TODO: change the following behavior to allow editing in various
    //       other ways than when the action is edit or administer
    //
    // TODO: change the way the session ID gets in the page?
    //       (i.e. it would be better to have it go there
    //       using an AJAX request)
    //
    QDomDocument editor_widgets(get_editor_widgets(ipath));
    if(editor_widgets.isNull())
    {
        QString const action(f_snap->get_action());
        if(action == "edit" || action == "administer")
        {
            sessions::sessions::session_info info;
            info.set_session_type(sessions::sessions::session_info::session_info_type_t::SESSION_INFO_FORM);
            info.set_session_id(EDITOR_SESSION_ID_EDIT);
            info.set_plugin_owner(get_plugin_name()); // ourselves
            content::path_info_t main_ipath;
            main_ipath.set_path(f_snap->get_uri().path());
            info.set_page_path(main_ipath.get_key());
            info.set_object_path(ipath.get_key());
            info.set_user_agent(f_snap->snapenv(snap::get_name(snap::name_t::SNAP_NAME_CORE_HTTP_USER_AGENT)));
            info.set_time_to_live(86400);  // 24 hours
            QString const session(sessions::sessions::instance()->create_session(info));
            int32_t const random(info.get_session_random());

            // /metadata/page_session
            QString const session_identification(QString("%1/%2").arg(session).arg(random));
            QDomElement session_tag(doc.createElement("page_session"));
            QDomText session_text(doc.createTextNode(session_identification));
            session_tag.appendChild(session_text);
            metadata.appendChild(session_tag);
        }
    }
}


/* \brief Check whether \p cpath matches our introducers.
 *
 * This function checks that cpath matches our introducer and if
 * so we tell the path plugin that we're taking control to
 * manage this path.
 *
 * We understand "user" as in list of users.
 *
 * We understand "user/<name>" as in display that user information
 * (this may be turned off on a per user or for the entire website.)
 * Websites that only use an email address for the user identification
 * do not present these pages publicly.
 *
 * We understand "profile" which displays the current user profile
 * information in detail and allow for editing of what can be changed.
 *
 * We understand "login" which displays a form for the user to log in.
 *
 * We understand "verify-credentials" which is very similar to "login"
 * albeit simpler and only appears if the user is currently logged in
 * but not recently logged in (i.e. administration rights.)
 *
 * We understand "logout" to allow users to log out of Snap! C++.
 *
 * We understand "register" to display a registration form to users.
 *
 * We understand "verify" to check a session that is being returned
 * as the user clicks on the link we sent on registration.
 *
 * We understand "forgot-password" to let users request a password reset
 * via a simple form.
 *
 * \todo
 * If we cannot find a global way to check the Origin HTTP header
 * sent by the user agent, we probably want to check it here in
 * pages where the referrer should not be a "weird" 3rd party
 * website.
 *
 * \param[in,out] ipath  The path being handled dynamically.
 * \param[in,out] plugin_info  If you understand that cpath, set yourself here.
 */
//void editor::on_can_handle_dynamic_path(content::path_info_t& ipath, path::dynamic_plugin_t& plugin_info)
//{
//    if(ipath.get_cpath() == "admin/drafts/new")
//    {
//        // tell the path plugin that this is ours
//        plugin_info.set_plugin(this);
//    }
//}


/** \brief Execute the specified path.
 *
 * This is a dynamic page which the editor plugin knows how to handle.
 *
 * \param[in,out] ipath  The canonicalized path.
 *
 * \return true if the processing worked as expected, false if the page
 *         cannot be created ("Page Not Present" results on false)
 */
bool editor::on_path_execute(content::path_info_t & ipath)
{
    // the editor forms are generated using token replacements
    f_snap->output(layout::layout::instance()->apply_layout(ipath, this));

    return true;
}


void editor::on_validate_post_for_widget(
          content::path_info_t & ipath
        , sessions::sessions::session_info & info
        , QDomElement const & widget
        , QString const & widget_name
        , QString const & widget_type
        , bool const is_secret)
{
    NOTUSED(widget);
    NOTUSED(widget_type);
    NOTUSED(is_secret);

    messages::messages * messages(messages::messages::instance());

    // we are only interested by our widgets
    QString const cpath(ipath.get_cpath());
    if(cpath == "admin/drafts/new")
    {
        // verify the type of the new page
        if(widget_name == "type")
        {
            // get the value
            QString const type(f_snap->postenv(widget_name));

            QtCassandra::QCassandraTable::pointer_t content_table(content::content::instance()->get_content_table());
            QString const site_key(f_snap->get_site_key_with_slash());
            QString const type_key(site_key + "types/taxonomy/system/content-types/" + type);
            if(!content_table->exists(type_key))
            {
                // TODO: test whether the user could create a new type, if so
                //       then do not err at all here
                messages->set_error(
                    "Unknown Type",
                    QString("Type \"%1\" is not yet defined and you do not have permission to create a new type of pages at this point.").arg(type),
                    "type does not exist and we do not yet offer a way to auto-create a content type",
                    false
                ).set_widget_name(widget_name);
                info.set_session_type(sessions::sessions::session_info::session_info_type_t::SESSION_INFO_INCOMPATIBLE);
            }
        }
    }
}


/** \brief Process a post from one of the editor forms.
 *
 * This function processes the post of an editor form. The function uses the
 * \p ipath parameter in order to determine which form is being processed.
 *
 * See the plugins/editor/new-draft.xml file.
 *
 * \param[in,out] ipath  The path the user is accessing now.
 * \param[in] session_info  The user session being processed.
 */
void editor::on_process_form_post(content::path_info_t & ipath, sessions::sessions::session_info const & session_info)
{
    NOTUSED(session_info);

    QString const cpath(ipath.get_cpath());
    if(cpath == "admin/drafts/new")
    {
        process_new_draft();
    }
    else
    {
        // this should not happen because invalid paths will not pass the
        // session validation process
        throw editor_exception_invalid_path("editor::on_process_form_post() was called with an unsupported path: \"" + ipath.get_key() + "\"");
    }
}


/** \brief Finish the processing of a new draft.
 *
 * This function ends the processing of a new draft by saving the information
 * the user entered in the new draft form. This function creates a draft
 * under the admin/draft path under the user publishes the page. This allows
 * for the path of the new page to be better defined than if we were creating
 * the page at once.
 *
 * The path used under admin/draft simply makes use of the Unix time value.
 * If two or more users create a new draft simultaneously (within the same
 * second) then an additional .1 to .99 is added to the path. If more than
 * 100 users create a page simultaneously, the 101 and further fail saving
 * the new draft and will have to test again later.
 */
void editor::process_new_draft()
{
    content::content * content_plugin(content::content::instance());
    QtCassandra::QCassandraTable::pointer_t content_table(content_plugin->get_content_table());

    // get the 3 parameters entered by the user to get the new page started
    QString const type(f_snap->postenv("type"));
    QString const sibling(f_snap->postenv("sibling"));
    QString const title(f_snap->postenv("title"));
    QString const page_description(f_snap->postenv("description"));

    // TODO: test that "type" exists and if not creating it (if the user
    //       has engouh rights); we already checked whether the type
    //       existed and the user had engouh rights, but we want to test
    //       again; that being said, until we support creating new types
    //       we don't have to do anything here

    // now create the new page as a pure draft (opposed to an unpublised set
    // of changes on a page which is also called a draft, but is directly
    // linked to that one page.)
    time_t const start_time(f_snap->get_start_time());
    int64_t const start_date(f_snap->get_start_date());
    char const * drafts_path(get_name(name_t::SNAP_NAME_EDITOR_DRAFTS_PATH));
    QString const site_key(f_snap->get_site_key_with_slash());
    QString new_draft_key(QString("%1%2/%3").arg(site_key).arg(drafts_path).arg(start_time));

    // we got as much as we could ready before locking
    {
        // make sure this draft key is unique
        // lock the parent briefly
        snap_lock lock(QByteArray(drafts_path));
        for(int extra(1); content_table->exists(new_draft_key); ++extra)
        {
            // TBD: Could it really ever happen that a website would have over
            //      100 people (i.e. not robots) create a page all at once?
            //      Should we offer to make this number a variable that
            //      administrators could bump up to be "safe"?
            if(extra >= 100) // 100 excluded since we start with zero (.0 is not included in the very first name)
            {
                // TODO: this error needs to be reported to the administrator(s)
                //       (especially if it happens often because that means
                //       robots are working on the website!)
                f_snap->die(snap_child::http_code_t::HTTP_CODE_CONFLICT,
                    "Conflict Error", "We could not create a new draft entry for you. Too many other drafts existed already. Please try again later.",
                    "Somehow the server was not able to generated another draft entry.");
                NOTREACHED();
            }
            new_draft_key = QString("%1%2/%3.%4").arg(site_key).arg(drafts_path).arg(start_time).arg(extra);
        }
        // create that row so the next user will detect it as existing
        // and we can then unlock the parent row
        content_table->row(new_draft_key)->cell(content::get_name(content::name_t::SNAP_NAME_CONTENT_CREATED))->setValue(start_date);
    }

    // before we go further officially create the content
    //
    // TODO: fix the locale; it should come from the favorite locale of that
    //       user and we should offer the user to select another locale if
    //       he/she has more than one in his account
    //
    QString const locale("xx");
    QString const owner(output::output::instance()->get_plugin_name());
    content::path_info_t draft_ipath;
    draft_ipath.set_path(new_draft_key);
    draft_ipath.force_branch(content_plugin->get_current_user_branch(new_draft_key, locale, true));
    draft_ipath.force_revision(snap_version::SPECIAL_VERSION_FIRST_REVISION);
    draft_ipath.force_locale(locale);
    content_plugin->create_content(draft_ipath, owner, "page/draft");

    // save the title, description, and link to the type as a "draft type"
    QtCassandra::QCassandraTable::pointer_t revision_table(content_plugin->get_revision_table());
    QtCassandra::QCassandraRow::pointer_t revision_row(revision_table->row(draft_ipath.get_revision_key()));
    revision_row->cell(content::get_name(content::name_t::SNAP_NAME_CONTENT_CREATED))->setValue(start_date);
    revision_row->cell(content::get_name(content::name_t::SNAP_NAME_CONTENT_TITLE))->setValue(title);
    revision_row->cell(content::get_name(content::name_t::SNAP_NAME_CONTENT_DESCRIPTION))->setValue(page_description);
    revision_row->cell(content::get_name(content::name_t::SNAP_NAME_CONTENT_BODY))->setValue(QString("enter page content here ([year])"));

    // link to the type, but not as the official type yet since this page
    // has to have a "draft page" type for a while
    {
        QString const link_name(get_name(name_t::SNAP_NAME_EDITOR_PAGE_TYPE));
        bool const source_unique(true);
        QString const link_to(get_name(name_t::SNAP_NAME_EDITOR_PAGE));
        bool const destination_unique(false);
        content::path_info_t type_ipath;
        QString const type_key(site_key + "types/taxonomy/system/content-types/" + type);
        type_ipath.set_path(type_key);
        links::link_info source(link_name, source_unique, draft_ipath.get_key(), draft_ipath.get_branch());
        links::link_info destination(link_to, destination_unique, type_ipath.get_key(), type_ipath.get_branch());
        links::links::instance()->create_link(source, destination);
    }

    // give edit permission of the draft
    // <link name="permissions::view" to="permissions::view" mode="*:*">/types/permissions/rights/view/page/for-spammers</link>
    {
        QString const link_name(permissions::get_name(permissions::name_t::SNAP_NAME_PERMISSIONS_ACTION_EDIT));
        bool const source_unique(false);
        QString const link_to(permissions::get_name(permissions::name_t::SNAP_NAME_PERMISSIONS_LINK_BACK_EDIT));
        bool const destination_unique(false);
        content::path_info_t type_ipath;
        // TBD -- should this includes the type of page?
        QString const type_key(site_key + "types/permissions/rights/edit/page");
        type_ipath.set_path(type_key);
        links::link_info source(link_name, source_unique, draft_ipath.get_key(), draft_ipath.get_branch());
        links::link_info destination(link_to, destination_unique, type_ipath.get_key(), type_ipath.get_branch());
        links::links::instance()->create_link(source, destination);
    }

    // redirect the user to the new page so he can edit it
    QString const qs_action(f_snap->get_server_parameter("qs_action"));
    f_snap->page_redirect(QString("%1?%2=edit").arg(draft_ipath.get_key()).arg(qs_action), snap_child::http_code_t::HTTP_CODE_FOUND,
            "Page was created successfully",
            "Sending you to your new page so that way you can edit it and ultimately publish it.");
    NOTREACHED();
}


/** \brief Check the URL and process the POST data accordingly.
 *
 * This function manages the data sent back by the editor.js script
 * and save the new values as reuired.
 *
 * The function verifies that the "editor_session" variable is set, if
 * not it ignores the POST since another plugin may be the owner.
 *
 * \note
 * This function is a server signal generated by the snap_child
 * execute() function.
 *
 * \param[in] uri_path  The path received from the HTTP server.
 */
void editor::on_process_post(QString const & uri_path)
{
    content::path_info_t ipath;
    ipath.set_path(uri_path);
    ipath.set_main_page(true);
    ipath.force_locale("xx");

    QString const editor_request_original_data(f_snap->postenv("_editor_request_original_data"));
    if(!editor_request_original_data.isEmpty())
    {
        // the client is asking for the original content of a field
        //
        // TODO: make sure to get the _editor_session checked too!!!
        //
        retrieve_original_field(ipath);
        return;
    }

    QString const editor_full_session(f_snap->postenv("_editor_session"));
//SNAP_LOG_WARNING("process post of [") << uri_path << "] [" << editor_full_session << "]";
    if(editor_full_session.isEmpty())
    {
        // if the _editor_session variable does not exist, do not consider this
        // POST as an Editor POST
        return;
    }

    save_mode_t editor_save_mode(string_to_save_mode(f_snap->postenv("_editor_save_mode")));
    if(editor_save_mode == save_mode_t::EDITOR_SAVE_MODE_UNKNOWN)
    {
        // this could happen between versions (i.e. newer version wants to
        // use a new mode which we did not yet implement in the
        // string_to_save_mode() function.) -- it could be a problem between
        // a server that has a newer version and a server that does not...
        f_snap->die(snap_child::http_code_t::HTTP_CODE_NOT_ACCEPTABLE, "Not Acceptable",
                "Somehow the editor does not understand the Save command sent to the server.",
                QString("User gave us an unknown save mode (%1).").arg(f_snap->postenv("_editor_save_mode")));
        NOTREACHED();
    }

//SNAP_LOG_WARNING("save mode [")(static_cast<int>(editor_save_mode))("]");
    // [0] -- session Id, [1] -- random number
    snap_string_list const session_data(editor_full_session.split("/"));
    if(session_data.size() != 2)
    {
        // should never happen on a valid user
        // TBD: lose the data in this case? The user browser may have
        //      inadvertedly deleted the session cookie?
        f_snap->die(snap_child::http_code_t::HTTP_CODE_NOT_ACCEPTABLE, "Not Acceptable",
                "The session identification is not valid.",
                QString("User gave us an unknown session identifier (%1).").arg(editor_full_session));
        NOTREACHED();
    }

    messages::messages * messages(messages::messages::instance());

    // First we verify the editor form session information
    // <div id="content" form_name="..." class="editor-form ..." session="session_id/random_number">...</div>
    sessions::sessions::session_info info;
    sessions::sessions::instance()->load_session(session_data[0], info, false);
    switch(info.get_session_type())
    {
    case sessions::sessions::session_info::session_info_type_t::SESSION_INFO_VALID:
        // unless we get this value we've got a problem with the session itself
        break;

    case sessions::sessions::session_info::session_info_type_t::SESSION_INFO_MISSING:
        // TBD: We may have a special "trash like draft area" where we can
        // save such data, although someone who waits that long... plus if
        // we have an auto-close, this would not happen anyway
        f_snap->die(snap_child::http_code_t::HTTP_CODE_GONE,
                    "Editor Session Gone",
                    "It looks like you attempted to submit editor content without first loading it.",
                    "User sent editor content with a session identifier that is not available.");
        NOTREACHED();
        return;

    case sessions::sessions::session_info::session_info_type_t::SESSION_INFO_OUT_OF_DATE:
        // TODO:
        // this is a harsh one! We need to save that data as a Draft, whatever
        // the Save mode we got. That way if the user wanted to keep his
        // data he will be able to do so from the draft (update the message to
        // correspond to the new mode/possibilities!)
        messages->set_http_error(snap_child::http_code_t::HTTP_CODE_GONE,
                                 "Editor Timeout",
                                 "Sorry! You sent this request back to Snap! way too late. It timed out. Please re-enter your information and re-submit.",
                                 "User did not click the submit button soon enough, the server session timed out.",
                                 true);
        if(editor_save_mode == save_mode_t::EDITOR_SAVE_MODE_ATTACHMENT)
        {
            editor_save_mode = save_mode_t::EDITOR_SAVE_MODE_AUTO_ATTACHMENT;
        }
        else
        {
            editor_save_mode = save_mode_t::EDITOR_SAVE_MODE_AUTO_DRAFT;
        }
        break;

    case sessions::sessions::session_info::session_info_type_t::SESSION_INFO_USED_UP:
        // this should not happen because we do not mark editor sessions
        // for one time use
        messages->set_http_error(snap_child::http_code_t::HTTP_CODE_CONFLICT,
                                 "Editor Already Submitted",
                                 "This editor session was already processed.",
                                 "The user submitted the same session more than once.",
                                 true);
        if(editor_save_mode == save_mode_t::EDITOR_SAVE_MODE_ATTACHMENT)
        {
            editor_save_mode = save_mode_t::EDITOR_SAVE_MODE_AUTO_ATTACHMENT;
        }
        else
        {
            editor_save_mode = save_mode_t::EDITOR_SAVE_MODE_AUTO_DRAFT;
        }
        break;

    default:
        throw snap_logic_exception("load_session() returned an unexpected SESSION_INFO_... value in editor::on_process_post()");

    }

    server_access::server_access * server_access_plugin(server_access::server_access::instance());

    content::path_info_t real_ipath;
    QString const object_path(info.get_object_path());
    if(object_path.isEmpty())
    {
        real_ipath.set_path(ipath.get_key());
    }
    else
    {
        real_ipath.set_path(object_path);
        ipath.set_real_path(object_path);
    }

    // TODO: if we generated an error, we do not even get a way to save
    //       the data to a draft
    if(messages->get_error_count() == 0)
    {
        // verify that the session random number is compatible
        if(info.get_session_random() != session_data[1].toInt())
        {
            f_snap->die(snap_child::http_code_t::HTTP_CODE_NOT_ACCEPTABLE, "Not Acceptable",
                    "The POST request does not correspond to the session that the editor generated.",
                    QString("User POSTed a request with random number %1, but we expected %2.")
                            .arg(info.get_session_random())
                            .arg(session_data[1]));
            NOTREACHED();
        }

        // verify that the path is correct
        content::path_info_t main_ipath; // at this point main_ipath == ipath but that should get fixed one day
        main_ipath.set_path(f_snap->get_uri().path());
        if(info.get_page_path() != main_ipath.get_key()
        || info.get_user_agent() != f_snap->snapenv(snap::get_name(snap::name_t::SNAP_NAME_CORE_HTTP_USER_AGENT))
        || info.get_plugin_owner() != get_plugin_name())
        {
            // the path was tempered with? the agent changes between hits?
            f_snap->die(snap_child::http_code_t::HTTP_CODE_NOT_ACCEPTABLE, "Not Acceptable",
                    "The POST request does not correspond to the editor it was defined for.",
                    QString("User POSTed a request against \"%1\" with an incompatible page path (%2) or a different plugin (%3).")
                            .arg(ipath.get_key())
                            .arg(info.get_page_path())
                            .arg(info.get_plugin_owner()));
            NOTREACHED();
        }

        // editing a draft?
        if(real_ipath.get_cpath().startsWith("admin/drafts/"))
        {
            // adjust the mode for drafts are "special" content
            switch(editor_save_mode)
            {
            case save_mode_t::EDITOR_SAVE_MODE_DRAFT:
                editor_save_mode = save_mode_t::EDITOR_SAVE_MODE_SAVE;
            case save_mode_t::EDITOR_SAVE_MODE_SAVE:
                break;

            case save_mode_t::EDITOR_SAVE_MODE_PUBLISH:
                editor_save_mode = save_mode_t::EDITOR_SAVE_MODE_NEW_BRANCH;
            case save_mode_t::EDITOR_SAVE_MODE_NEW_BRANCH: // should not be accessible
                break;

            case save_mode_t::EDITOR_SAVE_MODE_AUTO_DRAFT: // TBD
                break;

            case save_mode_t::EDITOR_SAVE_MODE_ATTACHMENT: // no change
            case save_mode_t::EDITOR_SAVE_MODE_AUTO_ATTACHMENT: // TBD
                break;

            case save_mode_t::EDITOR_SAVE_MODE_UNKNOWN:
                // this should never happen
                throw snap_logic_exception("The UNKNOWN save mode was ignore, yet we have an edit_save_mode set to UNKNOWN.");

            }
        }

        // act on the data as per the user's specified mode
        switch(editor_save_mode)
        {
        case save_mode_t::EDITOR_SAVE_MODE_DRAFT:
            break;

        case save_mode_t::EDITOR_SAVE_MODE_NEW_BRANCH:
            editor_create_new_branch(real_ipath);
            break;

        case save_mode_t::EDITOR_SAVE_MODE_SAVE:
            editor_save(real_ipath, info);
            break;

        case save_mode_t::EDITOR_SAVE_MODE_PUBLISH:
            //editor_save(real_ipath, info); -- this will most certainly call the same function with a flag
            break;

        case save_mode_t::EDITOR_SAVE_MODE_AUTO_DRAFT:
            break;

        case save_mode_t::EDITOR_SAVE_MODE_ATTACHMENT:
            editor_save_attachment(real_ipath, info, server_access_plugin);
            break;

        case save_mode_t::EDITOR_SAVE_MODE_AUTO_ATTACHMENT:
            //editor_save_attachment(real_ipath, info, server_access_plugin); -- we need to save the attachment as a "draft"
            break;

        case save_mode_t::EDITOR_SAVE_MODE_UNKNOWN:
            // this should never happen
            throw snap_logic_exception("The UNKNOWN save mode was ignore, yet we have an edit_save_mode set to UNKNOWN.");

        }
    }

    // for forms that are not automatically saved by the editor, further
    // processing may be required
    bool succeeded(messages->get_error_count() == 0);
    finish_editor_form_processing(ipath, succeeded);
    succeeded = succeeded && messages->get_error_count() == 0;

    // create the AJAX response
    server_access_plugin->create_ajax_result(ipath, succeeded);
    server_access_plugin->ajax_output();
}


void editor::retrieve_original_field(content::path_info_t & ipath)
{
    server_access::server_access * server_access_plugin(server_access::server_access::instance());
    messages::messages * messages(messages::messages::instance());

    QString const field_name(f_snap->postenv("field_name"));

    // the name we are given in "field_name" is not the name of
    // the field in the database, we have to do a conversion
    //
    QDomDocument editor_widgets(get_editor_widgets(ipath, true));
    if(editor_widgets.isNull())
    {
        // problem...
        messages->set_error(
            "Field Not Found",
            "The system encountered a problem as it could not determine which field is required by the editor.",
            QString("Search for field named \"%1\" was cut short as the editor widgets could not even be loaded.").arg(field_name),
            false
        );
    }
    else
    {
        QDomNodeList widgets(editor_widgets.elementsByTagName("widget"));
        int const max_widgets(widgets.size());
        for(int i(0); i < max_widgets; ++i)
        {
            QDomElement widget(widgets.at(i).toElement());

            QString const widget_name(widget.attribute("id"));
            if(widget_name == field_name)
            {
                QString const database_field_name(widget.attribute("field"));

                content::content * content_plugin(content::content::instance());
                QtCassandra::QCassandraTable::pointer_t revision_table(content_plugin->get_revision_table());
                dbutils du("revision", database_field_name);
                QtCassandra::QCassandraCell::pointer_t c(revision_table->row(ipath.get_revision_key())->cell(database_field_name));
                dbutils::column_type_t const ct( du.get_column_type( c ) );
                QString field_data;
                if(ct == dbutils::column_type_t::CT_string_value)
                {
                    // in this case we do not use the dbutils which
                    // replaces "\n" characters with "\\n"...
                    //
                    // TODO:
                    // we certainly should have another function in the
                    // dbutils to load and save data for the editor...
                    // so we do not need to have special cases like this
                    //
                    field_data = c->value().stringValue();
                }
                else
                {
                    field_data = du.get_column_value(c, false);
                }
                server_access_plugin->create_ajax_result(ipath, true);
                server_access_plugin->ajax_append_data("field_data", field_data.toUtf8());
                server_access_plugin->ajax_output();
                return;
            }
        }

        messages->set_error(
            "Field Not Found",
            "The system encountered a problem as it could not determine which field is required by the editor.",
            QString("Searched field named \"%1\" in the default set of widget and it was not found.").arg(field_name),
            false
        );
    }

    server_access_plugin->create_ajax_result(ipath, false);
    server_access_plugin->ajax_output();
}


/** \brief Transform the editor save mode to a number.
 *
 * This function transforms \p mode into a number representing the
 * save mode used with a POST.
 *
 * If the mode is not known, then EDITOR_SAVE_MODE_UNKNOWN is returned.
 * If your function cannot manage any mode, it should die() with a
 * corresponding error.
 *
 * \param[in] mode  The mode to be transformed.
 *
 * \return One of the EDITOR_SAVE_MODE_...
 */
editor::save_mode_t editor::string_to_save_mode(QString const & mode)
{
    if(mode == "draft")
    {
        return save_mode_t::EDITOR_SAVE_MODE_DRAFT;
    }
    if(mode == "publish")
    {
        return save_mode_t::EDITOR_SAVE_MODE_PUBLISH;
    }
    if(mode == "save")
    {
        return save_mode_t::EDITOR_SAVE_MODE_SAVE;
    }
    if(mode == "new_branch")
    {
        return save_mode_t::EDITOR_SAVE_MODE_NEW_BRANCH;
    }
    if(mode == "auto_draft")
    {
        return save_mode_t::EDITOR_SAVE_MODE_AUTO_DRAFT;
    }
    if(mode == "attachment")
    {
        return save_mode_t::EDITOR_SAVE_MODE_ATTACHMENT;
    }

    return save_mode_t::EDITOR_SAVE_MODE_UNKNOWN;
}


/** \brief Transform a database value to a string for display.
 *
 * This function transforms a database value back to a string as displayed
 * to end users.
 *
 * The value must be valid. Invalid values do not make it in the result
 * string. In other words, the result string remains unchanged if the
 * input value is considered invalid.
 *
 * \param[in] value_info  A value_to_string_info_t object.
 *
 * \return true if the data_type is not known internally, false when the type
 *         was managed by this very function
 */
bool editor::value_to_string_impl(value_to_string_info_t & value_info)
{
    if(value_info.get_value().nullValue())
    {
        // no value, ignore, do NOT change the result string
        value_info.set_status(value_to_string_info_t::status_t::ERROR);
        return false;
    }

    if(value_info.get_data_type() == "int8")
    {
        value_info.set_type_name("decimal integer");

        int const v(value_info.get_value().safeSignedCharValue());
        if(value_info.get_widget_type() == "checkmark")
        {
            value_info.result() = v == 0 ? "0" : "1";
        }
        else
        {
            value_info.result() = QString("%1").arg(v);
        }
        value_info.set_status(value_to_string_info_t::status_t::DONE);
        return false;
    }

    if(value_info.get_data_type() == "int64")
    {
        value_info.set_type_name("decimal integer");

        int64_t const v(value_info.get_value().safeInt64Value());
        value_info.result() = QString("%1").arg(v);
        value_info.set_status(value_to_string_info_t::status_t::DONE);
        return false;
    }

    if(value_info.get_data_type() == "double"
    || value_info.get_data_type() == "float64")
    {
        value_info.set_type_name("decimal number");

        double const v(value_info.get_value().safeDoubleValue());
        value_info.result() = QString("%1").arg(v);
        value_info.set_status(value_to_string_info_t::status_t::DONE);
        return false;
    }

    if(value_info.get_data_type() == "percent64")
    {
        value_info.set_type_name("percent number");

        double const v(value_info.get_value().safeDoubleValue());
        value_info.result() = QString("%1%").arg(v * 100.0);
        value_info.set_status(value_to_string_info_t::status_t::DONE);
        return false;
    }

    if(value_info.get_data_type() == "plain")
    {
        value_info.set_type_name("string");

        // characters such as <, >, and & have to be re-escaped here
        value_info.result() = snap_dom::escape(value_info.get_value().stringValue());
        value_info.set_status(value_to_string_info_t::status_t::DONE);
        return false;
    }

    if(value_info.get_data_type() == "string"
    || value_info.get_data_type() == "html")
    {
        value_info.set_type_name("string");

        // data is already as expected, copy as is
        value_info.result() = value_info.get_value().stringValue();
        value_info.set_status(value_to_string_info_t::status_t::DONE);
        return false;
    }

    if(value_info.get_data_type() == "ms-date-us")
    {
        value_info.set_type_name("date");

        value_info.result() = f_snap->date_to_string(value_info.get_value().safeInt64Value(), snap_child::date_format_t::DATE_FORMAT_SHORT_US);
        value_info.set_status(value_to_string_info_t::status_t::DONE);
        return false;
    }

    if(value_info.get_data_type() == "date")
    {
        value_info.set_type_name("date");

        int64_t const date(value_info.get_value().safeInt64Value());
        if(date != 0)
        {
            value_info.result() = locale::locale::instance()->format_date(date / 1000000);
        }
        value_info.set_status(value_to_string_info_t::status_t::DONE);
        return false;
    }

    if(value_info.get_data_type() == "time")
    {
        value_info.set_type_name("time");

        value_info.result() = locale::locale::instance()->format_time(value_info.get_value().safeInt64Value() / 1000000);
        value_info.set_status(value_to_string_info_t::status_t::DONE);
        return false;
    }

    return true;
}


/** \brief Transform data to a QCassandraValue.
 *
 * This function transforms a value received from a POST into a
 * QCassandraValue to be saved in the database.
 *
 * \param[in] value_info  Information about the widget to be checked.
 *
 * \return false if the data_type is not known internally, true when the type
 *         was managed by this very function
 */
bool editor::string_to_value_impl(string_to_value_info_t & value_info)
{
    // the default type name is the raw (technical) data type
    // it may be changed so as to make it clearer to end users
    if(value_info.get_data_type() == "no")
    {
        return false;
    }

    value_info.set_type_name(value_info.get_data_type());

    // integer of 8 bits
    if(value_info.get_data_type() == "int8")
    {
        value_info.set_type_name("decimal integer");

        signed char c;
        if(value_info.get_widget_type() == "checkmark")
        {
            c = value_info.get_data() == "0" ? 0 : 1;
        }
        else
        {
            bool ok(false);
            int const r(value_info.get_data().toInt(&ok, 10));
            if(!ok || r < 0 || r > 255)
            {
                value_info.set_status(string_to_value_info_t::status_t::ERROR);
                return false;
            }
            c = static_cast<signed char>(r);
        }

        value_info.result().setSignedCharValue(c);
        value_info.set_status(string_to_value_info_t::status_t::DONE);
        return false;
    }

    // integer of 64 bits
    if(value_info.get_data_type() == "int64")
    {
        value_info.set_type_name("decimal integer");

        int64_t v;
        bool ok(false);
        v = value_info.get_data().toLongLong(&ok);
        if(!ok)
        {
            value_info.set_status(string_to_value_info_t::status_t::ERROR);
            return false;
        }

        value_info.result().setInt64Value(v);
        value_info.set_status(string_to_value_info_t::status_t::DONE);
        return false;
    }

    // floating points of 64 bits
    if(value_info.get_data_type() == "double"
    || value_info.get_data_type() == "float64")
    {
        value_info.set_type_name("decimal number");

        double dbl;
        bool ok(false);
        dbl = value_info.get_data().toDouble(&ok);
        if(!ok)
        {
            value_info.set_status(string_to_value_info_t::status_t::ERROR);
            return false;
        }

        value_info.result().setDoubleValue(dbl);
        value_info.set_status(string_to_value_info_t::status_t::DONE);
        return false;
    }

    // floating point of 64 bits followed by "%"
    if(value_info.get_data_type() == "percent64")
    {
        value_info.set_type_name("percent number");

        QString percent(value_info.get_data());
        if(percent.at(percent.length() - 1) != '%')
        {
            value_info.set_status(string_to_value_info_t::status_t::ERROR);
            return false;
        }
        percent = percent.mid(0, percent.length() - 1);

        double dbl;
        bool ok(false);
        dbl = percent.toDouble(&ok);
        if(!ok)
        {
            value_info.set_status(string_to_value_info_t::status_t::ERROR);
            return false;
        }

        value_info.result().setDoubleValue(dbl / 100.0);
        value_info.set_status(string_to_value_info_t::status_t::DONE);
        return false;
    }

    // simple US date for now (MM-DD-YYYY), needs to be extended
    // (format NOT even checked properly!!!)
    //
    if(value_info.get_data_type() == "ms-date-us")
    {
        value_info.set_type_name("date");

        // convert a US date to 64 bit value in micro seconds
        //
        // TODO: verify that the date is valid and has a
        //       proper format for the locale.
        //
        //       See the locale plugin...
        //
        //       Also we want to have a function in the
        //       library to do this conversion because many
        //       different people may end up doing similar
        //       conversions...
        //
        struct tm time_info;
        memset(&time_info, 0, sizeof(time_info));
        time_info.tm_mon = value_info.get_data().mid(0, 2).toInt() - 1;
        time_info.tm_mday = value_info.get_data().mid(3, 2).toInt();
        time_info.tm_year = value_info.get_data().mid(6, 4).toInt() - 1900;
        time_t const t(mkgmtime(&time_info));
        value_info.result().setInt64Value(t * 1000000); // seconds to microseconds
        value_info.set_status(string_to_value_info_t::status_t::DONE);
        return false;
    }

    // convert a date using the current locale which we expect is
    // specific to the current user (if the user is not logged in
    // then we should fallback to the website default.)
    //
    // the result is in microseconds like most other dates we use in Snap!
    //
    if(value_info.get_data_type() == "date")
    {
        value_info.set_type_name("date");

        // convert a date to 64 bit value in micro seconds
        //
        // TODO: verify that this works as expected for various
        //       user of various locales and timezones.
        //
        // Note that the date should already have been verified so we
        // should not get an error code here.
        //
        locale::locale::parse_error_t errcode;
        time_t const t(locale::locale::instance()->parse_date(value_info.get_data(), errcode));
        if(errcode == locale::locale::parse_error_t::PARSE_NO_ERROR)
        {
            value_info.result().setInt64Value(t * 1000000); // seconds to microseconds
        }
        else
        {
            // use 0 on failure
            value_info.result().setInt64Value(0);
        }
        value_info.set_status(string_to_value_info_t::status_t::DONE);
        return false;
    }

    // convert a string representing a time using the current locale
    // which we expect is specific to the current user (if the user is
    // not logged in then we should fallback to the website default.)
    //
    // the result is in microseconds like most other dates we use in Snap!
    //
    if(value_info.get_data_type() == "time")
    {
        value_info.set_type_name("time");

        // convert a time to 64 bit value in micro seconds
        //
        // TODO: verify that this works as expected for various
        //       user of various locales and timezones.
        //
        // Note that the time should already have been verified so we
        // should not get an error code here.
        //
        locale::locale::parse_error_t errcode;
        time_t const t(locale::locale::instance()->parse_time(value_info.get_data(), errcode));
        if(errcode == locale::locale::parse_error_t::PARSE_NO_ERROR)
        {
            value_info.result().setInt64Value(t * 1000000); // seconds to microseconds
        }
        else
        {
            // use 0 on failure
            value_info.result().setInt64Value(0);
        }
        value_info.set_status(string_to_value_info_t::status_t::DONE);
        return false;
    }

    // a standard string (remember we use UTF-8 everywhere)
    //
    if(value_info.get_data_type() == "string")
    {
        value_info.set_type_name("string");

        // no special handling for strings
        value_info.result().setStringValue(value_info.get_data());
        value_info.set_status(string_to_value_info_t::status_t::DONE);
        return false;
    }

    // full HTML, we do one special trick on that data: we convert
    // inline images into attachment and replace the href with the
    // new URI
    //
    if(value_info.get_data_type() == "html")
    {
        value_info.set_type_name("HTML");

        QString value(value_info.get_data());
        value = verify_html_validity(value);

        // like a string, but convert inline images too
        //
        // TODO: verify that the HTML code is indeed valid HTML
        //       (valid XML like code and all tags are known)
        //
        parse_out_inline_img(value_info.get_ipath(), value, value_info.get_widget());
        value_info.result().setStringValue(value);
        value_info.set_status(string_to_value_info_t::status_t::DONE);
        return false;
    }

    // plain text is easy
    //
    if(value_info.get_data_type() == "plain")
    {
        value_info.set_type_name("plain text");

        // in case of plain text we want to remove all
        // tags if any and then unescape entities which
        // the remove_tags() function does all at once
        //
        value_info.result().setStringValue(snap_dom::remove_tags(value_info.get_data()));
        value_info.set_status(string_to_value_info_t::status_t::DONE);
        return false;
    }

    // not an internal data type, let other plugins handle this one
    //
    return true;
}


/** \brief Save the fields in a new revision.
 *
 * This function ensures that the current revision is copied in a new
 * revision and overwritten with the new data that the editor just
 * received (i.e. the user may just have changed his page title.)
 *
 * \param[in,out] ipath  The path to the page being updated.
 * \param[in,out] info  The session information, for the validation, just in case.
 */
void editor::editor_save(content::path_info_t & ipath, sessions::sessions::session_info & info)
{

//
// TODO -- the verification phase needs to be moved to a separate function
//         that gets called whatever the "process post" function was called
//         (at this point drafts and such will not work right)
//
//         Unfortunately the saving of the data is intricately intermingled
//         from what I can tell... although if we could extract the
//         loop that validates and saves the data that could be enough
//         because then we could call it last with the revision row where
//         the data is to be saved.
//
//         Plus, we have to verify that the Save happens only after
//         validation (for obvious security reasons.) However, drafts are a
//         potential problem in that arena...
//

    content::content * content_plugin(content::content::instance());
    messages::messages * messages(messages::messages::instance());
    QtCassandra::QCassandraTable::pointer_t revision_table(content_plugin->get_revision_table());
    QtCassandra::QCassandraTable::pointer_t secret_table(content_plugin->get_secret_table());

    snap_version::version_number_t branch_number(ipath.get_branch());
    bool const switch_branch(snap_version::SPECIAL_VERSION_SYSTEM_BRANCH == branch_number);
    if(switch_branch)
    {
        // force a user branch if that page still uses a system branch!
        branch_number = snap_version::SPECIAL_VERSION_USER_FIRST_BRANCH;
    }
    QString const key(ipath.get_key());
    QString const locale(ipath.get_locale());

    // get the widgets
    QDomDocument editor_widgets(get_editor_widgets(ipath, true));

    // check whether auto-save is ON
    QDomElement on_save(snap_dom::get_element(editor_widgets, "on-save", false));
    bool const auto_save(on_save.isNull() ? true : on_save.attribute("auto-save", "yes") == "yes");

    QString const draft_key(ipath.get_draft_key(users::users::instance()->get_user_info().get_identifier()));

    // these pointers are used to load existing data
    // and save new data
    // it is also shared with various signals
    QtCassandra::QCassandraRow::pointer_t revision_row(revision_table->row(ipath.get_revision_key()));
    QtCassandra::QCassandraRow::pointer_t secret_row(secret_table->row(ipath.get_key())); // same key as the content table
    QtCassandra::QCassandraRow::pointer_t draft_row(revision_table->row(draft_key));

    // the data_row will get initialized as required
    QtCassandra::QCassandraRow::pointer_t data_row;

    save_info_t save_info(ipath, editor_widgets, revision_row, secret_row, draft_row);

    // first load the XML code representing the editor widgets for this page
    if(!editor_widgets.isNull())
    {
        // a default (data driven) redirect to apply when saving an editor form
        //
        // we do that early so other plugins may change the value when they
        // get called
        //
        if(!on_save.isNull() && on_save.hasAttribute("redirect"))
        {
            QString const redirect(on_save.attribute("redirect"));
            //if(redirect == "...") { ... } -- support some semi-dynamic redirects? (i.e. parent)
            server_access::server_access::instance()->ajax_redirect(redirect, on_save.attribute("target"));
        }

        locale::locale * locale_plugin(locale::locale::instance());

        // make sure dates and times are properly handled
        locale_plugin->set_timezone();
        locale_plugin->set_locale();

        // make sure we do not have any spurious data in there
        // (other plugins may have forced a read of some fields which
        // is not actually defined in the database and we could thus
        // end up with an empty value and exists() returning true!)
        revision_row->clearCache();
        secret_row->clearCache();
        draft_row->clearCache();

        // now go through all the widgets checking out their path, if the
        // path exists in doc then save the data in Cassandra
        QDomNodeList widgets(editor_widgets.elementsByTagName("widget"));
        int const max_widgets(widgets.size());

        // ************ 1.
        //
        // first create maps of all the values available
        //
        // * those the user just sent us
        // * those in the draft if the user has one
        // * those in the revision table
        //
        f_post_values.clear();
        f_current_values.clear();
        f_draft_values.clear();
        f_default_values.clear();
        for(int i(0); i < max_widgets; ++i)
        {
            QDomElement widget(widgets.at(i).toElement());

            bool const is_secret(widget_is_secret(widget));

            QString const widget_name(widget.attribute("id"));
            QString const field_name(widget.attribute("field"));
            QString const widget_type(widget.attribute("type"));
            QString const widget_auto_save(widget.attribute("auto-save", "string")); // this one is #IMPLIED

            // TODO: the following XML validation should be done ONCE with
            //       an external tool at compile time
            if(widget_name.isEmpty())
            {
                throw snap_logic_exception(QString("ID of a widget on line %1 found in an editor XML document is missing.").arg(widget.lineNumber()));
            }
            if(widget_type.isEmpty())
            {
                throw snap_logic_exception(QString("TYPE of a widget on line %1 found in an editor XML document is missing.").arg(widget.lineNumber()));
            }
            if(field_name.isEmpty() && widget_auto_save != "no")
            {
                throw snap_logic_exception(QString("The \"field\" attribute of a widget on line %1 found in an editor XML document is missing. It is required when auto-save is ON.").arg(widget.lineNumber()));
            }

            if(f_snap->postenv_exists(widget_name))
            {
                f_post_values[widget_name] = clean_post_value(widget_type, f_snap->postenv(widget_name));
            }

            if(!field_name.isEmpty())
            {
                // validation fails if we do not have the default value
                // and there is one defined so we have to get such now
                QDomElement default_tag(widget.firstChildElement("default"));
                if(!default_tag.isNull())
                {
                    // we have a default value
                    f_default_values[widget_name] = snap_dom::xml_children_to_string(default_tag);
                }
                else
                {
                    QDomElement preset_tag(widget.firstChildElement("preset"));
                    if(!preset_tag.isNull())
                    {
                        for(QDomElement e(preset_tag.firstChildElement("item"));
                                        !e.isNull();
                                        e = e.nextSiblingElement())
                        {
                            if(e.hasAttribute("default"))
                            {
                                // the value of the attribute is not important
                                // the default value is either the value="..."
                                // or the child XML data from this item tag
                                if(e.hasAttribute("value"))
                                {
                                    f_default_values[widget_name] = e.attribute("value");
                                }
                                else
                                {
                                    f_default_values[widget_name] = snap_dom::xml_children_to_string(e);
                                }
                                break;
                            }
                        }
                    }
                }

                // secret values do not get saved in the draft, it would not be safe
                if(!is_secret && draft_row->exists(field_name))
                {
                    // get the draft value from the database
                    //
                    // note that was not converted, we only use strings in
                    // this row! (dbutils will not work right on these rows!)
                    f_draft_values[widget_name] = draft_row->cell(field_name)->value().stringValue();
                }

                if(auto_save || widget_auto_save != "no")
                {
                    if(is_secret)
                    {
                        data_row = secret_row;
                    }
                    else
                    {
                        data_row = revision_row;
                    }

                    // get the current value from the database
                    if(data_row->exists(field_name))
                    {
                        value_to_string_info_t value_info(ipath, widget, data_row->cell(field_name)->value());
                        value_to_string(value_info);
                        if(value_info.is_valid())
                        {
                            f_current_values[widget_name] = value_info.result();
                        }
                    }
                }
            }
        }

        // ************ 2.
        //
        // Second check all the values, if one or more errors occur, we save
        // the values in the draft row instead of the normal secret/revision
        // rows; this allows us to reload the data later from the draft instead
        // of the current revision (we will use the dates to know what to load)
        //
        for(int i(0); i < max_widgets; ++i)
        {
            QDomElement widget(widgets.at(i).toElement());

            bool const is_secret(widget_is_secret(widget));

            QString const widget_name(widget.attribute("id"));
            QString const field_name(widget.attribute("field"));
            QString const widget_type(widget.attribute("type"));
            QString const widget_auto_save(widget.attribute("auto-save", "string")); // this one is #IMPLIED

            // ignore the session identifier in this case
            if(field_name == get_name(name_t::SNAP_NAME_EDITOR_SESSION))
            {
                continue;
            }

            // note: the auto-save may not be turned on, we can still copy
            //       empty pointers around, it is fast enough
            if(is_secret)
            {
                data_row = secret_row;
            }
            else
            {
                data_row = revision_row;
            }

            // now validate using a signal so any plugin can take over
            // the validation process
            sessions::sessions::session_info::session_info_type_t const session_type(info.get_session_type());
            // pretend that everything is fine so far...
            info.set_session_type(sessions::sessions::session_info::session_info_type_t::SESSION_INFO_VALID);

            QString current_value;

            // the priority is:
            //
            // * POST data
            // * Draft data (TODO: implement the date test)
            // * Current data (from database, also called current data)
            // * Default data (from the XML form)
            //
            if(f_post_values.contains(widget_name))
            {
                current_value = f_post_values[widget_name];
            }
            else if(f_draft_values.contains(widget_name))
            {
                current_value = f_draft_values[widget_name];
            }
            else if(f_current_values.contains(widget_name))
            {
                current_value = f_current_values[widget_name];
            }
            else if(f_default_values.contains(widget_name))
            {
                // We do not check the default value because the check
                // may actually fail on the default value! but the fact
                // that it is defined proves that we do not have to worry
                //current_value = f_default_Values[widget_name];
                continue;
            }
            //else -- currently undefined value, if it is required, it will generate an error

            int const errcnt(messages->get_error_count());
            int const warncnt(messages->get_warning_count());

            //
            // first do a validation, if that fails, we avoid the
            // conversion to a QtCassandraValue below
            //
            // TODO: change the parameters with a structure?
            //
            validate_editor_post_for_widget(ipath, info, widget, widget_name, widget_type, current_value, is_secret);

            //
            // if no errors occurred in the validation process, then attempt
            // a conversion
            //
            // note that there is no conversion necessary for widgets that
            // do not specify a field
            //
            if(info.get_session_type() == sessions::sessions::session_info::session_info_type_t::SESSION_INFO_VALID
            && !field_name.isEmpty()        // no field name, no access to the database at all
            && widget_auto_save != "no")    // no known data type when auto-save="no", so nothing to convert...
            {
                if(current_value.isEmpty())    // emptiness invalidity is check by validate_editor_post_for_widget()
                {
                    if(!save_info.has_errors())
                    {
                        // save the empty string as the result
                        f_converted_values[widget_name] = QString();
                    }
                }
                else
                {
                    string_to_value_info_t value_info(ipath, widget, current_value);
                    string_to_value(value_info);
                    if(value_info.is_valid())
                    {
                        // on errors we are not going to make use of these
                        // values so avoid wasting time on them
                        if(!save_info.has_errors())
                        {
                            // keep a copy of the result on success
                            f_converted_values[widget_name] = value_info.result();
                        }
                    }
                    else
                    {
                        QString label(widget.firstChildElement("label").text());
                        if(label.isEmpty())
                        {
                            label = widget_name;
                        }
                        messages->set_error(
                            "Type Conflict",
                            QString("Field \"%1\" must be a valid %2, \"%3\" is not acceptable.")
                                    .arg(label)
                                    .arg(value_info.get_type_name())
                                    .arg(form::form::html_64max(current_value, is_secret)),
                            "This could be a hacker unless the JavaScript does not check the value properly, assuming the JavaScript is implemented.",
                            false
                        ).set_widget_name(widget_name);
                        info.set_session_type(sessions::sessions::session_info::session_info_type_t::SESSION_INFO_INCOMPATIBLE);
                    }
                }
            }

            if(info.get_session_type() != sessions::sessions::session_info::session_info_type_t::SESSION_INFO_VALID)
            {
                // it was not valid so mark the widgets as errorneous (i.e. so we
                // can display it with an error message)
                if(messages->get_error_count() == errcnt
                && messages->get_warning_count() == warncnt)
                {
                    // the plugin marked that it found an error but did not
                    // generate an actual error, do so here with a generic
                    // error message
                    QString label(widget.firstChildElement("label").text());
                    if(label.isEmpty())
                    {
                        label = widget_name;
                    }
                    messages->set_error(
                        "Invalid Content",
                        QString("\"%1\" is not valid for \"%2\".")
                                .arg(form::form::html_64max(current_value, is_secret))
                                .arg(label),
                        "unspecified error for widget",
                        false
                    ).set_widget_name(widget_name);
                }
                messages::messages::message const & msg(messages->get_last_message());

                // Add the following to the widget so we can display the
                // widget as having an error and show the error on request
                //
                // <error>
                //   <title>$title</title>
                //   <message>$message</message>
                // </error>

                QDomElement err_tag(editor_widgets.createElement("error"));
                err_tag.setAttribute("idref", QString("messages_message_%1").arg(msg.get_id()));
                widget.appendChild(err_tag);
                QDomElement title_tag(editor_widgets.createElement("title"));
                err_tag.appendChild(title_tag);
                QDomText title_text(editor_widgets.createTextNode(msg.get_title()));
                title_tag.appendChild(title_text);
                QDomElement message_tag(editor_widgets.createElement("message"));
                err_tag.appendChild(message_tag);
                QDomText message_text(editor_widgets.createTextNode(msg.get_body()));
                message_tag.appendChild(message_text);

                save_info.mark_as_having_errors();
                f_converted_values.clear(); // these are not going to be used
            }
            else
            {
                // restore the last type
                info.set_session_type(session_type);

                // TODO support for attachment so they do not just disappear on
                //      errors is required here; i.e. we need a way to be able
                //      to save all the valid attachments in a temporary place
                //      and then "move" them to their final location once the
                //      form validates properly
            }
        }
        // prevent further modification of various flags
        // (f_has_error at time of writing)
        //
        save_info.lock();

        // now we switch to a new revision in the event the data was not
        // considered erroneous
        if(!save_info.has_errors() && auto_save)
        {
            // create the new revision and make it current
            //
            // TODO: if multiple users approval is required, we cannot make this
            //       new revision the current revision except if that's the very
            //       first (although the very first is not created here)
            //

            // make this newer revision the current one
            if(switch_branch)
            {
                // TODO: test whether that branch already exists (it should not!)
                content_plugin->copy_branch(key, snap_version::SPECIAL_VERSION_SYSTEM_BRANCH, branch_number);

                // working branch cannot really stay as the system branch
                // so force both branches in this case
                content_plugin->set_branch(key, branch_number, false);
                content_plugin->set_branch(key, branch_number, true);
                content_plugin->set_branch_key(key, branch_number, true);
                content_plugin->set_branch_key(key, branch_number, false);
            }

            // get the revision number only AFTER the branch was created
            // TODO: once we have a "save branch" the old_branch parameter needs
            //       to be corrected (another function anyway?)
            snap_version::version_number_t revision_number(content_plugin->get_new_revision(key, branch_number, locale, true, switch_branch ? static_cast<snap_version::version_number_t>(snap_version::SPECIAL_VERSION_SYSTEM_BRANCH) : branch_number));

// TODO: add revision manager
//       the current/working revisions are not correctly handled yet...
//       we should not force to the latest every time, but for now it's
//       the way it is
            if(switch_branch || true)
            {
                // in that case we also need to save the new revision accordingly
                content_plugin->set_current_revision(key, branch_number, revision_number, locale, false);
                content_plugin->set_revision_key(key, branch_number, revision_number, locale, false);
            }
            content_plugin->set_current_revision(key, branch_number, revision_number, locale, true);
            content_plugin->set_revision_key(key, branch_number, revision_number, locale, true);

            // now save the new data
            ipath.force_branch(branch_number);
            ipath.force_revision(revision_number);

            // make sure the revision row is using the new key
            revision_row = revision_table->row(ipath.get_revision_key());

            // the draft and secret rows are not affected
        }

        // ************ 3.
        //
        // Third we save the data to either the secret and revision
        // rows or the draft row depending on the results of the
        // previous loop: if an error occurred save in the draft row,
        // except secret values that get dropped.
        //
        for(int i(0); i < max_widgets; ++i)
        {
            QDomElement widget(widgets.at(i).toElement());

            bool const is_secret(widget_is_secret(widget));

            QString const widget_name(widget.attribute("id"));
            QString const field_name(widget.attribute("field"));
            QString const widget_type(widget.attribute("type"));
            QString const widget_auto_save(widget.attribute("auto-save", "string")); // this one is #IMPLIED

            // if not in the post, totally ignore the value in the save process
            // (TBD: we most certainly need to support the draft values!!!
            //       because the editor is not sending them back!!!)
            //
            if(!f_post_values.contains(widget_name) || widget_auto_save == "no")
            {
                continue;
            }

            // note: the auto-save may not be turned on, we can still copy
            //       empty pointers around, it is fast enough
            if(save_info.has_errors())
            {
                if(is_secret)
                {
                    // drop secret rows on error because we cannot securely
                    // save them in the revision table; plus it does not
                    // make sense to memorize secrets that could then be
                    // sent back to a user years later
                    continue;
                }

                // in the draft row we save post data as is (as strings)
                draft_row->cell(field_name)->setValue(f_post_values[widget_name]);
            }
            else
            {
                if(is_secret)
                {
                    data_row = secret_row;
                }
                else
                {
                    data_row = revision_row;
                }

                if(!f_converted_values.contains(widget_name))
                {
                    // This is an internal error, all the values should
                    // have been converted if we reach this line!
                    throw snap_logic_exception(QString("value for widget named \"%1\" is missing.").arg(widget_name));
                }

                data_row->cell(field_name)->setValue(f_converted_values[widget_name]);
            }

            save_info.mark_as_modified();
        }
    }

    //
    // allow each plugin to save special fields (i.e. no auto-save)
    //
    // TBD: should we add the draft entry (and whether data was drafted
    //      or saved as normal)?
    //
    // TODO: determine whether the save_editor_fields() should NOT be called
    //       if no save took place
    //
    save_editor_fields(save_info);

    if(save_info.modified())
    {
        if(save_info.has_errors())
        {
            int64_t const start_date(f_snap->get_start_date());
            draft_row->cell(content::get_name(content::name_t::SNAP_NAME_CONTENT_MODIFIED))->setValue(start_date);
        }
        else
        {
            // if there was a draft, it got saved so drop it now
            revision_table->dropRow(draft_key);
        }

        // save the modification date in the branch
        content_plugin->modified_content(ipath);
    }
}


void editor::on_add_layout_from_resources(QString const & name)
{
    QtCassandra::QCassandraTable::pointer_t layout_table(layout::layout::instance()->get_layout_table());

    {
        QString const body(QString(":/xml/layout/%1-page.xml").arg(name));
        QFile file(body);
        if(file.open(QIODevice::ReadOnly))
        {
            QByteArray data(file.readAll());
            layout_table->row(name)->cell(QString("%1-page.xml").arg(name))->setValue(data);
        }
    }
}


/** \brief This function cleans the tainted data from a POST.
 *
 * This function attempts to clean a value that was just posted to us from
 * a client. The checks depend on the type of widget we are dealing with.
 *
 * \todo
 * Complete the function.
 *
 * \param[in] widget_type  The type of widget.
 * \param[in] value  The value to be cleaned up.
 *
 * \return The cleaned up value of the widget.
 */
QString editor::clean_post_value(QString const & widget_type, QString value)
{
    // first trim the value and remove the starting/ending <br> because those
    // are most often improperly added by editors.

    // trim at the start
    {
        QRegExp start_re("^(<br */?>| |\t|\n|\r|\v|\f|&nbsp;|&#160;|&#xA0;)+", Qt::CaseInsensitive, QRegExp::RegExp2);
        if(start_re.indexIn(value) != 0)
        {
            value.remove(0, start_re.matchedLength());
        }
    }

    // trim at the end
    {
        QRegExp end_re("(<br */?>| |\t|\n|\r|\v|\f|&nbsp;|&#160;|&#xA0;)+$", Qt::CaseInsensitive, QRegExp::RegExp2);
        int const p(end_re.indexIn(value));
        if(p > 0) // here it cannot be zero or we already removed all the characters
        {
            value.remove(p, end_re.matchedLength());
        }
    }

    // a line edit cannot include new line characters
    if(widget_type == "line-edit")
    {
        value.replace("\n", " ").replace("\r", " ");
        QRegExp break_line("<br */?>", Qt::CaseInsensitive, QRegExp::RegExp2);
        for(;;)
        {
            int const p(break_line.indexIn(value));
            if(p == -1)
            {
                // done removing all those enries
                break;
            }
            value.remove(p, break_line.matchedLength());
        }

        // TODO: check for any tag that represents a block (i.e. <div>)
    }

    // TODO: apply XSS filter as required for this user

    // TODO: offer other plugins to do their own clean up

    return value;
}


/** \brief Instant save attachment function.
 *
 * Attachment can be made to be saved instantaneously. If that feature is
 * used, then this function gets called at some point. The save is very
 * simply a normal create attachment to this page.
 *
 * \todo
 * We should put such attachments in a list of temporary attachments because
 * if the user cancels their upload, then we want to delete the attachment
 * otherwise we'd end up with many left overs...
 *
 * \param[in,out] ipath  The path to the page being updated.
 * \param[in,out] info  The session information, for the validation, just in case.
 * \param[in,out] server_access_plugin  The plugin used to build the output data for the AJAX request.
 */
void editor::editor_save_attachment(content::path_info_t & ipath, sessions::sessions::session_info & info, server_access::server_access * server_access_plugin)
{
    NOTUSED(info);

    mimetype::mimetype * mimetype_plugin(mimetype::mimetype::instance());

    // get the editor widgets and save them in a map
    typedef std::map<QString, QDomElement> widget_map_t;
    widget_map_t widgets_by_name;
    QDomDocument editor_widgets(get_editor_widgets(ipath));
    QDomNodeList widgets(editor_widgets.elementsByTagName("widget"));
    int const max_widgets(widgets.size());
    for(int i(0); i < max_widgets; ++i)
    {
        QDomElement widget(widgets.at(i).toElement());
        //bool const is_secret(widget_is_secret(widget));
        QString const widget_name(widget.attribute("id"));
        widgets_by_name[widget_name] = widget;
        //QString const field_name(widget.attribute("field"));
        //QString const widget_type(widget.attribute("type"));
        //QString const widget_auto_save(widget.attribute("auto-save", "string")); // this one is #IMPLIED
    }

    // by default let the attachment plugin handle attachments
    QString const default_attachment_owner(attachment::attachment::instance()->get_plugin_name());

    QString const widget_names(f_snap->postenv("_editor_widget_names"));
//std::cerr << "***\n*** Editor Processing POST... [" << ipath.get_key() << "::" << widget_names << "]\n***\n";

    snap_string_list const names(widget_names.split(","));
    for(int i(0); i < names.size(); ++i)
    {
        widget_map_t::const_iterator w(widgets_by_name.find(names[i]));
        if(w == widgets_by_name.end())
        {
            // TBD: should we check each field name BEFORE saving anything?
            f_snap->die(snap_child::http_code_t::HTTP_CODE_NOT_ACCEPTABLE, "Field Name Not Acceptable",
                QString("Editor widget named \"%1\" is not valid.").arg(names[i]),
                "Somehow the client sent us a reply with an invalid widget name.");
            NOTREACHED();
        }
        QDomNodeList attachment_tags(w->second.elementsByTagName("attachment"));
        int const max_attachments(attachment_tags.size());
        if(max_attachments >= 2)
        {
            throw editor_exception_too_many_tags(QString("you can have 0 or 1 attachment tag in a widget, you have %1 right now.").arg(max_attachments));
        }
        QString attachment_type("attachment"); // extremely restrained by default (i.e. visible by a "root" user only)
        QString attachment_owner(default_attachment_owner);
        QString force_filename;
        QString force_path("#");
        QDomElement attachment_tag;
        if(max_attachments == 1)
        {
            attachment_tag = attachment_tags.at(0).toElement();
            if(!attachment_tag.isNull())
            {
                attachment_type = attachment_tag.attribute("identification", "attachment");
                attachment_owner = attachment_tag.attribute("owner", default_attachment_owner);

                force_filename = attachment_tag.attribute("force-filename", ""); // this one is #IMPLIED
                force_path = attachment_tag.attribute("force-path", "#"); // this one is #IMPLIED
            }
        }

        content::path_info_t attachment_ipath;
        if(force_path == "#")
        {
            attachment_ipath = ipath;
        }
        else
        {
            attachment_ipath.set_path(force_path);
        }

        content::attachment_file the_attachment(f_snap, f_snap->postfile(names[i]));
        the_attachment.set_multiple(false);
        the_attachment.set_parent_cpath(attachment_ipath.get_cpath());
        the_attachment.set_field_name(names[i]);
        the_attachment.set_attachment_owner(attachment_owner);
        the_attachment.set_attachment_type(attachment_type);

        QString const mime_type(the_attachment.get_file().get_mime_type());

        // make sure the filename is all proper for our system
        QString ext(mimetype_plugin->mimetype_to_extension(mime_type));
        QString filename(force_filename.isEmpty() ? the_attachment.get_file().get_filename() : force_filename);
        if(!filter::filter::filter_filename(filename, ext))
        {
            // user supplied filename is not considered valid, use a default name
            filename = QString("attachment.%1").arg(ext);
        }
        the_attachment.set_file_filename(filename);

        // TBD: give others the opportunity to tweak the attachment and
        //      its parameters before it gets saved in the database
        //      (i.e. you may want to dynamically define the type)
        //blah();

        // TODO: define the locale in some ways... for now we use "", i.e. neutral
        //
        // TBD: we may want to follow the "secret" attribute, although
        //      attachments are saved in another table altogether anyway...
        //      and we do not (currently) offer scripts that can access
        //      attachment directly.
        content::content::instance()->create_attachment(the_attachment, ipath.get_branch(), "");

        QString const attachment_cpath(the_attachment.get_attachment_cpath());
        if(!attachment_cpath.isEmpty())
        {
            content::path_info_t final_attachment_ipath;
            final_attachment_ipath.set_path(attachment_cpath);
            server_access_plugin->ajax_append_data("attachment-path", final_attachment_ipath.get_key().toUtf8());
            QString const mime_type_icon(mimetype_plugin->mimetype_to_icon(mime_type));
            server_access_plugin->ajax_append_data("attachment-icon", mime_type_icon.toUtf8());
        }

        new_attachment_saved(the_attachment, w->second, attachment_tag);
    }
}


/** \brief This function reads the editor widgets.
 *
 * This function is used to read the editor widgets. The function caches
 * the editor form in memory so that way we can put errors in it and thus
 * when we generate the page we can put the errors linked to each widgets.
 *
 * \param[in,out] ipath  The path for which we look for an editor form.
 * \param[in] saving  Whether we are loading or saving.
 *
 * \return The QDomDocument representing the editor form, may be null.
 */
QDomDocument editor::get_editor_widgets(content::path_info_t & ipath, bool const saving)
{
    static QMap<QString, QDomDocument> g_cached_form;

    QString const cpath(ipath.get_cpath());
    if(!g_cached_form.contains(cpath))
    {
        QDomDocument editor_widgets;
        layout::layout * layout_plugin(layout::layout::instance());
        QString script(layout_plugin->get_layout(ipath, get_name(name_t::SNAP_NAME_EDITOR_LAYOUT), true));
        snap_string_list const script_parts(script.split("/"));
        if(script_parts.size() == 2)
        {
            if(script_parts[0].isEmpty()
            || script_parts[1].isEmpty())
            {
                f_snap->die(snap_child::http_code_t::HTTP_CODE_CONFLICT, "Conflict Error",
                    QString("Editor layout name \"%1\" is not valid. Names on both sides of the slash (/) must be defined.").arg(script),
                    "The editor layout name is not composed of two valid names separated by a slash (/) but it does contain a slash.");
                NOTREACHED();
            }
            script = script_parts[1];
        }
        else if(script_parts.size() != 1)
        {
            // the script parts cannot be empty even if we start with an
            // empty string so this code is unreachable
            //
            f_snap->die(snap_child::http_code_t::HTTP_CODE_CONFLICT, "Conflict Error",
                QString("Editor layout name \"%1\" is not valid.").arg(script),
                "The editor layout name is not composed of exactly one or two names.");
            NOTREACHED();
        }

        // if empty then there is nothing else to do, there is no editor form
        //
        if(!script_parts.isEmpty())
        {
            if(script == "default")
            {
                if(saving)
                {
                    // the default starts with our hard coded file from the resources
                    // other plugins can add to it whenever their
                    // dynamic_editor_widget() signal implementation is called.
                    //
                    QFile rc_widgets(":/xml/editor/default-page.xml");
                    if(!rc_widgets.open(QIODevice::ReadOnly))
                    {
                        f_snap->die(snap_child::http_code_t::HTTP_CODE_NOT_FOUND, "Missing File",
                            "Editor default layout for a standard page could not be opened.",
                            "The editor \"default-page.xml\" layout file could not be opened.");
                        NOTREACHED();
                    }

                    QByteArray const data(rc_widgets.readAll());
                    if(data.isEmpty())
                    {
                        f_snap->die(snap_child::http_code_t::HTTP_CODE_NOT_FOUND, "Missing File",
                            "Editor default layout for a standard page could not be read.",
                            "The editor \"default-page.xml\" layout file could not be read.");
                        NOTREACHED();
                    }

                    QString const widgets_xml(QString::fromUtf8(data.data(), data.size()));
                    if(widgets_xml.isEmpty())
                    {
                        f_snap->die(snap_child::http_code_t::HTTP_CODE_NOT_FOUND, "Missing File",
                            "Editor default layout is empty.",
                            "The editor \"default-page.xml\" layout file is empty?");
                        NOTREACHED();
                    }

                    QDomDocument named_editor_widgets("editor-form");
                    editor_widgets = named_editor_widgets;
                    editor_widgets.setContent(widgets_xml);

                    dynamic_editor_widget(ipath, script, editor_widgets);
                }
            }
            else
            {
                // in this case we totally ignore the query string because it would
                // most certainly not correspond to the right theme (the one that
                // links us to the editor layout)
                //
                QString const theme_name(script_parts.size() == 2
                            ? script_parts[0] // force the layout::layout from the editor::layout
                            : layout_plugin->get_layout(ipath, layout::get_name(layout::name_t::SNAP_NAME_LAYOUT_THEME), false));
                QString widgets_xml;
                if(!theme_name.isEmpty())
                {
                    // always test for the data in the layout table first
                    //
                    QtCassandra::QCassandraTable::pointer_t layout_table(layout_plugin->get_layout_table());
                    widgets_xml = layout_table->row(theme_name)->cell(script + ".xml")->value().stringValue();
                }

                if(widgets_xml.isEmpty())
                {
                    // check for a file in the resources instead...
                    //
                    QFile rc_widgets(QString(":/xml/editor/%1.xml").arg(script));
                    if(rc_widgets.open(QIODevice::ReadOnly))
                    {
                        QByteArray const data(rc_widgets.readAll());
                        if(!data.isEmpty())
                        {
                            widgets_xml = QString::fromUtf8(data.data(), data.size());
                        }
                    }
                }

                if(widgets_xml.isEmpty())
                {
                    SNAP_LOG_WARNING("Could not find an editor layout parser file named \"")
                            (script)("\". We checked the row \"")
                            (theme_name)("\" in the \"layout\" table, then in Qt resources with filename \":/xml/editor/")
                            (script)(".xml\".");
                }
                else
                {
                    QDomDocument named_editor_widgets("editor-form");
                    editor_widgets = named_editor_widgets;
                    editor_widgets.setContent(widgets_xml);

                    dynamic_editor_widget(ipath, script, editor_widgets);
                }
            }
        }
        g_cached_form[cpath] = editor_widgets;
    }

    return g_cached_form[cpath];
}


/** \fn void editor::dynamic_editor_widget(content::path_info_t& ipath, QString const& name, QDomDocument& editor_widgets)
 * \brief Allow other plugins to dynamically add widgets.
 *
 * This message is sent to the plugins to give them a chance to dynamically
 * add dynamic widgets to a list of editor widgets.
 *
 * \param[in,out] ipath  The path to the page being handled.
 * \param[in] name  The name of the editor layout being loaded for this page.
 * \param[in,out] editor_widgets  The DOM with the editor widgets.
 */


/** \brief Check a widget to know whether its content is secret.
 *
 * This function simplifies checking whether a widget is secret or not.
 * This is whether the contents of the widget are to be saved in the
 * "secret" table or not.
 *
 * One can explicitly mark a field as secret in the XML declaration
 * of the widget.
 *
 * \code
 * <widget ... secret="secret" ...>
 * \endcode
 *
 * The function sends the editor_widget_type_is_secret() signal which
 * is thus given a chance to modify the widget just before it gets
 * used.
 *
 * \param[in,out] widget  The widget to be checked.
 *
 * \return true if the widget data is to be saved in the secret table.
 */
bool editor::widget_is_secret(QDomElement widget)
{
    content::permission_flag is_public;
    editor_widget_type_is_secret(widget, is_public);
    return !is_public.allowed();
}


/** \brief Check the widget type to know whether it is secret.
 *
 * Some widget types may be secret. This signal allows you to set
 * the is_public to "not permitted" depending on the type.
 *
 * The widget parameter is in/out so you may change it. For example,
 * widgets of type "password" have there "field_name" attribute
 * removed. This makes it a lot safer for such fields.
 *
 * At some point, we will have a tool to check files before adding
 * them to the Qt resources or a layout. That way we can check
 * everything. Until then but even after we want to keep security
 * checks at the time we check everything.
 *
 * \param[in,out] widget  The widget being checked.
 * \param[in] is_public  Whether the widget type is public or private.
 */
bool editor::editor_widget_type_is_secret_impl(QDomElement widget, content::permission_flag & is_public)
{
    // true if not "public" which is #IMPLIED
    if(widget.attribute("secret") == "secret")
    {
        is_public.not_permitted();
    }

    // now check the type
    QString const widget_type(widget.attribute("type"));
    if(widget_type == "password")
    {
        is_public.not_permitted();
        widget.removeAttribute("field");
        widget.setAttribute("auto-save", "no");
    }

    return true;
}


/** \brief Start a widget validation.
 *
 * This function prepares the validation of the specified widget by
 * applying common core validations proposed by the editor.
 *
 * The \p info parameter is used for the result. If something is wrong,
 * then the type of the session is changed from SESSION_INFO_VALID to
 * one of the SESSION_INFO_... that represent an error, in most cases we
 * use SESSION_INFO_INCOMPATIBLE.
 *
 * The supported validations are described on the website. There is a
 * brief list here:
 *
 * \li sizes -- minimum / maximum sizes, number of characters, number of
 *              lines, number of pixels (width x height)
 * \li required -- the data is required
 * \li duplicate-of -- verify that this is equal to another widget
 * \li filters -- validate using a filter: regex, name, date, datetime,
 *                decimal, email, emails, integer, time, min-date, max-date,
 *                min-time, max-time, uri, extensions, validate
 *
 * The filters/validate makes use of a JavaScript to know whether the value
 * is valid. The script is given the value and you can access with:
 *
 * \code
 *      plugins.editor.value
 *
 *      // values sent via the AJAX post
 *      plugins.editor.post_<name>     // the <name> is the id="..." value
 *
 *      // current values read from the database
 *      plugins.editor.current_<name>  // the <name> is the id="..." value
 *
 *      // for example
 *      var a = ParseInt(plugins.editor.value);
 *      return a >= -100 && a <= 100;
 * \endcode
 *
 * \warning
 * The \p value parameter represents HTML and not plain text even if in
 * many cases it will show up as plain text when this function gets called.
 * Most importantly, if you expect the string to be plain text (i.e. no
 * tags) special characters such as \<, >, and & will be encoded so you
 * want to call snap_dom::unescape() on such values. If the value may
 * include tags, it is more complicated. You may call snap_dom::remove_tags()
 * if you do not need to check the tags, though. Of course, if the value
 * expected cannot otherwise include those characters (i.e. an integer) then
 * there is no need for such drastic measures.
 *
 * \param[in,out] ipath  The path where the form is defined
 * \param[in,out] info  The information linked with this form (loaded
 *                      from the session)
 * \param[in] widget  The widget being tested
 * \param[in] widget_name  The name of the widget
 *                         (i.e. the id="..." attribute value)
 * \param[in] widget_type  The type of the widget
 *                         (i.e. the type="..." attribute value)
 * \param[in] value  The value being validated, it is an HTML value, even if
 *                   in many cases it will look like plain text.
 * \param[in] is_secret  If true, the field is considered a secret
 *                       field (i.e. a password.)
 *
 * \return Always return true so other plugins have a chance to validate too.
 */
bool editor::validate_editor_post_for_widget_impl(
            content::path_info_t & ipath,
            sessions::sessions::session_info & info,
            QDomElement const & widget,
            QString const & widget_name,
            QString const & widget_type,
            QString const & value,
            bool const is_secret)
{
    // TODO: we want to move that class to the editor class and make it
    //       public and use it to make the validate_editor_post_for_widget()
    //       signal call, that way we can have this code available to
    //       all plugins; we could even have all sorts of things available
    //       like ways to generate the error messages in an editor
    //       consistent way
    //
    class value_handler_t
    {
    public:
        value_handler_t(QString const & value)
            : f_value(value)
        {
        }

        QString const & get_value() const
        {
            return f_value;
        }

        int get_value_length() const
        {
            return f_value.length();
        }

        QString get_stripped_value() const
        {
            if(!f_stripped_value_defined)
            {
                f_stripped_value_defined = true;
                f_stripped_value = snap_dom::remove_tags(f_value);
            }
            return f_stripped_value;
        }

        int get_stripped_value_length()
        {
            return get_stripped_value().length();
        }

    private:
        QString const &         f_value;
        mutable bool            f_stripped_value_defined = false;
        mutable QString         f_stripped_value;
    };
    value_handler_t value_handler(value);

    messages::messages * messages(messages::messages::instance());
    locale::locale * locale_plugin(locale::locale::instance());

    bool has_minimum(false);

//std::cerr << "value [" << value << "] for [" << widget_name << "]\n";

    QString label(widget.firstChildElement("label").text());
    if(label.isEmpty())
    {
        label = widget_name;
    }

    {
        // Check the minimum and maximum length / sizes / dimensions
        QDomElement sizes(widget.firstChildElement("sizes"));
        if(!sizes.isNull())
        {
            // minimum number of characters, for images minimum width and height
            QDomElement absolute_min_element(sizes.firstChildElement("absolute-min"));
            if(!absolute_min_element.isNull())
            {
                has_minimum = true;
                QString const m(absolute_min_element.text());
                bool ok;
                int const l(m.toInt(&ok));
                if(!ok)
                {
                    throw editor_exception_invalid_editor_form_xml(QString("the absolute minimum size \"%1\" must be a valid decimal integer").arg(m));
                }
                if(value_handler.get_value_length() < l)
                {
                    // length too small
                    messages->set_error(
                        "Absolute Length Too Small",
                        QString("\"%1\" is too small in \"%2\". The widget requires at least %3 characters of any type.")
                                .arg(form::form::html_64max(value, is_secret)).arg(label).arg(m),
                        QString("not enough characters in \"%1\"").arg(widget_name),
                        is_secret
                    ).set_widget_name(widget_name);
                    info.set_session_type(sessions::sessions::session_info::session_info_type_t::SESSION_INFO_INCOMPATIBLE);
                }
            }

            // minimum number of VISIBLE characters, for images minimum width and height
            QDomElement min_element(sizes.firstChildElement("min"));
            if(!min_element.isNull())
            {
                has_minimum = true;
                QString const m(min_element.text());
                if(widget_type == "image-box"
                || widget_type == "dropped-file"
                || widget_type == "dropped-file-with-preview"
                || widget_type == "dropped-image-with-preview"
                || widget_type == "dropped-any-with-preview")
                {
                    int width, height;
                    if(!form::form::parse_width_height(m, width, height))
                    {
                        // invalid width 'x' height
                        messages->set_error(
                            "Invalid Sizes",
                            QString("minimum size \"%1\" is not a valid \"width 'x' height\" definition for image widget \"%2\".")
                                .arg(form::form::html_64max(m, false)).arg(label),
                            QString("incorrect sizes for \"%1\"").arg(widget_name),
                            false
                        ).set_widget_name(widget_name);
                        // TODO add another type of error for setup ("programmer") data?
                        info.set_session_type(sessions::sessions::session_info::session_info_type_t::SESSION_INFO_INCOMPATIBLE);
                    }
                    else if(f_snap->postfile_exists(widget_name))
                    {
                        snap_child::post_file_t const& image(f_snap->postfile(widget_name));
                        int image_width(image.get_image_width());
                        int image_height(image.get_image_height());
                        if(width == 0 || height == 0)
                        {
                            messages->set_error(
                                "Incompatible Image File",
                                QString("The image \"%1\" was not recognized as a supported image file format.").arg(label),
                                QString("the system did not recognize the image as such (width/height are not valid), cannot verify the minimum size in \"%1\"").arg(widget_name),
                                is_secret
                            ).set_widget_name(widget_name);
                            info.set_session_type(sessions::sessions::session_info::session_info_type_t::SESSION_INFO_INCOMPATIBLE);
                        }
                        else if(image_width < width || image_height < height)
                        {
                            messages->set_error(
                                "Image Too Small",
                                QString("The image \"%1\" you uploaded is too small (your image is %2x%3, the minimum required is %4x%5).")
                                        .arg(label).arg(image_width).arg(image_height).arg(width).arg(height),
                                "the user uploaded an image that is too small",
                                is_secret
                            ).set_widget_name(widget_name);
                            info.set_session_type(sessions::sessions::session_info::session_info_type_t::SESSION_INFO_INCOMPATIBLE);
                        }
                    }
                }
                else
                {
                    bool ok;
                    int const l(m.toInt(&ok));
                    if(!ok)
                    {
                        throw editor_exception_invalid_editor_form_xml(QString("the minimum size \"%1\" must be a valid decimal integer").arg(m));
                    }
                    if(value_handler.get_stripped_value_length() < l)
                    {
                        // length too small
                        messages->set_error(
                            "Length Too Small",
                            QString("\"%1\" is too small in \"%2\". The widget requires at least %3 characters.")
                                    .arg(form::form::html_64max(value, is_secret)).arg(label).arg(m),
                            QString("not enough characters in \"%1\"").arg(widget_name),
                            is_secret
                        ).set_widget_name(widget_name);
                        info.set_session_type(sessions::sessions::session_info::session_info_type_t::SESSION_INFO_INCOMPATIBLE);
                    }
                }
            }

            // maximum number of characters, for images maximum width and height
            QDomElement absolute_max_element(sizes.firstChildElement("absolute-max"));
            if(!absolute_max_element.isNull())
            {
                QString const m(absolute_max_element.text());
                bool ok;
                int const l(m.toInt(&ok));
                if(!ok)
                {
                    throw editor_exception_invalid_editor_form_xml(QString("the maximum size \"%1\" must be a valid decimal integer").arg(m));
                }
                if(value_handler.get_value_length() > l)
                {
                    // length too large
                    messages->set_error(
                        "Length Too Long",
                        QString("\"%1\" is too long in \"%2\". The widget requires at most %3 characters.")
                                .arg(form::form::html_64max(value, is_secret)).arg(label).arg(m),
                        QString("too many characters in \"%1\"").arg(widget_name),
                        is_secret
                    ).set_widget_name(widget_name);
                    info.set_session_type(sessions::sessions::session_info::session_info_type_t::SESSION_INFO_INCOMPATIBLE);
                }
            }

            // maximum number of characters, for images maximum width and height
            QDomElement max_element(sizes.firstChildElement("max"));
            if(!max_element.isNull())
            {
                QString const m(max_element.text());
                if(widget_type == "image-box"
                || widget_type == "dropped-file"
                || widget_type == "dropped-file-with-preview"
                || widget_type == "dropped-image-with-preview"
                || widget_type == "dropped-any-with-preview")
                {
                    int width, height;
                    if(!form::form::parse_width_height(m, width, height))
                    {
                        // invalid width 'x' height
                        messages->set_error(
                            "Invalid Sizes",
                            QString("maximum size \"%1\" is not a valid \"width 'x' height\" definition for this image widget.")
                                    .arg(form::form::html_64max(m, false)),
                            "incorrect sizes for " + widget_name,
                            false
                        ).set_widget_name(widget_name);
                        // TODO add another type of error for setup ("programmer") data?
                        info.set_session_type(sessions::sessions::session_info::session_info_type_t::SESSION_INFO_INCOMPATIBLE);
                    }
                    else if(f_snap->postfile_exists(widget_name))
                    {
                        snap_child::post_file_t const & image(f_snap->postfile(widget_name));
                        int image_width(image.get_image_width());
                        int image_height(image.get_image_height());
                        if(width == 0 || height == 0)
                        {
                            // TODO avoid error a 2nd time if done in minimum case
                            messages->set_error(
                                "Incompatible Image File",
                                QString("The image \"%1\" was not recognized as a supported image file format.").arg(label),
                                QString("the system did not recognize the image as such (width/height are not valid), cannot verify the minimum size of \"%1\"").arg(widget_name),
                                is_secret
                            ).set_widget_name(widget_name);
                            info.set_session_type(sessions::sessions::session_info::session_info_type_t::SESSION_INFO_INCOMPATIBLE);
                        }
                        else if(image_width > width || image_height > height)
                        {
                            messages->set_error(
                                "Image Too Large",
                                QString("The image \"%1\" you uploaded is too large (your image is %2x%3, the maximum allowed is %4x%5).")
                                    .arg(label).arg(image_width).arg(image_height).arg(width).arg(height),
                                QString("the user uploaded an image that is too large for \"%1\"").arg(widget_name),
                                is_secret
                            ).set_widget_name(widget_name);
                            info.set_session_type(sessions::sessions::session_info::session_info_type_t::SESSION_INFO_INCOMPATIBLE);
                        }
                    }
                }
                else
                {
                    bool ok;
                    int const l(m.toInt(&ok));
                    if(!ok)
                    {
                        throw editor_exception_invalid_editor_form_xml(QString("the maximum size \"%1\" must be a valid decimal integer").arg(m));
                    }
                    if(value_handler.get_stripped_value_length() > l)
                    {
                        // length too large
                        messages->set_error(
                            "Length Too Long",
                            QString("\"%1\" is too long in \"%2\". The widget requires at most %3 characters.")
                                    .arg(form::form::html_64max(value, is_secret)).arg(label).arg(m),
                            QString("too many characters in \"%1\"").arg(widget_name),
                            is_secret
                        ).set_widget_name(widget_name);
                        info.set_session_type(sessions::sessions::session_info::session_info_type_t::SESSION_INFO_INCOMPATIBLE);
                    }
                }
            }

            // maximum number of lines
            QDomElement min_lines(sizes.firstChildElement("min-lines"));
            QDomElement max_lines(sizes.firstChildElement("max-lines"));
            if(!min_lines.isNull()
            || !max_lines.isNull())
            {
                QString min_str("-1");
                QString max_str("-1");
                int min_value(-1);
                int max_value(-1);
                bool ok(false);

                // minimum defined?
                if(!min_lines.isNull())
                {
                    min_str = min_lines.text();
                    min_value = min_str.toInt(&ok);
                    if(!ok || min_value < 0)
                    {
                        throw editor_exception_invalid_editor_form_xml(QString("the number of min-lines \"%1\" must be a valid and positive decimal integer").arg(min_str));
                    }
                }

                // maximum defined?
                if(!max_lines.isNull())
                {
                    max_str = max_lines.text();
                    max_value = max_str.toInt(&ok);
                    if(!ok || max_value < 0)
                    {
                        throw editor_exception_invalid_editor_form_xml(QString("the number of max-lines \"%1\" must be a valid and positive decimal integer").arg(max_str));
                    }
                }

                // sorted properly?
                if(min_value != -1 && max_value != -1 && max_value < min_value)
                {
                    throw editor_exception_invalid_editor_form_xml(QString("the number of min-lines \"%1\" is smaller than max-lines \"%2\"").arg(min_str).arg(max_str));
                }

                if(widget_type == "text-edit"
                || widget_type == "html-edit")
                {
                    // calculate the number of lines in value
                    int const lines(form::form::count_text_lines(value));
                    if(min_value != -1 && lines < min_value)
                    {
                        // not enough lines (text)
                        messages->set_error(
                            "Not Enough Lines",
                            QString("\"%1\" does not include enough lines in \"%2\". The widget requires at least %3 lines.")
                                    .arg(form::form::html_64max(value, is_secret)).arg(label).arg(min_str),
                            QString("not enough lines in \"%1\"").arg(widget_name),
                            is_secret
                        ).set_widget_name(widget_name);
                        info.set_session_type(sessions::sessions::session_info::session_info_type_t::SESSION_INFO_INCOMPATIBLE);
                    }
                    if(max_value != -1 && lines > max_value)
                    {
                        // too many lines (text)
                        messages->set_error(
                            "Too Many Lines",
                            QString("\"%1\" has too many lines in \"%2\". The widget accepts at most %3 lines.")
                                    .arg(form::form::html_64max(value, is_secret)).arg(label).arg(max_str),
                            QString("not enough lines in \"%1\"").arg(widget_name),
                            is_secret
                        ).set_widget_name(widget_name);
                        info.set_session_type(sessions::sessions::session_info::session_info_type_t::SESSION_INFO_INCOMPATIBLE);
                    }
                }
            }
        }
    }

    {
        // check whether the field is required, in case of a checkbox required
        // means that the user selects the checkbox ("on")
        if(widget_type == "line-edit"
        //|| widget_type == "password" -- not yet implemented
        || widget_type == "checkbox"
        || widget_type == "radio"
        || widget_type == "image-box"
        || widget_type == "dropped-file"
        || widget_type == "dropped-file-with-preview"
        || widget_type == "dropped-image-with-preview"
        || widget_type == "dropped-any-with-preview")
        {
            QDomElement required(widget.firstChildElement("required"));
            if(!required.isNull())
            {
                QString const required_text(required.text());
                if(required_text == "required")
                {
                    // It is required!
                    if(widget_type == "dropped-file"
                    || widget_type == "dropped-file-with-preview")
                    {
                        if(!f_snap->postfile_exists(widget_name)) // TBD <- this test is not logical if widget_type cannot be a FILE type...
                        {
                            QDomElement root(widget.ownerDocument().documentElement());
                            QString const name(QString("%1::%2::%3")
                                    .arg(content::get_name(content::name_t::SNAP_NAME_CONTENT_ATTACHMENT))
                                    .arg(widget_name)
                                    .arg(content::get_name(content::name_t::SNAP_NAME_CONTENT_ATTACHMENT_PATH_END)));
                            QtCassandra::QCassandraValue cassandra_value(content::content::instance()->get_content_parameter(ipath, name, content::content::param_revision_t::PARAM_REVISION_GLOBAL));
                            if(cassandra_value.nullValue())
                            {
                                // not defined!
                                messages->set_error(
                                        "Invalid Value",
                                        QString("\"%1\" is a required field.").arg(label),
                                        QString("no file attached by user in widget \"%1\"").arg(widget_name),
                                        is_secret
                                    ).set_widget_name(widget_name);
                                info.set_session_type(sessions::sessions::session_info::session_info_type_t::SESSION_INFO_INCOMPATIBLE);
                            }
                        }
                    }
                    else if(widget_type == "image-box"
                         || widget_type == "dropped-image-with-preview"
                         || widget_type == "dropped-any-with-preview")
                    {
                        // here whether has_minimum is set does not matter
                        if(!f_snap->postfile_exists(widget_name)) // TBD <- this test is not logical if widget_type cannot be a FILE type...
                        {
                            if(value.isEmpty())
                            {
                                messages->set_error(
                                        "Value is Invalid",
                                        QString("\"%1\" is a required field.").arg(label),
                                        QString("no data dropped in widget \"%1\" by user").arg(widget_name),
                                        is_secret
                                    ).set_widget_name(widget_name);
                                info.set_session_type(sessions::sessions::session_info::session_info_type_t::SESSION_INFO_INCOMPATIBLE);
                            }
                        }
                    }
                    else
                    {
                        // not an additional error if the minimum error was
                        // already generated
                        if(!has_minimum && value.isEmpty())
                        {
                            messages->set_error(
                                    "Value is Invalid",
                                    QString("\"%1\" is a required field.").arg(label),
                                    QString("no data entered in widget \"%1\" by user").arg(widget_name),
                                    is_secret
                                ).set_widget_name(widget_name);
                            info.set_session_type(sessions::sessions::session_info::session_info_type_t::SESSION_INFO_INCOMPATIBLE);
                        }
                    }
                }
            }
        }
    }

    {
        // check whether the widget has a "duplicate-of" attribute, if so
        // then it must be equal to that other widget's value
        QString duplicate_of(widget.attribute("duplicate-of"));
        if(!duplicate_of.isEmpty())
        {
            // What we need is the name of the widget so we can get its
            // current value and the duplicate-of attribute is just that!
            QString const duplicate_value(f_snap->postenv(duplicate_of));
            if(duplicate_value != value)
            {
                QString dup_label(duplicate_of);
                QDomXPath dom_xpath;
                dom_xpath.setXPath(QString("/snap-form//widget[@id=\"%1\"]/@id").arg(duplicate_of));
                QDomXPath::node_vector_t result(dom_xpath.apply(widget));
                if(result.size() > 0 && result[0].isElement())
                {
                    // we found the widget, display its label instead
                    dup_label = result[0].toElement().text();
                }
                messages->set_error(
                  "Value is Invalid",
                  QString("\"%1\" must be an exact copy of \"%2\". Please try again.")
                        .arg(label).arg(dup_label),
                  QString("confirmation widget \"%1\" is not equal to the original \"%2\" (i.e. most likely a password confirmation)")
                        .arg(widget_name).arg(duplicate_of),
                  is_secret
                ).set_widget_name(widget_name);
                info.set_session_type(sessions::sessions::session_info::session_info_type_t::SESSION_INFO_INCOMPATIBLE);
            }
        }
    }

    {
        QDomElement filters(widget.firstChildElement("filters"));
        if(!filters.isNull()
        && !value.isEmpty()) // emptiness was checked with the "required" test
        {
            // regular expression
            {
                QDomElement regex_tag(filters.firstChildElement("regex"));
                if(!regex_tag.isNull())
                {
                    QString re;

                    // not an email address by default; -1 any number, 1+ max. number
                    int email(0);
                    // not a date by default
                    enum class date_t
                    {
                        NO_DATE,
                        DATE_ONLY,
                        TIME_ONLY,
                        DATE_AND_TIME
                    };
                    date_t date(date_t::NO_DATE);

                    QString const regex_name(regex_tag.attribute("name"));
                    if(!regex_name.isEmpty())
                    {
                        switch(regex_name[0].unicode())
                        {
                        case 'd':
                            if(regex_name == "date")
                            {
                                date = date_t::DATE_ONLY;
                            }
                            else if(regex_name == "datetime")
                            {
                                date = date_t::DATE_AND_TIME;
                            }
                            else if(regex_name == "decimal")
                            {
                                re = "^[0-9]+(?:\\.[0-9]+)?$";
                            }
                            break;

                        case 'e':
                            if(regex_name.startsWith("email("))
                            {
                                int const pos(regex_name.lastIndexOf(")"));
                                if(pos > 6)
                                {
                                    QString const count(regex_name.mid(6, pos - 6));
                                    bool ok(false);
                                    email = count.toInt(&ok);
                                    if(!ok)
                                    {
                                        // it did not work...
                                        email = 0;
                                    }
                                }
                                if(email == 0)
                                {
                                    f_snap->die(
                                        snap_child::http_code_t::HTTP_CODE_INTERNAL_SERVER_ERROR,
                                        "Internal Server Error",
                                        QString("The server could not parse the email filter in \"%1\".").arg(regex_name),
                                        "The email format could not properly be parsed.");
                                    NOTREACHED();
                                }
                            }
                            else if(regex_name == "email")
                            {
                                // one email address
                                email = 1;
                            }
                            else if(regex_name == "emails")
                            {
                                // unlimited number of email addresses
                                email = -1;
                            }
                            break;

                        case 'f':
                            if(regex_name == "float")
                            {
                                re = "^[0-9]+(?:\\.[0-9]+)?(?:[eE][-+]?[0-9]+)?$";
                            }
                            break;

                        case 'i':
                            if(regex_name == "integer")
                            {
                                re = "^[0-9]+$";
                            }
                            break;

                        case 'p':
                            if(regex_name == "percent")
                            {
                                // 0.00% where one set of digits before or
                                // after the decimal point are optional
                                //
                                re = "^[-+]?(?:(?:[0-9]+(?:\\.[0-9]+)?)|(?:[0-9]*\\.[0-9]+))%$";
                            }
                            break;

                        case 't':
                            if(regex_name == "time")
                            {
                                date = date_t::TIME_ONLY;
                            }
                            break;

                        case 's':
                            if(regex_name == "signed-decimal")
                            {
                                re = "^[-+]?[0-9]+(?:\\.[0-9]+)?$";
                            }
                            else if(regex_name == "signed-integer")
                            {
                                re = "^[-+]?[0-9]+$";
                            }
                            break;

                        }
                        // We need to have a better check of the XML so we can
                        // make sure that this is an error, however, this is
                        // not considered an error here because another plugin
                        // may be able to understand a named regex...
                        //
                        //if(re.isEmpty() && email == 0 && date == date_t::NO_DATE)
                        //{
                        //    // TBD: this can be a problem if we remove a plugin that
                        //    //      adds some regexes (although right now we do not
                        //    //      have such a signal...)
                        //    throw editor_exception_invalid_editor_form_xml(QString("the regular expression named \"%1\" is not supported.").arg(regex_name));
                        //}
                    }
                    else
                    {
                        // Note:
                        // We do not test whether there is some text here to avoid
                        // wasting time; we should have such a test in a tool of
                        // ours used to verify that the editor form is well defined.
                        re = regex_tag.text();
                    }

                    if(email != 0)
                    {
                        tld_email_list emails;
                        if(emails.parse(snap_dom::unescape(value).toUtf8().data(), 0) != TLD_RESULT_SUCCESS)
                        {
                            messages->set_error(
                                "Invalid Value",
                                QString("\"%1\" is not a valid email address for field \"%2\".")
                                        .arg(form::form::html_64max(value, is_secret)).arg(label),
                                QString("failed to check the label value for \"%1\"")
                                        .arg(widget_name),
                                is_secret
                            ).set_widget_name(widget_name);
                            info.set_session_type(sessions::sessions::session_info::session_info_type_t::SESSION_INFO_INCOMPATIBLE);
                        }
                        else if(email != -1 && emails.count() > email) // if email is -1 then any number is fine
                        {
                            messages->set_error(
                                "Invalid Value",
                                QString("\"%1\" includes too many emails, \"%2\" expected at most %3 %4.")
                                        .arg(form::form::html_64max(value, is_secret))
                                        .arg(label)
                                        .arg(email)
                                        .arg(email == 1 ? "address" : "addresses"),
                                QString("failed because \"%1\" expects only one email address")
                                        .arg(widget_name),
                                is_secret
                            ).set_widget_name(widget_name);
                            info.set_session_type(sessions::sessions::session_info::session_info_type_t::SESSION_INFO_INCOMPATIBLE);
                        }
                    }
                    else if(date != date_t::NO_DATE)
                    {
                        // break parts date / time
                        snap_string_list parts;
                        if(date == date_t::DATE_AND_TIME)
                        {
                            // TODO: look at create a parse_date_and_time()
                            //       function instead
                            //
                            parts = value.split(" ");

                            // remove empty entries (i.e. multiple spaces)
                            for(int i(parts.size() - 1); i >= 0; --i)
                            {
                                if(parts[i].isEmpty())
                                {
                                    parts.removeAt(i);
                                }
                            }
                        }
                        else
                        {
                            parts << value;
                        }

                        if(((date == date_t::DATE_ONLY || date == date_t::TIME_ONLY) && parts.size() != 1)
                        || (date == date_t::DATE_AND_TIME && parts.size() != 2))
                        {
                            messages->set_error(
                                "Invalid Value",
                                QString("\"%1\" is not valid for \"%2\".")
                                        .arg(form::form::html_64max(value, is_secret)).arg(label),
                                QString("widget \"%1\" does not represent a valid date and/or time")
                                        .arg(widget_name),
                                is_secret
                            ).set_widget_name(widget_name);
                            info.set_session_type(sessions::sessions::session_info::session_info_type_t::SESSION_INFO_INCOMPATIBLE);
                        }
                        else
                        {
                            // check date?
                            if(date == date_t::DATE_ONLY || date == date_t::DATE_AND_TIME)
                            {
                                // use the locale to make sure we get a check depending on the
                                // user locale; also the separator varies depending on the locale
                                // (i.e. dashes (-), slashes (/), periods (.), etc.)
                                //
                                // TBD: we were testing the validity of the date below (i.e. so
                                //      as to avoid certain days in 1752) although that really
                                //      depends on the locale and if a function has to take
                                //      care of that test it will be the parse_date()
                                //
                                locale::locale::parse_error_t errcode;
                                locale_plugin->parse_date(parts[0], errcode);
                                if(errcode != locale::locale::parse_error_t::PARSE_NO_ERROR)
                                {
                                    messages->set_error(
                                        "Invalid Value",
                                        QString("\"%1\" is not a valid date for \"%2\".")
                                                .arg(form::form::html_64max(value, is_secret)).arg(label),
                                        QString("the date did not validate for \"%1\"")
                                                .arg(widget_name),
                                        is_secret
                                    ).set_widget_name(widget_name);
                                    info.set_session_type(sessions::sessions::session_info::session_info_type_t::SESSION_INFO_INCOMPATIBLE);
                                }
                            }
                            // check time?
                            if(date == date_t::TIME_ONLY || date == date_t::DATE_AND_TIME)
                            {
                                // get part 1 if we had a date (date == date_t::DATE_AND_TIME)
                                // accept : or . as separator
                                int const index(date == date_t::TIME_ONLY ? 0 : 1);
                                locale::locale::parse_error_t errcode;
                                locale_plugin->parse_time(parts[index], errcode);
                                if(errcode != locale::locale::parse_error_t::PARSE_NO_ERROR)
                                {
                                    messages->set_error(
                                        "Invalid Value",
                                        QString("\"%1\" is not a valid time for \"%2\".")
                                                .arg(form::form::html_64max(value, is_secret)).arg(label),
                                        QString("the time did not validate for \"%1\"")
                                                .arg(widget_name),
                                        is_secret
                                    ).set_widget_name(widget_name);
                                    info.set_session_type(sessions::sessions::session_info::session_info_type_t::SESSION_INFO_INCOMPATIBLE);
                                }
                            }
                        }
                    }
                    else
                    {
                        Qt::CaseSensitivity cs(Qt::CaseSensitive);
                        if(!re.isEmpty() && re[0] == '/')
                        {
                            re = re.mid(1);
                            int const p(re.lastIndexOf('/'));
                            if(p >= 0)
                            {
                                QString const flags(re.mid(p + 1));
                                re = re.mid(0, p);
                                for(auto s(flags.data()); s->unicode() != '\0'; ++s)
                                {
                                    switch(s->unicode())
                                    {
                                    case 'i':
                                        cs = Qt::CaseInsensitive;
                                        break;

                                    default:
                                        throw editor_exception_invalid_editor_form_xml(QString("\"%1\" is not a supported regex flag").arg(*s));

                                    }
                                }
                            }
                        }
                        QRegExp reg_expr(re, cs, QRegExp::RegExp2);
                        if(!reg_expr.isValid())
                        {
                            throw editor_exception_invalid_editor_form_xml(QString("\"%1\" regular expression is invalid.").arg(re));
                        }
                        bool const inverse_match(regex_tag.attribute("match").toLower() == "no");
                        if((reg_expr.indexIn(value) == -1) ^ inverse_match)
                        {
                            messages->set_error(
                                "Invalid Value",
                                QString("\"%1\" is not valid for \"%2\".")
                                        .arg(form::form::html_64max(value, is_secret)).arg(label),
                                QString("the value did %1match the filter regular expression of \"%2\"")
                                        .arg(inverse_match ? "" : "not ")
                                        .arg(widget_name),
                                is_secret
                            ).set_widget_name(widget_name);
                            info.set_session_type(sessions::sessions::session_info::session_info_type_t::SESSION_INFO_INCOMPATIBLE);
                        }
                    }
                }
            }

            // minimum/maximum value (integers / floats)
            {
                QDomElement min_value(filters.firstChildElement("min-value"));
                QDomElement max_value(filters.firstChildElement("max-value"));
                if(!min_value.isNull()
                || !max_value.isNull())
                {
                    // first test whether the user entry was valid, if not
                    // just skip this test 100% -- here we assume double
                    // numbers; to force integers, use the integer regex
                    //
                    bool ok(false);
                    double const v(value.toDouble(&ok));
                    if(ok)
                    {
                        QString min_str("-1");
                        QString max_str("-1");
                        double min_bound(std::numeric_limits<double>::quiet_NaN());
                        double max_bound(std::numeric_limits<double>::quiet_NaN());

                        if(!min_value.isNull())
                        {
                            min_str = min_value.text();
                            min_bound = min_str.toDouble(&ok);
                            if(!ok)
                            {
                                throw editor_exception_invalid_editor_form_xml(QString("the minimum value \"%1\" must be a valid number").arg(min_str));
                            }
                        }

                        if(!max_value.isNull())
                        {
                            max_str = max_value.text();
                            max_bound = max_str.toDouble(&ok);
                            if(!ok)
                            {
                                throw editor_exception_invalid_editor_form_xml(QString("the maximum value \"%1\" must be a valid number").arg(max_str));
                            }
                        }

                        if(!std::isnan(min_bound)
                        && !std::isnan(max_bound)
                        && max_bound < min_bound)
                        {
                            throw editor_exception_invalid_editor_form_xml(QString("the minimum number \"%1\" is not smaller than the maximum number \"%2\"").arg(min_str).arg(max_str));
                        }

                        // Note: if 'value' is not a valid date, we ignore the error
                        //       at this point, we catch it below if the user asked
                        //       for the format to be checked with a regex filter
                        //       named 'date' or 'datetime'.
                        //  
                        if(!std::isnan(min_bound) && v < min_bound)
                        {
                            // number is too small
                            messages->set_error(
                                "Too Small",
                                QString("\"%1\" is too small for \"%2\". The widget requires a minimum value of \"%3\".")
                                        .arg(form::form::html_64max(value, is_secret)).arg(label).arg(min_str),
                                QString("unexpected number in \"%1\"").arg(widget_name),
                                is_secret
                            ).set_widget_name(widget_name);
                            info.set_session_type(sessions::sessions::session_info::session_info_type_t::SESSION_INFO_INCOMPATIBLE);
                        }

                        if(!std::isnan(max_bound) && v > max_bound)
                        {
                            // number is too large
                            messages->set_error(
                                "Too Large",
                                QString("\"%1\" is too large for \"%2\". The widget requires a maximum value of \"%3\".")
                                        .arg(form::form::html_64max(value, is_secret)).arg(label).arg(max_str),
                                QString("unexpected number in \"%1\"").arg(widget_name),
                                is_secret
                            ).set_widget_name(widget_name);
                            info.set_session_type(sessions::sessions::session_info::session_info_type_t::SESSION_INFO_INCOMPATIBLE);
                        }
                    }
                }
            }

            // minimum/maximum date
            {
                QDomElement min_date(filters.firstChildElement("min-date"));
                QDomElement max_date(filters.firstChildElement("max-date"));
                if(!min_date.isNull()
                || !max_date.isNull())
                {
                    // first test whether the user entry was valid, if not
                    // just skip this test 100% -- if the programmer wants
                    // a valid date every time, he has to use the regex
                    // tag with the name attribute set to date or datetime:
                    //
                    //     <regex name="date"/>
                    //
                    locale::locale::parse_error_t errcode(locale::locale::parse_error_t::PARSE_NO_ERROR);
                    time_t date_value(0);
                    // first try a conversion of the value using the
                    // string_to_value() signal, if that returns a date
                    // use that date (which is expected to be in microseconds)
                    //
                    // TODO: look into whether we could call the
                    //       string_to_value() before the validation
                    //       and pass the results to the function;
                    //       that way we could call it once instead
                    //       of twice
                    //
                    string_to_value_info_t value_info(ipath, widget, value);
                    string_to_value(value_info);
                    if(value_info.is_valid()
                    && value_info.get_type_name() == "date")
                    {
                        date_value = value_info.result().safeInt64Value() / 1000000LL;
                    }
                    else
                    {
                        date_value = locale_plugin->parse_date(value, errcode);
                    }
                    if(errcode == locale::locale::parse_error_t::PARSE_NO_ERROR)
                    {
                        QString min_str("-1");
                        QString max_str("-1");
                        time_t min_time(-1);
                        time_t max_time(-1);

                        if(!min_date.isNull())
                        {
                            min_str = min_date.text();
                            min_time = locale_plugin->parse_date(min_str, errcode);
                            if(errcode != locale::locale::parse_error_t::PARSE_NO_ERROR)
                            {
                                throw editor_exception_invalid_editor_form_xml(QString("the minimum date \"%1\" must be a valid date").arg(min_str));
                            }
                        }

                        if(!max_date.isNull())
                        {
                            max_str = max_date.text();
                            max_time = locale_plugin->parse_date(max_str, errcode);
                            if(errcode != locale::locale::parse_error_t::PARSE_NO_ERROR)
                            {
                                throw editor_exception_invalid_editor_form_xml(QString("the maximum date \"%1\" must be a valid date").arg(max_str));
                            }
                        }

                        if(min_time != -1 && max_time != -1 && max_time < min_time)
                        {
                            throw editor_exception_invalid_editor_form_xml(QString("the minimum date \"%1\" is not smaller than the maximum date \"%2\"").arg(min_str).arg(max_str));
                        }

                        // Note: if 'value' is not a valid date, we ignore the error
                        //       at this point, we catch it below if the user asked
                        //       for the format to be checked with a regex filter
                        //       named 'date'.
                        //  
                        if(min_time != -1 && date_value < min_time)
                        {
                            // date is too small
                            messages->set_error(
                                "Too Old",
                                QString("\"%1\" is too far in the past for \"%2\". The widget requires a date starting on \"%3\".")
                                        .arg(form::form::html_64max(value, is_secret)).arg(label).arg(min_str),
                                QString("unexpected date in \"%1\"").arg(widget_name),
                                is_secret
                            ).set_widget_name(widget_name);
                            info.set_session_type(sessions::sessions::session_info::session_info_type_t::SESSION_INFO_INCOMPATIBLE);
                        }

                        if(max_time != -1 && date_value > max_time)
                        {
                            // date is too large
                            messages->set_error(
                                "Too Recent",
                                QString("\"%1\" is too far in the future for \"%2\". The widget requires a date ending on \"%3\".")
                                        .arg(form::form::html_64max(value, is_secret)).arg(label).arg(max_str),
                                QString("unexpected date in \"%1\"").arg(widget_name),
                                is_secret
                            ).set_widget_name(widget_name);
                            info.set_session_type(sessions::sessions::session_info::session_info_type_t::SESSION_INFO_INCOMPATIBLE);
                        }
                    }
                }
            }

            // minimum/maximum time
            {
                QDomElement min_time(filters.firstChildElement("min-time"));
                QDomElement max_time(filters.firstChildElement("max-time"));
                if(!min_time.isNull()
                || !max_time.isNull())
                {
                    // first test whether the user entry was valid, if not
                    // just skip this test 100% -- if the programmer wants
                    // a valid time every time, he has to use the regex
                    // tag with the name attribute set to time or datetime:
                    //
                    //     <regex name="time"/>
                    //
                    locale::locale::parse_error_t errcode;
                    time_t const time_value(locale_plugin->parse_time(value, errcode));
                    if(errcode == locale::locale::parse_error_t::PARSE_NO_ERROR)
                    {
                        QString min_str("-1");
                        QString max_str("-1");
                        time_t min_time_value(-1);
                        time_t max_time_value(-1);

                        if(!min_time.isNull())
                        {
                            min_str = min_time.text();
                            min_time_value = locale_plugin->parse_time(min_str, errcode);
                            if(errcode != locale::locale::parse_error_t::PARSE_NO_ERROR)
                            {
                                throw editor_exception_invalid_editor_form_xml(QString("the minimum time \"%1\" must be a valid time").arg(min_str));
                            }
                        }

                        if(!max_time.isNull())
                        {
                            max_str = max_time.text();
                            max_time_value = locale_plugin->parse_time(max_str, errcode);
                            if(errcode != locale::locale::parse_error_t::PARSE_NO_ERROR)
                            {
                                throw editor_exception_invalid_editor_form_xml(QString("the maximum time \"%1\" must be a valid time").arg(max_str));
                            }
                        }

                        if(min_time_value != -1 && max_time_value != -1 && max_time_value < min_time_value)
                        {
                            // here we have a special case, the time loops so the min/max have to be
                            // tested slightly differently
                            if(time_value < max_time_value || time_value > min_time_value)
                            {
                                // time is too large or too small... out of range for sure
                                messages->set_error(
                                    "Time Out of Range",
                                    QString("\"%1\" is out of range for \"%2\". The widget requires a time starting on \"%3\" and ending on \"%4\".")
                                            .arg(form::form::html_64max(value, is_secret)).arg(label).arg(max_str).arg(min_str),
                                    QString("unexpected time in \"%1\"").arg(widget_name),
                                    is_secret
                                ).set_widget_name(widget_name);
                                info.set_session_type(sessions::sessions::session_info::session_info_type_t::SESSION_INFO_INCOMPATIBLE);
                            }
                        }
                        else
                        {
                            // Note: if 'value' is not a valid time, we ignore the error
                            //       at this point, we catch it below if the user asked
                            //       for the format to be checked with a regex filter
                            //       named 'time' or 'datetime'.
                            //  
                            if(min_time_value != -1 && time_value < min_time_value)
                            {
                                // time is too small
                                messages->set_error(
                                    "Too Old",
                                    QString("\"%1\" is too far in the past for \"%2\". The widget requires a time starting on \"%3\".")
                                            .arg(form::form::html_64max(value, is_secret)).arg(label).arg(min_str),
                                    QString("unexpected time in \"%1\"").arg(widget_name),
                                    is_secret
                                ).set_widget_name(widget_name);
                                info.set_session_type(sessions::sessions::session_info::session_info_type_t::SESSION_INFO_INCOMPATIBLE);
                            }

                            if(max_time_value != -1 && time_value > max_time_value)
                            {
                                // time is too large
                                messages->set_error(
                                    "Too Recent",
                                    QString("\"%1\" is too far in the future for \"%2\". The widget requires a time ending on \"%3\".")
                                            .arg(form::form::html_64max(value, is_secret)).arg(label).arg(max_str),
                                    QString("unexpected time in \"%1\"").arg(widget_name),
                                    is_secret
                                ).set_widget_name(widget_name);
                                info.set_session_type(sessions::sessions::session_info::session_info_type_t::SESSION_INFO_INCOMPATIBLE);
                            }
                        }
                    }
                }
            }

            // verify that a field is a valid URI
            {
                QDomElement uri_tag(filters.firstChildElement("uri"));
                if(!uri_tag.isNull())
                {
                    // the text may include allowed or forbidden TLDs
                    QString const uri_tlds(uri_tag.text());
                    snap_string_list tld_list(uri_tlds.split(",", QString::SkipEmptyParts));
                    bool const match(uri_tag.attribute("match") != "no");
                    snap_uri uri;
                    bool valid(uri.set_uri(value));
                    if(!valid)
                    {
                        // try again adding a default protocol
                        valid = uri.set_uri("http://" + value);
                    }
                    if(!valid)
                    {
                        messages->set_error(
                            "URL is Invalid",
                            QString("\"%1\" is not a valid URL as expected by \"%2\".")
                                    .arg(form::form::html_64max(value, is_secret)).arg(label),
                            QString("widget \"%1\" included a URL which is invalid")
                                    .arg(widget_name),
                            is_secret
                        ).set_widget_name(widget_name);
                        info.set_session_type(sessions::sessions::session_info::session_info_type_t::SESSION_INFO_INCOMPATIBLE);
                    }
                    else
                    {
                        QString const tld(uri.top_level_domain());
                        int const max_tld(tld_list.size());
                        bool found(false);
                        for(int i(0); i < max_tld; ++i)
                        {
                            QString const item(tld_list[i].trimmed());
                            if(item.isEmpty())
                            {
                                // skip empty entries (this can happen if the trimmed()
                                // call removed all spaces and it was only spaces!)
                                continue;
                            }
                            if(item == tld)
                            {
                                found = true;
                                break;
                            }
                            tld_list[i] = item; // save the trimmed version back for errors
                        }
                        // if all extensions were checked and none accepted, error
                        if(!found ^ match)
                        {
                            messages->set_error(
                                "URL is Invalid",
                                QString("\"%1\" is not a valid URL as expected by \"%2\".")
                                        .arg(form::form::html_64max(value, is_secret)).arg(label),
                                QString("widget \"%1\" included a URL which is not allowed")
                                        .arg(widget_name),
                                is_secret
                            ).set_widget_name(widget_name);
                            info.set_session_type(sessions::sessions::session_info::session_info_type_t::SESSION_INFO_INCOMPATIBLE);
                        }
                    }
                }
            }

            // force extensions on file names
            {
                QDomElement extensions_tag(filters.firstChildElement("extensions"));
                if(!extensions_tag.isNull())
                {
                    QString const extensions(extensions_tag.text());
                    snap_string_list ext_list(extensions.split(",", QString::SkipEmptyParts));
                    int const max_ext(ext_list.size());
                    QFileInfo const file_info(value);
                    QString const file_ext(file_info.suffix());
                    int i;
                    for(i = 0; i < max_ext; ++i)
                    {
                        QString const ext(ext_list[i].trimmed());
                        if(ext.isEmpty())
                        {
                            // skip empty entries (this can happen if the trimmed()
                            // call removed all spaces and it was only spaces!)
                            continue;
                        }
                        if(file_ext == ext)
                        {
                            break;
                        }
                        ext_list[i] = ext; // save the trimmed version back for errors
                    }
                    // if all extensions were checked and none accepted, error
                    if(i >= max_ext)
                    {
                        messages->set_error(
                            "Filename Extension is Invalid",
                            QString("\"%1\" must end with one of \"%2\" in \"%3\". Please try again.")
                                    .arg(form::form::html_64max(value, is_secret)).arg(ext_list.join(", ")).arg(label),
                            QString("widget \"%1\" included a filename with an invalid extension")
                                    .arg(widget_name),
                            is_secret
                        ).set_widget_name(widget_name);
                        info.set_session_type(sessions::sessions::session_info::session_info_type_t::SESSION_INFO_INCOMPATIBLE);
                    }
                }
            }

            // run JavaScript validate script
            {
                QDomElement validate_tag(filters.firstChildElement("validate"));
                if(!validate_tag.isNull())
                {
                    // save so the JavaScript script can access the value
                    // through the callbacks
                    f_value_to_validate = value;

                    // TODO: convert the use of javascript->evaluate_scrtip()
                    //       to using snap_expr so we can eliminate the
                    //       dependency completely
                    //
                    javascript::javascript::instance()->register_dynamic_plugin(this);
                    QString const validate_script(validate_tag.text());
                    QVariant v(javascript::javascript::instance()->evaluate_script(validate_script));
                    bool const result(v.toBool());
                    if(!result)
                    {
                        messages->set_error(
                            "Validation Failed",
                            QString("\"%1\" did not validate in \"%3\".")
                                    .arg(form::form::html_64max(value, is_secret)).arg(label),
                            QString("widget \"%1\" included a filename with an invalid extension")
                                    .arg(widget_name),
                            is_secret
                        ).set_widget_name(widget_name);
                        info.set_session_type(sessions::sessions::session_info::session_info_type_t::SESSION_INFO_INCOMPATIBLE);
                    }
                }
            }
        }
    }

    return true;
}


/** \brief Publish the page, making it the current page.
 *
 * This function saves the page in a new revision and makes it the current
 * revision. If the page does not exist yet, then it gets created (i.e.
 * saving from the admin/drafts area to a real page.)
 *
 * The page type as defined when creating the draft is used as the type of
 * this new page. This generally defines the permissions, so we do not
 * worry about that here.
 *
 * \param[in,out] ipath  The path to the page being updated.
 */
void editor::editor_create_new_branch(content::path_info_t & ipath)
{
    messages::messages * messages(messages::messages::instance());
    content::content * content_plugin(content::content::instance());
    QtCassandra::QCassandraTable::pointer_t content_table(content_plugin->get_content_table());
    QtCassandra::QCassandraTable::pointer_t branch_table(content_plugin->get_branch_table());
    QtCassandra::QCassandraTable::pointer_t revision_table(content_plugin->get_revision_table());
    QString const site_key(f_snap->get_site_key_with_slash());

    // although we expect the URI sent by the editor to be safe, we filter it
    // again here really quick because the client sends this to us and thus
    // the data can be tainted
    QString page_uri(f_snap->postenv("_editor_uri"));
    filter::filter::filter_uri(page_uri);

    // if the ipath is admin/drafts/<date> then we're dealing with a brand
    // new page; the URI we just filtered has to be unique
    bool const is_draft(ipath.get_cpath().startsWith("admin/drafts/"));

    // we got to retrieve the type used on the draft to create the full
    // page; the type is also used to define the path to the page
    //
    // IMPORTANT: it is different here from the normal case because
    //            we check the EDITOR page type and not the CONTENT
    //            page type...
    //
    QString type_name;
    links::link_info info(is_draft ? content::get_name(content::name_t::SNAP_NAME_CONTENT_PAGE_TYPE)
                                   : get_name(name_t::SNAP_NAME_EDITOR_PAGE_TYPE),
                          false, ipath.get_key(), ipath.get_branch());
    QSharedPointer<links::link_context> link_ctxt(links::links::instance()->new_link_context(info));
    links::link_info type_info;
    if(link_ctxt->next_link(type_info))
    {
        QString const type(type_info.key());
        if(type.startsWith(site_key + "types/taxonomy/system/content-types/"))
        {
            type_name = type.mid(site_key.length() + 36);
        }
    }
    if(type_name.isEmpty())
    {
        // this should never happen, but we need a default in case the
        // type selected at the time the user created the draft is not
        // valid somehow; at this point the most secure without making
        // the page totally innaccessible is as follow
        //
        // TBD: should we use page/private instead?
        // TODO: offer the administrator to define a default
        type_name = "page/secure";
    }

    // now that we have the type, we can get the path definition for that
    // type of pages; it is always important because when editing a page
    // you "lose" the path and "regain" it when you save
    //
    QString type_format("[page-uri]"); // default is just the page URI computed from the title
    QString const type_key(QString("%1types/taxonomy/system/content-types/%2").arg(site_key).arg(type_name));
    if(content_table->row(type_key)->exists(get_name(name_t::SNAP_NAME_EDITOR_TYPE_FORMAT_PATH)))
    {
        type_format = content_table->row(type_key)->cell(get_name(name_t::SNAP_NAME_EDITOR_TYPE_FORMAT_PATH))->value().stringValue();
    }

    params_map_t params;
    QString key(format_uri(type_format, ipath, page_uri, params));
    if(is_draft)
    {
        // TBD: we probably should have a lock, but what would we lock in
        //      this case? (also it is rather unlikely that two people try
        //      to create a page with the exact same URI at the same time)
        //
        QString extended_type_format;
        QString new_key;
        for(int i(0);; ++i)
        {
            // page already exists?
            if(i == 0)
            {
                new_key = key;
            }
            else
            {
                if(extended_type_format.isEmpty())
                {
                    if(content_table->row(type_key)->cell(get_name(name_t::SNAP_NAME_EDITOR_TYPE_EXTENDED_FORMAT_PATH)))
                    {
                        extended_type_format = content_table->row(type_key)->cell(get_name(name_t::SNAP_NAME_EDITOR_TYPE_EXTENDED_FORMAT_PATH))->value().stringValue();
                    }
                    if(extended_type_format.isEmpty()
                    || extended_type_format == type_format)
                    {
                        extended_type_format = QString("%1-[param(counter)]").arg(type_format);
                    }
                }
                new_key = format_uri(type_format, ipath, page_uri, params);
            }
            if(!content_table->exists(new_key)
            || !content_table->row(new_key)->exists(content::get_name(content::name_t::SNAP_NAME_CONTENT_CREATED)))
            {
                if(key != new_key)
                {
                    messages->set_warning(
                        "Editor Already Submitted",
                        QString("The URL \"<a href=\"%1\">%1</a>\" for your new page is already used by another page and was changed to \"%2\" for this new page.")
                                            .arg(key)
                                            .arg(new_key),
                        "Changed URL because another page already used that one.");
                    key = new_key;
                }
                break;
            }
        }

        // this is a new page, create it now
        //
        // TODO: language "xx" is totally wrong, plus we actually need to
        //       publish ALL those languages present in the draft
        //
        QString const locale("xx");
        QString const owner(output::output::instance()->get_plugin_name());
        content::path_info_t page_ipath;
        page_ipath.set_path(key);
        page_ipath.force_branch(content_plugin->get_current_user_branch(key, locale, true));
        page_ipath.force_revision(static_cast<snap_version::basic_version_number_t>(snap_version::SPECIAL_VERSION_FIRST_REVISION));
        page_ipath.force_locale(locale);
        content_plugin->create_content(page_ipath, owner, type_name);

        // it was created at the time the draft was created
        int64_t const created_on(content_table->row(ipath.get_key())->cell(content::get_name(content::name_t::SNAP_NAME_CONTENT_CREATED))->value().int64Value());
        content_table->row(page_ipath.get_key())->cell(content::get_name(content::name_t::SNAP_NAME_CONTENT_CREATED))->setValue(created_on);

        // it is being issued now
        branch_table->row(page_ipath.get_branch_key())->cell(content::get_name(content::name_t::SNAP_NAME_CONTENT_ISSUED))->setValue(f_snap->get_start_date());

        // copy the last revision
        dbutils::copy_row(revision_table, ipath.get_revision_key(), revision_table, page_ipath.get_revision_key());

        // TODO: copy links too...
    }
}


/** \brief Use a format string to generate a path.
 *
 * This function uses a format string to transform different parameters
 * available in a page to create its path (URI path.)
 *
 * The format uses tokens written between square brackets. The brackets
 * are used to clearly delimit the start and end of the tokens. The tokens
 * to not take any parameters. Instead, we decided to make it one simple
 * word per token. There is no recursivity support nor possibility to
 * add parameters to tokens. Instead, each and every token is a separate
 * keyword. More keywords can be added as more features are added.
 *
 * The keywords are transformed using the signal.
 *
 * \li [title] -- the title of the page filtered
 * \li [date] -- the date the page was issued (YMD)
 * \li [year] -- the year the page was issued
 * \li [month] -- the month the page was issued
 * \li [day] -- the day the page was issued
 * \li [time] -- the time the page was issued (HMS)
 * \li [hour] -- the hour the page was issued
 * \li [minute] -- the minute the page was issued
 * \li [second] -- the second the page was issued
 * \li [now] -- the date right now (YMD)
 * \li [now-year] -- the year right now
 * \li [now-month] -- the month right now
 * \li [now-day] -- the day right now
 * \li [now-time] -- the time the page was issued (HMS)
 * \li [now-hour] -- the hour right now
 * \li [now-minute] -- the minute right now
 * \li [now-second] -- the second right now
 * \li [mod] -- the modification date when the branch was last modified (YMD)
 * \li [mod-year] -- the year when the branch was last modified
 * \li [mod-month] -- the month when the branch was last modified
 * \li [mod-day] -- the day when the branch was last modified
 * \li [mod-time] -- the time the page was issued (HMS)
 * \li [mod-hour] -- the hour when the branch was last modified
 * \li [mod-minute] -- the minute when the branch was last modified
 * \li [mod-second] -- the second when the branch was last modified
 *
 * \todo
 * Look into ways to allow for extensions.
 *
 * \param[in] format  The format used to generate the string.
 * \param[in,out] ipath  The ipath of the page we're working on.
 * \param[in] page_name  The name of the page (i.e. the title transformed
 *                       to fit Snap! paths limitations)
 * \param[in] params  An array of parameters.
 *
 * \return The formatted path.
 */
QString editor::format_uri(QString const & format, content::path_info_t & ipath, QString const & page_name, params_map_t const & params)
{
    class parser
    {
    public:
        typedef ushort char_t;

        parser(editor * e, QString const & format, content::path_info_t & ipath, QString const & page_name, params_map_t const & params)
            : f_editor(e)
            , f_format(format)
            //, f_pos(0)
            , f_token_info(ipath, page_name, params)
            //, f_result("")
        {
        }

        void parse()
        {
            for(;;)
            {
                char_t c(getc());
                if(c == static_cast<char_t>(EOF))
                {
                    // done
                    break;
                }
                if(c == '[')
                {
                    if(!parse_token())
                    {
                        // TBD?
                    }
                }
                else
                {
                    f_result += QChar(c);
                }
            }
        }

        bool parse_token()
        {
            f_token_info.f_token.clear();
            for(;;)
            {
                char_t c(getc());
                if(c == static_cast<char_t>(EOF) || isspace(c))
                {
                    return false;
                }
                if(c == ']')
                {
                    break;
                }
                f_token_info.f_token += QChar(c);
            }
            f_token_info.f_result.clear();
            f_editor->replace_uri_token(f_token_info);
            f_result += f_token_info.f_result;
            return true;
        }

        char_t getc()
        {
            char_t c(static_cast<char_t>(EOF));
            if(f_pos < f_format.length())
            {
                c = f_format[f_pos].unicode();
                ++f_pos;
            }
            return c;
        }

        QString result()
        {
            return f_result;
        }

    private:
        editor *                    f_editor = nullptr;
        QString const &             f_format;
        int32_t                     f_pos = 0;
        editor_uri_token            f_token_info;
        QString                     f_result;
    };
    parser result(this, format, ipath, page_name, params);
    result.parse();
    return result.result();
}


/** \brief Replace the specified token with data to generate a URI.
 *
 * This signal is used to transform tokens from URI format strings to
 * values. If your function doesn't know about the token, then just
 * return without doing anything. The main function returns false
 * if it understands the token and thus no other plugins receive the
 * signal in that case.
 *
 * The ipath represents the path to the page being saved. It may be
 * the page draft (under "admin/drafts".)
 *
 * The page_name parameter is computed from the page title. It is the title
 * all in lowercase, with dashes instead of spaces, and removal of
 * characters that are not generally welcome in a URI.
 *
 * The params map defines additional parameters tha are available at the
 * time the signal is called.
 *
 * The token is the keyword parsed our of the input format. For example, it
 * may be the word "year" to be replaced by the current year.
 *
 * \note
 * This function transforms the "editor" known tokens, this includes
 * all the tokens known by the editor and any plugin that cannot include
 * the editor without creating a circular dependency.
 *
 * \param[in,out] token_info  The information about this token.
 *
 * \return true if the token was not an editor basic token, false otherwise
 *         so other plugins get a chance to transform the token themselves
 */
bool editor::replace_uri_token_impl(editor_uri_token & token_info)
{
    //
    // TITLE
    //
    if(token_info.f_token == "page-uri")
    {
        token_info.f_result = token_info.f_page_name;
        return false;
    }

    QtCassandra::QCassandraTable::pointer_t content_table(content::content::instance()->get_content_table());
    QtCassandra::QCassandraTable::pointer_t branch_table(content::content::instance()->get_branch_table());

    //
    // TIME / DATE
    //
    enum class type_t
    {
        TIME_SOURCE_UNKNOWN,
        TIME_SOURCE_NOW,
        TIME_SOURCE_CREATION_DATE,
        TIME_SOURCE_MODIFICATION_DATE
    };
    std::string time_format;
    type_t type(type_t::TIME_SOURCE_UNKNOWN);
    if(token_info.f_token == "date")
    {
        time_format = "%Y%m%d";
        type = type_t::TIME_SOURCE_CREATION_DATE;
    }
    else if(token_info.f_token == "year")
    {
        time_format = "%Y";
        type = type_t::TIME_SOURCE_CREATION_DATE;
    }
    else if(token_info.f_token == "month")
    {
        time_format = "%m";
        type = type_t::TIME_SOURCE_CREATION_DATE;
    }
    else if(token_info.f_token == "day")
    {
        time_format = "%d";
        type = type_t::TIME_SOURCE_CREATION_DATE;
    }
    else if(token_info.f_token == "time")
    {
        time_format = "%H%M%S";
        type = type_t::TIME_SOURCE_CREATION_DATE;
    }
    else if(token_info.f_token == "hour")
    {
        time_format = "%H";
        type = type_t::TIME_SOURCE_CREATION_DATE;
    }
    else if(token_info.f_token == "minute")
    {
        time_format = "%M";
        type = type_t::TIME_SOURCE_CREATION_DATE;
    }
    else if(token_info.f_token == "second")
    {
        time_format = "%S";
        type = type_t::TIME_SOURCE_CREATION_DATE;
    }
    else if(token_info.f_token == "now")
    {
        time_format = "%Y%m%d";
        type = type_t::TIME_SOURCE_NOW;
    }
    else if(token_info.f_token == "now-year")
    {
        time_format = "%Y";
        type = type_t::TIME_SOURCE_NOW;
    }
    else if(token_info.f_token == "now-month")
    {
        time_format = "%m";
        type = type_t::TIME_SOURCE_NOW;
    }
    else if(token_info.f_token == "now-day")
    {
        time_format = "%d";
        type = type_t::TIME_SOURCE_NOW;
    }
    else if(token_info.f_token == "now-time")
    {
        time_format = "%H%M%S";
        type = type_t::TIME_SOURCE_NOW;
    }
    else if(token_info.f_token == "now-hour")
    {
        time_format = "%H";
        type = type_t::TIME_SOURCE_NOW;
    }
    else if(token_info.f_token == "now-hour")
    {
        time_format = "%H";
        type = type_t::TIME_SOURCE_NOW;
    }
    else if(token_info.f_token == "now-minute")
    {
        time_format = "%M";
        type = type_t::TIME_SOURCE_NOW;
    }
    else if(token_info.f_token == "now-second")
    {
        time_format = "%S";
        type = type_t::TIME_SOURCE_NOW;
    }
    else if(token_info.f_token == "mod")
    {
        time_format = "%Y%m%d";
        type = type_t::TIME_SOURCE_MODIFICATION_DATE;
    }
    else if(token_info.f_token == "mod-year")
    {
        time_format = "%Y";
        type = type_t::TIME_SOURCE_MODIFICATION_DATE;
    }
    else if(token_info.f_token == "mod-month")
    {
        time_format = "%m";
        type = type_t::TIME_SOURCE_MODIFICATION_DATE;
    }
    else if(token_info.f_token == "mod-day")
    {
        time_format = "%d";
        type = type_t::TIME_SOURCE_MODIFICATION_DATE;
    }
    else if(token_info.f_token == "mod-time")
    {
        time_format = "%H%M%S";
        type = type_t::TIME_SOURCE_MODIFICATION_DATE;
    }
    else if(token_info.f_token == "mod-hour")
    {
        time_format = "%H";
        type = type_t::TIME_SOURCE_MODIFICATION_DATE;
    }
    else if(token_info.f_token == "mod-minute")
    {
        time_format = "%M";
        type = type_t::TIME_SOURCE_MODIFICATION_DATE;
    }
    else if(token_info.f_token == "mod-second")
    {
        time_format = "%S";
        type = type_t::TIME_SOURCE_MODIFICATION_DATE;
    }

    if(type != type_t::TIME_SOURCE_UNKNOWN)
    {
        time_t seconds;
        switch(type)
        {
        case type_t::TIME_SOURCE_CREATION_DATE:
            {
                QString cell_name;

                if(token_info.f_ipath.get_cpath().startsWith("admin/drafts/"))
                {
                    cell_name = content::get_name(content::name_t::SNAP_NAME_CONTENT_CREATED);
                }
                else
                {
                    cell_name = content::get_name(content::name_t::SNAP_NAME_CONTENT_ISSUED);
                }
                seconds = content_table->row(token_info.f_ipath.get_key())->cell(cell_name)->value().int64Value() / 1000000;
            }
            break;

        case type_t::TIME_SOURCE_MODIFICATION_DATE:
            seconds = branch_table->row(token_info.f_ipath.get_branch_key())->cell(content::get_name(content::name_t::SNAP_NAME_CONTENT_MODIFIED))->value().int64Value() / 1000000;
            break;

        case type_t::TIME_SOURCE_NOW:
            seconds = f_snap->get_start_date() / 1000000;
            break;

        //case TIME_SOURCE_UNKNOWN: -- this is not possible, really! look at the if()
        default:
            throw snap_logic_exception("somehow the time parameter was set to an unknown value");

        }
        struct tm time_info;
        // TODO: allow for gmtime or localtime ...
        gmtime_r(&seconds, &time_info);
        char buf[256];
        buf[0] = '\0';
        strftime(buf, sizeof(buf), time_format.c_str(), &time_info);
        return false;
    }

    return true;
}


/** \brief Save fields that the editor and other plugins manage.
 *
 * This signal can be overridden by other plugins to save the fields that
 * they add to the editor manager.
 *
 * The row parameter passed down to this function is the revision row in
 * the data table. If you need to save data in another location (i.e. the
 * branch or even in the content table) then you want to look into generating
 * a key for that content and get the corresponding row. In most cases, though
 * saving your data in the revision row is the way to go.
 *
 * Note that the ipath parameter has its revision number set to the new
 * revision number that was allocated to save this data.
 *
 * \param[in] info  The various information while saving these fields.
 */
bool editor::save_editor_fields_impl(save_info_t & info)
{
    // Page Title
    //
    if(f_snap->postenv_exists("title"))
    {
        QString title(f_snap->postenv("title"));
        title = verify_html_validity(title);
        // TODO: XSS filter title
        info.revision_row()->cell(content::get_name(content::name_t::SNAP_NAME_CONTENT_TITLE))->setValue(title);
    }

    // Page Body
    //
    if(f_snap->postenv_exists("body"))
    {
        QString body(f_snap->postenv("body"));
        body = verify_html_validity(body);
        // TODO: find a way to detect whether images are allowed in this
        //       field and if not make sure that if we find some err
        //
        // body may include images, transform the <img src="inline-data"/>
        // to an <img src="/images/..."/> link instead
        QDomDocument doc;
        QDomElement body_widget(doc.createElement("widget"));
        // add stuff as required by the parse_out_inline_img() -- nothing for now for the body
        parse_out_inline_img(info.ipath(), body, body_widget);
        // TODO: XSS filter body
        info.revision_row()->cell(content::get_name(content::name_t::SNAP_NAME_CONTENT_BODY))->setValue(body);
    }

    return true;
}


/** \brief Verify HTML data and make sure it is valid XML.
 *
 * This function takes a string representing HTML that comes from a client.
 * The string may not represent valid XML data so here we change a few tags
 * so they work as expected.
 *
 * Since we expect the data to come from a decent browser and user, we do
 * not check everything in detail. We just make fix the few tags we know
 * are at times sent to us improperly.
 *
 * \todo
 * Should we make this a filter function instead?
 *
 * \param[in] body  The HTML to fix.
 *
 * \return The fixed HTML.
 */
QString editor::verify_html_validity(QString body)
{
    // any starting spaces
    QRegExp const re_start("^(<br */?>| |\\t|\\n|\\r|\\v|\\f|&nbsp;|&#160;|&#xA0;)+");
    body.replace(re_start, "");

    // any ending spaces
    QRegExp const re_end("(<br */?>| |\\t|\\n|\\r|\\v|\\f|&nbsp;|&#160;|&#xA0;)+$");
    body.replace(re_end, "");

    // replace <br> with <br/>
    QRegExp const br_without_slash("<br */?>");
    body.replace(br_without_slash, "<br/>");

    // replace <hr> with <hr/>
    QRegExp const hr_without_slash("<hr */?>");
    body.replace(hr_without_slash, "<hr/>");

    // replace any entity other than &amp;, &lt;, and &gt; to their Unicode
    // value (very important because QXmlQuery does not like any of the
    // other entities)
    body = xslt::filter_entities_out(body);

    // return the result
    return body;
}


/** \brief Transform inline images into links.
 *
 * This function takes a value that was posted by the user of an editor
 * input field and transforms the <img> tags that have inline data into
 * images saved as files attachment to the current page and replace the
 * src="..." with the corresponding path.
 *
 * \param[in,out] ipath  The ipath to the page being modified.
 * \param[in,out] body  The HTML to be parsed and "fixed."
 * \param[in] widget  The tag representing the widget being saved.
 */
void editor::parse_out_inline_img(
          content::path_info_t & ipath
        , QString & body
        , QDomElement widget)
{
    QDomDocument doc;
    doc.setContent(QString("<element>%1</element>").arg(body));
    QDomNodeList imgs(doc.elementsByTagName("img"));

    // we check for a force-filename here because of the counter
    // below which requires a name
    //
    QDomNodeList attachment_tags(widget.elementsByTagName("attachment"));
    int const max_attachments(attachment_tags.size());
    if(max_attachments >= 2)
    {
        throw editor_exception_too_many_tags(QString("you can have 0 or 1 attachment tag in a widget, you have %1 right now.").arg(max_attachments));
    }
    QString force_filename; // this one is #IMPLIED
    QString force_path("#"); // this one is #IMPLIED
    if(max_attachments == 1)
    {
        QDomElement attachment_tag(attachment_tags.at(0).toElement());
        if(!attachment_tag.isNull())
        {
            force_filename = attachment_tag.attribute("force-filename", ""); // this one is #IMPLIED
            force_path = attachment_tag.attribute("force-path", "#"); // this one is #IMPLIED
        }
    }

    snap_string_list used_filenames;
    int count(0);
    bool has_changed(false);
    int const max_images(imgs.size());
    for(int i(0); i < max_images; ++i)
    {
        QDomElement img(imgs.at(i).toElement());
        if(img.isNull())
        {
            continue;
        }

        // data:image/jpeg;base64,...
        QString const src(img.attribute("src"));
        if( !src.startsWith("data:") )
        {
            continue;
        }

        // TBD: should multi-image + force_filename be an error?
        //if(has_changed && !force_filename.isEmpty()) ...error...

        has_changed = true;

        // TODO: we need to extract the function from save_inline_image()
        //       to "calculate" the proper filename, especially because
        //       we need to force the correct extension and the current
        //       version does not do it 100% correctly
        QString ff(force_filename);
        if(ff.isEmpty())
        {
            ff = img.attribute("filename");
            if(ff.isEmpty())
            {
                ff = "image";
            }
        }
        if(used_filenames.contains(ff))
        {
            // add "-<count>" to the filename just before the
            // extension; note that the parameter 'count' is
            // always unique and incremented on each iteration
            // which means it may not be incremented one by
            // one when it comes to saving the files to the
            // database (i.e. if 2 has a different filename
            // then 3 has the same as 1, not you have 1 saved
            // as is, and 3 saved with "-2" and not "-1".)
            //
            int const p1(ff.lastIndexOf('.'));
            int const p2(ff.lastIndexOf('/'));
            if(p1 > p2)
            {
                // make sure to remove the extension
                ff = QString("%1-%2%3").arg(ff.mid(0, p1)).arg(count).arg(ff.mid(p1));
            }
            else
            {
                // no valid extension it looks like
                ff = QString("%1-%2").arg(ff).arg(count);
            }
        }
        //else -- although we should be able to do that, a hacker could send us a matching filename of a name with -<number>...
        {
            used_filenames.push_back(ff);
        }
        content::path_info_t attachment_ipath;
        if(force_path == "#")
        {
            attachment_ipath = ipath;
        }
        else
        {
            attachment_ipath.set_path(force_path);
            // the locale is defined in the call to
            // create_attachment() (last parameter at this time)
        }
        bool const valid(save_inline_image(attachment_ipath, img, src, ff, widget));
        if(valid)
        {
            // XXX: the counter may need to be incremented any time
            //      it gets used rather than here?
            //
            ++count;

            // TODO: check whether the img tag has a width/height
            //       which are (way) smaller than the image, and
            //       if so create a script to have a resized version
            //       and use that version instead (i.e. will be a
            //       lot faster to load)
        }
        else
        {
            // remove that tag, it is not considered valid so it
            // may cause harm, who knows...
            //
            // TODO: let the user know what we have just done
            //
            img.parentNode().removeChild(img);
        }
    }

    // if any image was switched, change the body with the new img tags
    if(has_changed)
    {
        // get the document back in the form of a string (unfortunate...)
        //
        body = doc.toString(-1);

        // the <element/> happens if the widget was just an image and
        // thus the result becomes empty
        //
        body.remove("<element>").remove("</element>").remove("<element/>");
    }
}


/** \brief Save the inline image as an attachment.
 *
 * This function retrieves an inline image and transforms it in an
 * attachment to the specified path.
 *
 * \param[in,out] ipath  The path of the page with the image.
 * \param[in] img  The image element being saved.
 * \param[in] src  The src attribute of the image element.
 * \param[in] filename  The name to used to save the attachment, if empty
 *                      save as "image.<type>"
 * \param[in] widget  The widget being saved.
 */
bool editor::save_inline_image(
          content::path_info_t & ipath
        , QDomElement img
        , QString const & src
        , QString filename
        , QDomElement widget)
{
    static uint32_t g_index = 0;

    // we only support images so the MIME type has to start with "image/"
    if(!src.startsWith("data:image/"))
    {
        SNAP_LOG_DEBUG("refused inline image because it does not start with \"data:image/\".");
        return false;
    }

    // verify that it is base64 encoded, that is the only encoding we
    // support (and browsers too I would think?)
    int const p(src.indexOf(';', 11));
    if(p < 0
    || p > 64
    || src.mid(p, 8) != ";base64,")
    {
        SNAP_LOG_DEBUG("refused inline image because it is not base64 encoded.");
        return false;
    }

    // TODO: add the necessary to allow extensions defined by the
    //       administrator.
    //
    // TODO: it seems to me that the MIME type we receive here could
    //       very be wrong; we should check it (TBD)
    //
    // the type of image (i.e. "png", "jpeg", "gif"...)
    // we set that up so we know that it is "jpeg" and not "jpg"
    //
    // also define the extension for each type, especially for image
    // types that have a type which is completely different than what
    // the general extension is expected to be
    //
    QString const type(src.mid(11, p - 11));
    QString ext(type);
    if(type == "jpeg")
    {
        ext = "jpg";
    }
    else if(type == "x-icon")
    {
        ext = "ico";
    }
    else if(type != "png"
         && type != "gif")
    {
        // not one of the image format that our JavaScript supports, so
        // ignore at once
        //
        SNAP_LOG_DEBUG("refused image of type \"")(type)("\" because at this point we do not accept such.");
        return false;
    }

    // this is an inline image
    QByteArray const base64(src.mid(p + 8).toUtf8());
    QByteArray const data(QByteArray::fromBase64(base64));

    // verify the image magic
    snap_image image;
    if(!image.get_info(data))
    {
        SNAP_LOG_WARNING("image.get_info() failed for image of type \"")(type)("\".");
        return false;
    }
    int const max_frames(image.get_size());
    if(max_frames == 0)
    {
        // a "valid" image file without actual frames?!
        SNAP_LOG_WARNING("image.get_info() returned an image with 0 frames, image type \"")(type)("\".");
        return false;
    }
    for(int i(0); i < max_frames; ++i)
    {
        smart_snap_image_buffer_t ibuf(image.get_buffer(i));
        if(ibuf->get_mime_type().mid(6) != type)
        {
            // mime types do not match!?
            SNAP_LOG_WARNING("image defined MIME type returned by sever is \"")
                            (ibuf->get_mime_type().mid(6))
                            ("\" an image with 0 frames, image type \"")
                            (type)
                            ("\".");
            return false;
        }
    }

    if(!filter::filter::filter_filename(filename, ext))
    {
        // user supplied filename is not considered valid, use a default name
        filename = QString("image.%1").arg(ext);
    }

    QString identification;
    QDomNodeList attachment_tags(widget.elementsByTagName("attachment"));
    int const max_attachments(attachment_tags.size());

    // NOTE: This max_attachments test is already done in the
    //       parse_out_inline_img() function
    if(max_attachments >= 2)
    {
        throw editor_exception_too_many_tags(QString("you can have 0 or 1 attachment tag in a widget, you have %1 right now.").arg(max_attachments));
    }

    //QString widget_identification; // this one is #IMPLIED
    QDomElement attachment_tag;
    if(max_attachments == 1)
    {
        attachment_tag = attachment_tags.at(0).toElement();
        if(!attachment_tag.isNull())
        {
            identification = attachment_tag.attribute("identification", ""); // this one is #IMPLIED
        }
    }

    if(identification.isEmpty())
    {
        // TODO: should we default to attachment/private instead?
        identification = "attachment/public";
    }

    snap_child::post_file_t postfile;
    postfile.set_name("image");
    postfile.set_filename(filename);
    postfile.set_original_mime_type(type);
    postfile.set_creation_time(f_snap->get_start_time());
    postfile.set_modification_time(f_snap->get_start_time());
    postfile.set_data(data);
    postfile.set_image_width(image.get_buffer(0)->get_width());
    postfile.set_image_height(image.get_buffer(0)->get_height());
    ++g_index;
    postfile.set_index(g_index);

    content::attachment_file the_attachment(f_snap, postfile);
    the_attachment.set_multiple(false);
    the_attachment.set_parent_cpath(ipath.get_cpath());
    the_attachment.set_field_name("image");
    the_attachment.set_attachment_owner(attachment::attachment::instance()->get_plugin_name());
    // TODO: determine the correct attachment permission (public by default is probably wrong!)
    the_attachment.set_attachment_type(identification);
    // TODO: define the locale in some ways... for now we use "neutral"
    content::content::instance()->create_attachment(the_attachment, ipath.get_branch(), "");

    // replace the inline image data block with a local (albeit full) URI
    //
    // TODO: this most certainly won't work if the website definition
    //       uses a path
    //
    // TODO: get a function to fix a path like this, because it is rather
    //       complex when considering path right under the root...
    //
    QString result_src;
    if(ipath.get_cpath() != "")
    {
        // this is important because otherwise we end up with "//favicon.ico"
        // or similar invalid paths since "//" references a domain name
        //
        result_src  = QString("/%1").arg(ipath.get_cpath());
    }

    result_src = QString("%1/%2")
                .arg(result_src)
                .arg(filename)
                ;

#if 0
    // EX-167: append revisioning information to the filename to overcome
    // browser caching if the user uploads a new version of the picture.
    //
    content::path_info_t img_ipath;
<<<<<<< HEAD
    img_ipath.set_path( filename );
=======
    img_ipath.set_path( result_src );
SNAP_LOG_TRACE("result_src=")(result_src)(", filename cpath=")(img_ipath.get_cpath());
>>>>>>> f012ebaa
    //
    if( img_ipath.has_branch() && img_ipath.has_revision() )
    {
        result_src = QString("%1?branch=%2&revision=%3&lang=xx")
                    .arg(result_src)
                    .arg(img_ipath.get_branch())
                    .arg(img_ipath.get_revision())
                    ;
    }
<<<<<<< HEAD

    result_src = QString("%1/%2%3")
                .arg(result_src)
                .arg(filename)
                .arg(file_suffix)
                ;
=======
SNAP_LOG_TRACE("src=")(result_src);
#endif
>>>>>>> f012ebaa
    img.setAttribute("src", result_src);

    new_attachment_saved(the_attachment, widget, attachment_tag);

    return true;
}


/** \brief Setup for editor.
 *
 * The editor transforms all the fields added to the XML and that the user
 * is expected to be able to edit in a way that gives the user the ability
 * to click "Edit this field". More or less, this means adding a couple of
 * \<div\> tags around the data of those fields.
 *
 * In order to allow field editing, you need one \<div\> with class
 * "snap-editor". This field will also be given the attribute "field_name"
 * with the name of the field. Within that first \<div\> you want another
 * \<div\> with class "editor-content".
 *
 * \todo
 * We need to know whether the editor is only inserted if the action is
 * set to edit or even in view mode. At this point we need ot it for
 * a customer and only the edit mode requires the editor. This may also
 * be a setting in the database (per page, type, global...).
 *
 * \param[in,out] ipath  The path being managed.
 * \param[in,out] page  The XML element named "page".
 * \param[in,out] body  The XML element named "body".
 */
void editor::on_generate_page_content(
          content::path_info_t & ipath
        , QDomElement & page
        , QDomElement & body)
{
    enum class added_form_file_support_t
    {
        ADDED_FORM_FILE_NONE,
        ADDED_FORM_FILE_NOT_YET,
        ADDED_FORM_FILE_YES
    };
    static added_form_file_support_t g_added_editor_form_js_css(added_form_file_support_t::ADDED_FORM_FILE_NONE);

    content::content * content_plugin(content::content::instance());

    QDomDocument editor_widgets(get_editor_widgets(ipath));
    if(editor_widgets.isNull())
    {
        // no editor specified for this page, skip on it (no editing allowed)
        return;
    }

    QDomNodeList widgets(editor_widgets.elementsByTagName("widget"));
    int const max_widgets(widgets.size());
//SNAP_LOG_WARNING("generating editor form: ")(max_widgets)(" widgets for ")(ipath.get_key());
    if(max_widgets == 0)
    {
        // no editor we we do not at least have one widget
        // TBD -- this happens, not too sure why at this point
        return;
    }

    QDomDocument doc(page.ownerDocument());

    {
        QDomElement metadata(snap_dom::get_element(doc, "metadata", true));
        QDomElement editor_tag(snap_dom::create_element(metadata, "editor"));
        metadata.appendChild(editor_tag);

        QDomElement on_save(snap_dom::get_element(editor_widgets, "on-save", false));
        if(on_save.attribute("allow-edit", "yes") == "no")
        {
            // /snap/head/metadata/editor[@darken-on-save='yes']
            editor_tag.setAttribute("darken-on-save", "yes");
        }

        QDomElement root(editor_widgets.documentElement());
        if(!root.isNull())
        {
            QString const owner_name(root.attribute("owner"));
            if(!owner_name.isEmpty())
            {
                // /snap/head/metadata/editor[@owner='...']
                editor_tag.setAttribute("owner", owner_name);
            }
            QString const layout_name(root.attribute("layout"));
            if(!layout_name.isEmpty() || !owner_name.isEmpty())
            {
                // /snap/head/metadata/editor[@layout='...']
                editor_tag.setAttribute("layout", layout_name.isEmpty() ? owner_name : layout_name);
            }
            QString const form_id(root.attribute("id"));
            if(!form_id.isEmpty())
            {
                // /snap/head/metadata/editor[@id='...']
                editor_tag.setAttribute("id", form_id);
            }
        }
    }

    QString redirect_on_timeout;
    int timeout_int(g_default_timeout); // 24h in minutes
    {
        QDomElement timeout_tag(snap_dom::get_element(editor_widgets, "timeout", false));
        QString const timeout_str(timeout_tag.attribute("minutes", "-1"));
        bool ok;
        int const timeout_temp(timeout_str.toInt(&ok));
        if(ok && timeout_temp > 0)
        {
            // save user defined value
            timeout_int = timeout_temp;

            // if we use the minutes defined in this tag, we also have
            // to use the redirect if defined
            redirect_on_timeout = timeout_tag.attribute("redirect", "");
        }

        // TODO: limit this timing to the user session; there is no need
        //       to keep a form accessible for 24 hours (the usual default)
        //       if the user cannot be logged in for more than 1 hour at a
        //       time!
    }

    QString auto_reset; // no default value
    {
        QDomElement auto_reset_tag(snap_dom::get_element(editor_widgets, "auto-reset", false));
        auto_reset = auto_reset_tag.attribute("minutes", "-1");
        bool ok;
        int auto_reset_int(auto_reset.toInt(&ok));
        if(!ok || auto_reset_int < 1)
        {
            // ignore invalid entries
            auto_reset.clear();
        }
    }

    // Define a session identifier (one per form)
    QString session_identification;
    {
        sessions::sessions::session_info info;
        info.set_session_type(sessions::sessions::session_info::session_info_type_t::SESSION_INFO_FORM);
        info.set_session_id(EDITOR_SESSION_ID_EDIT);
        info.set_plugin_owner(get_plugin_name()); // ourselves
        content::path_info_t main_ipath;
        main_ipath.set_path(f_snap->get_uri().path());
        info.set_page_path(main_ipath.get_key());
        info.set_object_path(ipath.get_key());
        info.set_user_agent(f_snap->snapenv(snap::get_name(snap::name_t::SNAP_NAME_CORE_HTTP_USER_AGENT)));
        info.set_time_to_live(timeout_int * 60);  // minutes to seconds
        QString const session(sessions::sessions::instance()->create_session(info));
        int32_t const random(info.get_session_random());

        session_identification = QString("%1/%2").arg(session).arg(random);
    }

    QString const draft_key(ipath.get_draft_key(users::users::instance()->get_user_info().get_identifier()));

    // now go through all the widgets checking out their path, if the
    // path exists in doc then copy the data somewhere in the doc
    QtCassandra::QCassandraTable::pointer_t revision_table(content_plugin->get_revision_table());
    QtCassandra::QCassandraTable::pointer_t secret_table(content_plugin->get_secret_table());

    QtCassandra::QCassandraRow::pointer_t revision_row(revision_table->row(ipath.get_revision_key()));
    QtCassandra::QCassandraRow::pointer_t secret_row(secret_table->row(ipath.get_key()));
    QtCassandra::QCassandraRow::pointer_t draft_row(revision_table->row(draft_key));
    QtCassandra::QCassandraRow::pointer_t data_row;

    revision_row->clearCache();
    secret_row->clearCache();
    draft_row->clearCache();

    // make sure dates and times are properly handled
    locale::locale * locale_plugin(locale::locale::instance());
    locale_plugin->set_timezone();
    locale_plugin->set_locale();

    QString action;
    QDomElement form_mode(snap_dom::get_element(editor_widgets, "mode", false));
    if(form_mode.hasAttribute("action"))
    {
        action = form_mode.attribute("action");
    }
    else
    {
        QString const qs_action(f_snap->get_server_parameter("qs_action"));
        snap_uri const& uri(f_snap->get_uri());
        action = uri.query_option(qs_action);
    }

    int64_t revision_created(0);
    if(revision_row->exists(content::get_name(content::name_t::SNAP_NAME_CONTENT_CREATED)))
    {
        revision_created = revision_row->cell(content::get_name(content::name_t::SNAP_NAME_CONTENT_CREATED))->value().safeInt64Value();
    }

    int64_t draft_modified(0);
    if(draft_row->exists(content::get_name(content::name_t::SNAP_NAME_CONTENT_MODIFIED)))
    {
        draft_modified = draft_row->cell(content::get_name(content::name_t::SNAP_NAME_CONTENT_MODIFIED))->value().safeInt64Value();
    }

    // use the draft if it was modified more recently than the revision
    bool const use_draft(draft_modified > revision_created && action == "edit");

    // check a few things and setup the <value> or <post> and a few other
    // tags in each widget
    bool found_timeout_widget(false);
    for(int i(0); i < max_widgets; ++i)
    {
        QDomElement w(widgets.at(i).toElement());

        bool const is_secret(widget_is_secret(w));

        QString const field_name(w.attribute("field"));
        QString const field_id(w.attribute("id"));
        QString const field_type(w.attribute("type"));
        QString const widget_auto_save(w.attribute("auto-save", "string")); // this one is #IMPLIED

        // note: the auto-save may not be turned on, we can still copy
        //       empty pointers around, it is fast enough
        bool draft_value(false);
        if(is_secret)
        {
            // secret data is never saved in the draft, so use the secret
            // row in this case
            data_row = secret_row;
        }
        else if(use_draft && !field_name.isEmpty() && draft_row->exists(field_name))
        {
            // the draft value exists, use that one because it is more
            // recent than the revision row data
            //
            // note that the POST data still have higher priority, the draft
            // data is especially if the user closes his browser and comes
            // back (much) later
            //
            data_row = draft_row;
            draft_value = true;
        }
        else
        {
            // last chance is the revision row data... if this is not
            // defined, the system tries with defaults defined in the XML
            // widget definitions
            data_row = revision_row;
        }

        // get the current value from the database if it exists
        bool const is_editor_session_field(field_name == get_name(name_t::SNAP_NAME_EDITOR_SESSION));
        bool const is_editor_timeout(field_name == get_name(name_t::SNAP_NAME_EDITOR_TIMEOUT));
        bool const is_editor_auto_reset(field_name == get_name(name_t::SNAP_NAME_EDITOR_AUTO_RESET));
        if(!field_name.isEmpty()
        && (is_editor_session_field || is_editor_timeout || is_editor_auto_reset || draft_value || data_row->exists(field_name)))
        {
            QtCassandra::QCassandraValue const value(data_row->cell(field_name)->value());
            QString current_value;
            bool set_value(true);
            if(is_editor_session_field)
            {
                // special case of the "editor::session" value
                current_value = session_identification;
            }
            else if(is_editor_timeout)
            {
                found_timeout_widget = true;
                if(redirect_on_timeout.isEmpty())
                {
                    current_value = QString("%1").arg(timeout_int);
                }
                else
                {
                    current_value = QString("%1,%2").arg(timeout_int).arg(redirect_on_timeout);
                }
            }
            else if(is_editor_auto_reset)
            {
                current_value = auto_reset;
            }
            else if(draft_value)
            {
                // all draft values are saved as is as strings
                current_value = value.stringValue();
            }
            else
            {
                value_to_string_info_t value_info(ipath, w, value);
                value_to_string(value_info);
                if(value_info.is_valid())
                {
                    current_value = value_info.result();
                }
                else
                {
                    // TODO: make sure this is correct... I noticed
                    //       that I was not setting set_value to false
                    //       anywhere anymore since I use the
                    //       value_to_string() signal
                    //
                    set_value = false;
                }
            }

            if(set_value)
            {
                QDomElement value_tag;
                value_tag = w.firstChildElement("value");
                if(value_tag.isNull())
                {
                    // no <value> tag, create one
                    value_tag = editor_widgets.createElement("value");
                    w.appendChild(value_tag);
                }
                else
                {
                    snap_dom::remove_all_children(value_tag);
                }
                snap_dom::insert_html_string_to_xml_doc(value_tag, current_value);
            }
        }
        init_editor_widget(ipath, field_id, field_type, w, data_row);
    }

    // a form without a timeout widget, but a declaration of a timeout
    // other than the default is not considered valid
    if(!found_timeout_widget
    && timeout_int != g_default_timeout)
    {
        throw editor_exception_invalid_argument(QString("Editor form \"%1\" includes a timeout tag, but no timeout widget").arg(ipath.get_key()));
    }

    // now process the XML data with the plugin specialized data for
    // each field through the editor XSLT
    prepare_editor_form(this);

    // check whether the user has edit rights
    content::permission_flag can_edit;
    path::path::instance()->access_allowed(
            users::users::instance()->get_user_info().get_user_path(false),
            ipath,
            "edit",
            permissions::get_name(permissions::name_t::SNAP_NAME_PERMISSIONS_LOGIN_STATUS_REGISTERED),
            can_edit);
    QString const can_edit_page(can_edit.allowed() ? "yes" : "");

    // transforms the widgets to HTML
    //
    xslt x;
    x.set_xsl(f_editor_form);
    x.set_document(editor_widgets);
    x.add_variable("editor_session", QVariant(session_identification));
    x.add_variable("action",         QVariant(action));
    x.add_variable("tabindex_base",  QVariant(form::form::current_tab_id()));
    x.add_variable("can_edit",       QVariant(can_edit_page));
    QDomDocument doc_output("widgets");
    x.evaluate_to_document(doc_output);

//SNAP_LOG_WARNING("Editor Focus [")(editor_widgets.toString(-1))("]");
//SNAP_LOG_WARNING("Editor Output [")(doc_output.toString(-1))("]");

    QDomNodeList result_widgets(doc_output.elementsByTagName("widget"));
    int const max_results(result_widgets.size());
    for(int i(0); i < max_results; ++i)
    {
        QDomElement w(result_widgets.at(i).toElement());
        QString const path(w.attribute("path"));

        QDomElement field_tag(snap_dom::create_element(body, path));
        snap_dom::insert_node_to_xml_doc(field_tag, w);

        if(g_added_editor_form_js_css == added_form_file_support_t::ADDED_FORM_FILE_NONE)
        {
            g_added_editor_form_js_css = added_form_file_support_t::ADDED_FORM_FILE_NOT_YET;
        }
    }
//SNAP_LOG_WARNING("Editor XML [")(doc.toString(-1))("]");

    if(g_added_editor_form_js_css == added_form_file_support_t::ADDED_FORM_FILE_NOT_YET)
    {
        g_added_editor_form_js_css = added_form_file_support_t::ADDED_FORM_FILE_YES;

        content::content::instance()->add_javascript(doc, "editor");
        content::content::instance()->add_css(doc, "editor");
    }

    // the count includes all the widgets even those that do not make
    // use of the tab index so we will get some gaps, but that is a very
    // small price to pay for this cool feature
    form::form::used_tab_id(max_widgets);
}


void editor::add_editor_widget_templates(QDomDocument doc)
{
    QDomNode const node(doc.documentElement());
    QDomNode child(f_editor_form.documentElement());
    snap_dom::insert_node_to_xml_doc(child, node);
}


void editor::add_editor_widget_templates(QString const & xslt)
{
    if(f_editor_form.documentElement().isNull())
    {
        // this is easier because the copy would otherwise not
        // copy the stylesheet attributes without specialized
        // code... this means the other documents do not need
        // valid XSLT attributes.
        f_editor_form.setContent(xslt);
    }
    else
    {
        QDomDocument doc;
        doc.setContent(xslt);
        add_editor_widget_templates(doc);
    }
}


void editor::add_editor_widget_templates_from_file(QString const & filename)
{
    QFile editor_xsl_file(filename);
    if(!editor_xsl_file.open(QIODevice::ReadOnly))
    {
        throw snap_logic_exception(QString("Could not open resource file \"%1\".").arg(filename));
    }
    QByteArray const data(editor_xsl_file.readAll());
    if(data.isEmpty())
    {
        throw snap_logic_exception(QString("Could not read resource file \"%1\".").arg(filename));
    }
    add_editor_widget_templates(QString::fromUtf8(data.data(), data.size()));
}


bool editor::prepare_editor_form_impl(editor * e)
{
    // no need to use 'e' in this implementation,
    // it is useful in other plugins though
    NOTUSED(e);

    // if we already computed that document, return false immediately
    if(!f_editor_form.documentElement().isNull())
    {
        return false;
    }

    // add the core XSL document
    add_editor_widget_templates_from_file(":/xsl/editor/editor-form.xsl");

    return true;
}


void editor::on_generate_boxes_content(
          content::path_info_t & page_cpath
        , content::path_info_t & ipath
        , QDomElement & page
        , QDomElement & box)
{
    NOTUSED(page_cpath);

    // generate the editor content
    //
    // TODO: see if there would not be a cleaner way to do this
    //       because this requires the data to be owned by the editor
    //
    QDomDocument doc(page.ownerDocument());
    QDomElement body(snap_dom::get_element(doc, "body"));
    on_generate_page_content(ipath, page, body);

    // use the output generate main content in the end
    output::output::instance()->on_generate_main_content(ipath, page, box);
}


/** \brief Repair the editor links.
 *
 * When cloning a page, the editor plugin may create an editor page type,
 * which is used once a draft is saved as a full page. This type has to
 * be duplicated here.
 */
void editor::repair_link_of_cloned_page(
          QString const & clone
        , snap_version::version_number_t branch_number
        , links::link_info const & source
        , links::link_info const & destination
        , bool const cloning)
{
    NOTUSED(cloning);

    links::link_info src(source.name(), source.is_unique(), clone, branch_number);
    links::links::instance()->create_link(src, destination);
}


// TODO: add support to return ALL the widget values instead of just
//       the one being checked right now
int editor::js_property_count() const
{
    return 1;
}


QVariant editor::js_property_get(QString const & name) const
{
    // the current value
    if(name == "value")
    {
        // this is one of the post_..., draft_..., or current_... too
        return f_value_to_validate;
    }

    // any one post we received?
    if(name.startsWith("post_"))
    {
        QString const post_name(name.mid(5));
        if(f_post_values.contains(post_name))
        {
            return f_post_values[post_name];
        }
        return QVariant();
    }

    // any one post we received?
    if(name.startsWith("draft_"))
    {
        QString const draft_name(name.mid(6));
        if(f_draft_values.contains(draft_name))
        {
            return f_draft_values[draft_name];
        }
        return QVariant();
    }

    // any one database variable?
    if(name.startsWith("current_"))
    {
        QString const current_name(name.mid(8));
        if(f_current_values.contains(current_name))
        {
            return f_current_values[current_name];
        }
        return QVariant();
    }

    // any one XML default value?
    if(name.startsWith("default_"))
    {
        QString const default_name(name.mid(8));
        if(f_default_values.contains(default_name))
        {
            return f_default_values[default_name];
        }
        return QVariant();
    }

    return QVariant();
}


QString editor::js_property_name(int index) const
{
    if(index == 0)
    {
        return "value";
    }
    --index;

    // try posts
    if(index < f_post_values.size())
    {
        return f_post_values.keys()[index];
    }
    index -= f_post_values.size();

    // try drafts
    if(index < f_draft_values.size())
    {
        return f_draft_values.keys()[index];
    }
    index -= f_draft_values.size();

    // try current values
    if(index < f_current_values.size())
    {
        return f_current_values.keys()[index];
    }
    index -= f_current_values.size();

    // try default values
    if(index < f_default_values.size())
    {
        return f_default_values.keys()[index];
    }
    //index -= f_default_values.size();

    return "";
}


QVariant editor::js_property_get(int index) const
{
    if(index == 0)
    {
        return f_value_to_validate;
    }
    --index;

    // try posts
    if(index < f_post_values.size())
    {
        return f_post_values.values()[index];
    }
    index -= f_post_values.size();

    // try drafts
    if(index < f_draft_values.size())
    {
        return f_draft_values.values()[index];
    }
    index -= f_draft_values.size();

    // try current values
    if(index < f_current_values.size())
    {
        return f_current_values.values()[index];
    }
    index -= f_current_values.size();

    // try default values
    if(index < f_default_values.size())
    {
        return f_default_values.values()[index];
    }
    //index -= f_default_values.size();

    return QVariant();
}


bool editor::has_post_value( QString const & name ) const
{
    return f_post_values.contains(name);
}


QString editor::get_post_value( QString const & name ) const
{
    if( !f_post_values.contains(name) )
    {
        throw editor_exception_invalid_argument( QString("name '%1' not found in editor post values list!").arg(name) );
    }

    return f_post_values[name];
}


bool editor::has_value( QString const & name ) const
{
    return f_converted_values.contains(name);
}


QtCassandra::QCassandraValue editor::get_value( QString const & name ) const
{
    if( !f_converted_values.contains(name) )
    {
        throw editor_exception_invalid_argument( QString("name '%1' not found in editor converted values list!").arg(name) );
    }

    return f_converted_values[name];
}


SNAP_PLUGIN_END()

// vim: ts=4 sw=4 et<|MERGE_RESOLUTION|>--- conflicted
+++ resolved
@@ -4864,13 +4864,10 @@
     // EX-167: append revisioning information to the filename to overcome
     // browser caching if the user uploads a new version of the picture.
     //
+    QString file_suffix;
     content::path_info_t img_ipath;
-<<<<<<< HEAD
-    img_ipath.set_path( filename );
-=======
     img_ipath.set_path( result_src );
 SNAP_LOG_TRACE("result_src=")(result_src)(", filename cpath=")(img_ipath.get_cpath());
->>>>>>> f012ebaa
     //
     if( img_ipath.has_branch() && img_ipath.has_revision() )
     {
@@ -4880,17 +4877,14 @@
                     .arg(img_ipath.get_revision())
                     ;
     }
-<<<<<<< HEAD
 
     result_src = QString("%1/%2%3")
                 .arg(result_src)
                 .arg(filename)
                 .arg(file_suffix)
                 ;
-=======
 SNAP_LOG_TRACE("src=")(result_src);
 #endif
->>>>>>> f012ebaa
     img.setAttribute("src", result_src);
 
     new_attachment_saved(the_attachment, widget, attachment_tag);
