// Snap Websites Server -- users handling
// Copyright (C) 2012-2016  Made to Order Software Corp.
//
// This program is free software; you can redistribute it and/or modify
// it under the terms of the GNU General Public License as published by
// the Free Software Foundation; either version 2 of the License, or
// (at your option) any later version.
//
// This program is distributed in the hope that it will be useful,
// but WITHOUT ANY WARRANTY; without even the implied warranty of
// MERCHANTABILITY or FITNESS FOR A PARTICULAR PURPOSE.  See the
// GNU General Public License for more details.
//
// You should have received a copy of the GNU General Public License
// along with this program; if not, write to the Free Software
// Foundation, Inc., 51 Franklin St, Fifth Floor, Boston, MA  02110-1301  USA
#pragma once

// other plugins
//
#include "../filter/filter.h"
#include "../sessions/sessions.h"
#include "../path/path.h"


#include <QByteArray>
#include <QString>

#include <QtCassandra/QCassandraRow.h>
#include <QtCassandra/QCassandraTable.h>
#include <QtCassandra/QCassandraValue.h>

namespace snap
{
namespace users
{

enum class name_t
{
    SNAP_NAME_USERS_ADMINISTRATIVE_SESSION_DURATION,
    SNAP_NAME_USERS_ANONYMOUS_PATH,
    SNAP_NAME_USERS_AUTHOR,
    SNAP_NAME_USERS_AUTHORED_PAGES,
    SNAP_NAME_USERS_AUTO_PATH,
    SNAP_NAME_USERS_BLACK_LIST,
    SNAP_NAME_USERS_BLOCKED_PATH,
    SNAP_NAME_USERS_CHANGING_PASSWORD_KEY,
    SNAP_NAME_USERS_CHECK,
    SNAP_NAME_USERS_CREATED_TIME,
    SNAP_NAME_USERS_CURRENT_EMAIL,
    SNAP_NAME_USERS_EXAMPLE,
    SNAP_NAME_USERS_FORCE_LOWERCASE,
    SNAP_NAME_USERS_FORGOT_PASSWORD_EMAIL,
    SNAP_NAME_USERS_FORGOT_PASSWORD_IP,
    SNAP_NAME_USERS_FORGOT_PASSWORD_ON,
    SNAP_NAME_USERS_HIT_TRANSPARENT,
    SNAP_NAME_USERS_HIT_USER,
    SNAP_NAME_USERS_IDENTIFIER,
    SNAP_NAME_USERS_ID_ROW,
    SNAP_NAME_USERS_INDEX_ROW,
    SNAP_NAME_USERS_LAST_VERIFICATION_SESSION,
    SNAP_NAME_USERS_LOCALE,
    SNAP_NAME_USERS_LOCALES,
    SNAP_NAME_USERS_LOGIN_IP,
    SNAP_NAME_USERS_LOGIN_ON,
    SNAP_NAME_USERS_LOGIN_REDIRECT,
    SNAP_NAME_USERS_LOGIN_REFERRER,
    SNAP_NAME_USERS_LOGIN_SESSION,
    SNAP_NAME_USERS_LOGOUT_IP,
    SNAP_NAME_USERS_LOGOUT_ON,
    SNAP_NAME_USERS_LONG_SESSIONS,
    SNAP_NAME_USERS_MODIFIED,
    SNAP_NAME_USERS_MULTISESSIONS,
    SNAP_NAME_USERS_MULTIUSER,
    SNAP_NAME_USERS_NAME,
    SNAP_NAME_USERS_NEW_PATH,
    SNAP_NAME_USERS_NOT_MAIN_PAGE,
    SNAP_NAME_USERS_ORIGINAL_EMAIL,
    SNAP_NAME_USERS_ORIGINAL_IP,
    SNAP_NAME_USERS_PASSWORD,
    SNAP_NAME_USERS_PASSWORD_BLOCKED,
    SNAP_NAME_USERS_PASSWORD_DIGEST,
    SNAP_NAME_USERS_PASSWORD_MODIFIED,
    SNAP_NAME_USERS_PASSWORD_PATH,
    SNAP_NAME_USERS_PASSWORD_SALT,
    SNAP_NAME_USERS_PATH,
    SNAP_NAME_USERS_PERMISSIONS_PATH,
    SNAP_NAME_USERS_PICTURE,
    SNAP_NAME_USERS_PREVIOUS_LOGIN_IP,
    SNAP_NAME_USERS_PREVIOUS_LOGIN_ON,
    //SNAP_NAME_USERS_SESSION_COOKIE, -- use a random name instead
    SNAP_NAME_USERS_SOFT_ADMINISTRATIVE_SESSION,
    SNAP_NAME_USERS_STATUS,
    SNAP_NAME_USERS_TABLE,
    SNAP_NAME_USERS_TIMEZONE,
    SNAP_NAME_USERS_TOTAL_SESSION_DURATION,
    SNAP_NAME_USERS_USERNAME,
    SNAP_NAME_USERS_USER_SESSION_DURATION,
    SNAP_NAME_USERS_VERIFIED_IP,
    SNAP_NAME_USERS_VERIFIED_ON,
    SNAP_NAME_USERS_VERIFY_EMAIL,
    SNAP_NAME_USERS_VERIFY_IGNORE_USER_AGENT,
    SNAP_NAME_USERS_WEBSITE_REFERENCE
};
char const * get_name(name_t name) __attribute__ ((const));



class users_exception : public snap_exception
{
public:
    explicit users_exception(char const *        what_msg) : snap_exception("users", what_msg) {}
    explicit users_exception(std::string const & what_msg) : snap_exception("users", what_msg) {}
    explicit users_exception(QString const &     what_msg) : snap_exception("users", what_msg) {}
};

class users_exception_invalid_email : public users_exception
{
public:
    explicit users_exception_invalid_email(char const *        what_msg) : users_exception(what_msg) {}
    explicit users_exception_invalid_email(std::string const & what_msg) : users_exception(what_msg) {}
    explicit users_exception_invalid_email(QString const &     what_msg) : users_exception(what_msg) {}
};

class users_exception_invalid_path : public users_exception
{
public:
    explicit users_exception_invalid_path(char const *        what_msg) : users_exception(what_msg) {}
    explicit users_exception_invalid_path(std::string const & what_msg) : users_exception(what_msg) {}
    explicit users_exception_invalid_path(QString const &     what_msg) : users_exception(what_msg) {}
};

class users_exception_size_mismatch : public users_exception
{
public:
    explicit users_exception_size_mismatch(char const *        what_msg) : users_exception(what_msg) {}
    explicit users_exception_size_mismatch(std::string const & what_msg) : users_exception(what_msg) {}
    explicit users_exception_size_mismatch(QString const &     what_msg) : users_exception(what_msg) {}
};

class users_exception_digest_not_available : public users_exception
{
public:
    explicit users_exception_digest_not_available(char const *        what_msg) : users_exception(what_msg) {}
    explicit users_exception_digest_not_available(std::string const & what_msg) : users_exception(what_msg) {}
    explicit users_exception_digest_not_available(QString const &     what_msg) : users_exception(what_msg) {}
};

class users_exception_encryption_failed : public users_exception
{
public:
    explicit users_exception_encryption_failed(char const *        what_msg) : users_exception(what_msg) {}
    explicit users_exception_encryption_failed(std::string const & what_msg) : users_exception(what_msg) {}
    explicit users_exception_encryption_failed(QString const &     what_msg) : users_exception(what_msg) {}
};






class users
        : public plugins::plugin
        , public links::links_cloned
        , public path::path_execute
        , public layout::layout_content
        , public layout::layout_boxes
{
public:
    enum class login_mode_t
    {
        LOGIN_MODE_FULL,
        LOGIN_MODE_VERIFICATION
    };

    static int64_t const    NEW_RANDOM_INTERVAL = 5LL * 60LL * 1000000LL; // 5 min. in microseconds

    // the login status, returned by load_login_session(), is a set of flags
    typedef int         login_status_t;
    typedef int64_t     identifier_t;

    static login_status_t const     LOGIN_STATUS_OK                     = 0x0000;
    static login_status_t const     LOGIN_STATUS_INVALID_RANDOM_NUMBER  = 0x0001;
    static login_status_t const     LOGIN_STATUS_INVALID_SESSION        = 0x0002;
    static login_status_t const     LOGIN_STATUS_SESSION_TYPE_MISMATCH  = 0x0004;
    static login_status_t const     LOGIN_STATUS_RANDOM_MISMATCH        = 0x0008;
    static login_status_t const     LOGIN_STATUS_USER_AGENT_MISMATCH    = 0x0010;
    static login_status_t const     LOGIN_STATUS_UNEXPECTED_PATH        = 0x0020;
    static login_status_t const     LOGIN_STATUS_PASSED_LOGIN_LIMIT     = 0x0040;

    static sessions::sessions::session_info::session_id_t const USERS_SESSION_ID_LOG_IN = 1;                    // login-form.xml
    static sessions::sessions::session_info::session_id_t const USERS_SESSION_ID_LOG_IN_BOX = 2;                // login-box-form.xml
    static sessions::sessions::session_info::session_id_t const USERS_SESSION_ID_REGISTER = 3;                  // register-form.xml
    static sessions::sessions::session_info::session_id_t const USERS_SESSION_ID_REGISTER_BOX = 4;              // register-box-form.xml
    static sessions::sessions::session_info::session_id_t const USERS_SESSION_ID_FORGOT_PASSWORD = 5;           // forgot-password-form.xml
    static sessions::sessions::session_info::session_id_t const USERS_SESSION_ID_VERIFY = 6;                    // verify-form.xml
    static sessions::sessions::session_info::session_id_t const USERS_SESSION_ID_LOG_IN_SESSION = 7;
    static sessions::sessions::session_info::session_id_t const USERS_SESSION_ID_VERIFY_EMAIL = 8;
    static sessions::sessions::session_info::session_id_t const USERS_SESSION_ID_FORGOT_PASSWORD_EMAIL = 9;
    static sessions::sessions::session_info::session_id_t const USERS_SESSION_ID_RESEND_EMAIL = 10;             // resend-email-form.xml
    static sessions::sessions::session_info::session_id_t const USERS_SESSION_ID_NEW_PASSWORD = 11;             // new-password-form.xml
    static sessions::sessions::session_info::session_id_t const USERS_SESSION_ID_REPLACE_PASSWORD = 12;         // replace-password-form.xml
    static sessions::sessions::session_info::session_id_t const USERS_SESSION_ID_PASSWORD = 13;                 // password-form.xml
    static sessions::sessions::session_info::session_id_t const USERS_SESSION_ID_VERIFY_CREDENTIALS = 14;       // verify-credentials-form.xml

    enum class status_t
    {
        STATUS_UNKNOWN,         // user has a status link and we do not know what it is
        STATUS_UNDEFINED,       // status not known
        STATUS_NOT_FOUND,       // user does not exist in database
        STATUS_VALID,           // user is registered and verified
        STATUS_NEW,             // user is registered but not yet verified (maked as "NEW")
        STATUS_BLOCKED,         // user got blocked (marked as "BLOCKED")
        STATUS_AUTO,            // user did not register, account was auto-generated (marked as "AUTO"); possibly to block emails
        STATUS_PASSWORD         // user has to enter a new password (marked as "PASSWORD")
    };

    class user_info_t
    {
    public:
        typedef QtCassandra::QCassandraCell::pointer_t  cell_t;
        typedef QtCassandra::QCassandraValue            value_t;

        user_info_t();
        user_info_t( snap_child * sc );
        user_info_t( snap_child * sc, QString      const & email );
        user_info_t( snap_child * sc, name_t       const & name  );
        user_info_t( snap_child * sc, identifier_t const & id    );

        bool                user_is_an_example_from_email() const;

        identifier_t        get_identifier () const;
        QString const &     get_user_email () const;
        QString const &     get_user_key   () const;

        //void                set_user_path  ( QString  const & );
        QString             get_user_path    () const;
        QString             get_user_basepath() const;  // "/user/<ID>" only

        bool                value_exists ( QString const & v ) const;
        bool                value_exists ( name_t  const & v ) const;
        cell_t              get_cell     ( QString const & name ) const;
        cell_t              get_cell     ( name_t  const & name ) const;
        value_t             get_value    ( QString const & name ) const;
        value_t             get_value    ( name_t  const & name ) const;
        void                set_value    ( QString const & name, value_t const & value );
        void                set_value    ( name_t  const & name, value_t const & value );
        void                delete_value ( QString const & name );
        void                delete_value ( name_t  const & name );

        void                set_status   ( status_t const & v );
        status_t            get_status   () const;

        void                set_is_valid ( bool v );
        bool                is_valid     () const;

        bool                exists() const;
        void                reset();

        void save_user_parameter( QString const & field_name, QtCassandra::QCassandraValue const &  value );
        void save_user_parameter( QString const & field_name, QString                      const &  value );
        void save_user_parameter( QString const & field_name, int64_t                      const &  value );
        //
        bool load_user_parameter( QString const & field_name, QtCassandra::QCassandraValue &        value ) const;
        bool load_user_parameter( QString const & field_name, QString                      &        value ) const;
        bool load_user_parameter( QString const & field_name, int64_t                      &        value ) const;

        static identifier_t    get_user_id_by_path( snap_child* snap, QString const& user_path );
        static QString         get_full_anonymous_path();

    private:
        snap_child *    f_snap        = nullptr;
        identifier_t    f_identifier  = -1;
        QString         f_user_key;     // TODO: change to id
        QString         f_user_email;
        status_t        f_status      = status_t::STATUS_UNDEFINED;
        bool            f_valid       = false;

        void            email_to_user_key();
        snap_child*     get_snap() const;

        QtCassandra::QCassandraRow::pointer_t get_user_row() const;
        void            set_user_key_by_id();
    };

    class user_security_t
    {
    public:
        void                        set_user_info(user_info_t const & user_info, bool const allow_example_domain = false );
        user_info_t const &         get_user_info() const;

        void                        set_password(QString const & password);
        QString const &             get_password() const;

        void                        set_policy(QString const & policy);
        QString const &             get_policy() const;

        void                        set_bypass_blacklist(bool const bypass);
        bool                        get_bypass_blacklist() const;

        void                        set_status(status_t status);
        status_t                    get_status() const;

        bool                        has_password() const;

        bool                        get_allow_example_domain() const;

        void                        set_example(bool example);
        bool                        get_example() const;

        content::permission_flag &  get_secure();

    private:
        user_info_t                 f_user_info;
        QString                     f_password = "!";
        QString                     f_policy = "users";
        bool                        f_bypass_blacklist = false;
        bool                        f_allow_example_domain = false;
        bool                        f_example = false;
        content::permission_flag    f_secure;
        status_t                    f_status = status_t::STATUS_VALID;
    };

    class user_logged_info_t
    {
    public:
                                user_logged_info_t(snap_child * snap);

        content::path_info_t &  user_ipath();

        void                    set_identifier(identifier_t identifier);
        identifier_t            get_identifier() const;

        void                    set_password_policy(QString const & policy);
        QString const &         get_password_policy() const;

        void                    set_user_info(user_info_t const & user_info);
        user_info_t const &     get_user_info() const;

        void                    force_password_change();
        void                    force_user_to_change_password();
        bool                    is_password_change_required() const;

        // f_uri is mutable so we can change it from anywhere
        void                    set_uri(QString const & uri) const;
        QString const &         get_uri() const;

    private:
        snap_child *                    f_snap = nullptr;
        mutable content::path_info_t    f_user_ipath;
        QString                         f_password_policy;
        user_info_t                     f_user_info;
        identifier_t                    f_identifier = 0;
        bool                            f_force_password_change = false;
        mutable QString                 f_uri;
    };

                            users();
    virtual                 ~users();

    // plugins::plugin implementation
    static users *          instance();
    virtual QString         settings_path() const;
    virtual QString         icon() const;
    virtual QString         description() const;
    virtual QString         dependencies() const;
    virtual int64_t         do_update(int64_t last_updated);
    virtual int64_t         do_dynamic_update(int64_t last_updated);
    virtual void            bootstrap(::snap::snap_child * snap);


    static QString          basic_email_canonicalization(QString const & email);

    // server signals
    void                    on_table_is_accessible(QString const & table_name, server::accessible_flag_t & accessible);
    void                    on_process_cookies();
    void                    on_attach_to_session();
    void                    on_detach_from_session();
    void                    on_define_locales(QString & locales);
    void                    on_improve_signature(QString const & path, QDomDocument doc, QDomElement signature_tag);

    // path::path_execute implementation
    bool                    on_path_execute(content::path_info_t & ipath);

    // locale signals
    void                    on_set_locale();
    void                    on_set_timezone();

    // content signals
    void                    on_create_content(content::path_info_t & path, QString const & owner, QString const & type);

    // layout::layout_content implementation
    virtual void            on_generate_main_content(content::path_info_t & ipath, QDomElement & page, QDomElement & body);

    // layout::layout_boxes implementation (to be removed)
    virtual void            on_generate_boxes_content(content::path_info_t & page_ipath, content::path_info_t & ipath, QDomElement & page, QDomElement & boxes);

    // layout signals
    void                    on_generate_header_content(content::path_info_t & path, QDomElement & hader, QDomElement & metadata);
    void                    on_generate_page_content(content::path_info_t & ipath, QDomElement & page, QDomElement & body);

    // filter signals
    void                    on_replace_token(content::path_info_t & ipath, QDomDocument & xml, filter::filter::token_info_t & token);
    void                    on_token_help(filter::filter::token_help_t & help);

    // links::links_cloned implementation
    virtual void            repair_link_of_cloned_page(QString const & clone, snap_version::version_number_t branch_number, links::link_info const & source, links::link_info const & destination, bool const cloning);

    SNAP_SIGNAL_WITH_MODE( check_user_security,  (user_security_t & security),                       (security),          START_AND_DONE );
    SNAP_SIGNAL_WITH_MODE( user_registered,      (content::path_info_t & ipath, int64_t identifier), (ipath, identifier), NEITHER        );
    SNAP_SIGNAL_WITH_MODE( user_verified,        (content::path_info_t & ipath, int64_t identifier), (ipath, identifier), NEITHER        );
    SNAP_SIGNAL_WITH_MODE( user_logged_in,       (user_logged_info_t & logged_info),                 (logged_info),       NEITHER        );
    SNAP_SIGNAL_WITH_MODE( logged_in_user_ready, (),                                                 (),                  NEITHER        );
    //SNAP_SIGNAL_WITH_MODE(save_password, (QtCassandra::QCassandraRow::pointer_t row, QString const & user_password, QString const & policy), (row, user_password, policy), DONE);
    SNAP_SIGNAL_WITH_MODE( save_password,        (user_info_t user_info, QString const & user_password, QString const & policy), (user_info, user_password, policy), DONE    );
    SNAP_SIGNAL_WITH_MODE( invalid_password,     (user_info_t user_info, QString const & policy),                                (user_info, policy),                NEITHER );
    SNAP_SIGNAL_WITH_MODE( blocked_user,         (user_info_t user_info, QString const & policy),                                (user_info, policy),                NEITHER );

    int64_t                 get_total_session_duration();
    int64_t                 get_user_session_duration();
    int64_t                 get_administrative_session_duration();
    bool                    get_soft_administrative_session();
    QString                 get_user_cookie_name();
    //QString                 get_user_path() const;
    //int64_t                 get_user_identifier() const;
    bool                    user_is_a_spammer();
    bool                    user_is_logged_in() const;
    bool                    user_has_administrative_rights() const;
    bool                    user_session_is_old() const;
    static QString          create_password();
    void                    create_password_salt(QByteArray & salt);
    void                    encrypt_password(QString const & digest, QString const & password, QByteArray const & salt, QByteArray & hash);
    status_t                register_user(QString const & email, QString const & password, QString & reason, bool allow_example_domain = false);
    void                    verify_user(content::path_info_t & ipath);
    //bool                    user_is_an_example_from_email(QString const & email);
    status_t                user_status_from_email(QString const & email, QString & status_key);
    status_t                user_status_from_identifier(int64_t identifier, QString & status_key);
    status_t                user_status_from_user_path(QString const & user_path, QString & status_key);
    sessions::sessions::session_info const & get_session() const;
    void                    attach_to_session(QString const & name, QString const & data);
    QString                 detach_from_session(QString const & name);
    QString                 get_from_session(QString const & name) const;
    void                    set_referrer( QString path );
    QString                 login_user(QString const & email, QString const & password, bool & validation_required, login_mode_t login_mode = login_mode_t::LOGIN_MODE_FULL, QString const & password_policy = "users");
    login_status_t          load_login_session(QString const & session_cookie, sessions::sessions::session_info & info, bool check_time_limit);
    void                    transparent_hit();
    bool                    is_transparent_hit();
    bool                    authenticated_user(QString const & email, sessions::sessions::session_info * info);
    void                    create_logged_in_user_session(user_info_t const & user_info);
    void                    user_logout();

    QString                 get_user_email(QString const & user_path) const;
    QString                 get_user_email(identifier_t const identifier) const;
    //identifier_t            get_user_identifier(QString const & user_path) const;
    QString                 get_user_path(QString const & email) const;

    user_info_t const&      get_user_info() const;
    user_info_t             get_user_info_by_id    ( identifier_t const & id );
    user_info_t             get_user_info_by_email ( QString const & email   );
    //user_info_t               get_user_info_by_path  ( QString const & path  );
    user_info_t             get_user_info_by_name  ( name_t  const & name    );
    user_info_t             get_user_info_by_name  ( QString const & name    );

private:
    void                    content_update         (int64_t variables_timestamp);
    void                    user_identifier_update (int64_t variables_timestamp);

    void                    token_user_count(filter::filter::token_info_t & token);

    QtCassandra::QCassandraTable::pointer_t get_users_table() const;

    snap_child *            f_snap = nullptr;

<<<<<<< HEAD
    user_info_t             f_user_info;                        // user info including email address (may not be logged in)
=======
    QString                 f_user_key;                         // user email address (may not be logged in)
    QString                 f_hit = "undefined";                // type of hit, if not "transparent", we will update the time limit
>>>>>>> 6351a03d
    bool                    f_user_logged_in = false;           // user is logged in only if this is true
    bool                    f_administrative_logged_in = false; // user is logged in and has administrative rights if this is true
    bool                    f_has_user_messages = false;        // whether there were messages when on_detach_from_session() was called
    QString                 f_user_changing_password_key;       // not quite logged in user
    std::shared_ptr<sessions::sessions::session_info> f_info;   // user, logged in or anonymous, cookie related information
};

} // namespace users
} // namespace snap
// vim: ts=4 sw=4 et<|MERGE_RESOLUTION|>--- conflicted
+++ resolved
@@ -421,8 +421,6 @@
     int64_t                 get_administrative_session_duration();
     bool                    get_soft_administrative_session();
     QString                 get_user_cookie_name();
-    //QString                 get_user_path() const;
-    //int64_t                 get_user_identifier() const;
     bool                    user_is_a_spammer();
     bool                    user_is_logged_in() const;
     bool                    user_has_administrative_rights() const;
@@ -432,7 +430,6 @@
     void                    encrypt_password(QString const & digest, QString const & password, QByteArray const & salt, QByteArray & hash);
     status_t                register_user(QString const & email, QString const & password, QString & reason, bool allow_example_domain = false);
     void                    verify_user(content::path_info_t & ipath);
-    //bool                    user_is_an_example_from_email(QString const & email);
     status_t                user_status_from_email(QString const & email, QString & status_key);
     status_t                user_status_from_identifier(int64_t identifier, QString & status_key);
     status_t                user_status_from_user_path(QString const & user_path, QString & status_key);
@@ -471,12 +468,7 @@
 
     snap_child *            f_snap = nullptr;
 
-<<<<<<< HEAD
     user_info_t             f_user_info;                        // user info including email address (may not be logged in)
-=======
-    QString                 f_user_key;                         // user email address (may not be logged in)
-    QString                 f_hit = "undefined";                // type of hit, if not "transparent", we will update the time limit
->>>>>>> 6351a03d
     bool                    f_user_logged_in = false;           // user is logged in only if this is true
     bool                    f_administrative_logged_in = false; // user is logged in and has administrative rights if this is true
     bool                    f_has_user_messages = false;        // whether there were messages when on_detach_from_session() was called
