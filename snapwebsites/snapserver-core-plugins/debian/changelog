<<<<<<< HEAD
snapserver-core-plugins (1.0.46.0~xenial) xenial; urgency=high

  * SNAP-547: Added function to convert old site to new link implementation.
  * Fixed the links::cleanup_links() function with an && instead of ||.
  * Various clean ups.

 -- Alexis Wilke <alexis@m2osw.com>  Wed, 11 Jan 2017 22:28:45 -0800

snapserver-core-plugins (1.0.45.0~xenial) xenial; urgency=high

  * SNAP-547: Corrected links to work as expected with any number of branches.
  * Added a branch selection on the path_info_t::get_branch().
  * Moved some of the more complex link_info implementation to the .cpp file.
  * Various clean ups.

 -- Alexis Wilke <alexis@m2osw.com>  Wed, 11 Jan 2017 22:28:45 -0800
=======
snapserver-core-plugins (1.0.44.9~xenial) xenial; urgency=high

  * Nightly build.

 -- Build Server <build@m2osw.com>  Mon, 09 Jan 2017 02:00:49 -0800
>>>>>>> 94fe1933

snapserver-core-plugins (1.0.44.0~xenial) xenial; urgency=high

  * SNAP-163: Removed some padding under the buttons to avoid slider bar.

 -- Alexis Wilke <alexis@m2osw.com>  Sun, 08 Jan 2017 15:47:45 -0800

snapserver-core-plugins (1.0.43.0~xenial) xenial; urgency=high

  * SNAP-331: Open calendar popup toward the top of the date widget if
    there is not enough space opening it under the widget.

 -- Alexis Wilke <alexis@m2osw.com>  Sun,  8 Jan 2017 01:31:51 -0800

snapserver-core-plugins (1.0.42.0~xenial) xenial; urgency=high

  * SNAP-547: Noticed that the branch was not being created when upgrading
    the branch number of a JS script (would also happen with CSS.)

 -- Alexis Wilke <alexis@m2osw.com>  Sun,  8 Jan 2017 01:29:51 -0800

snapserver-core-plugins (1.0.41.0~xenial) xenial; urgency=high

  * SNAP-258: Added support to the editor plugin to provide read-only access to
    the underlying post and converted values.
  * SNAP-258: Added email change form.
  * EX-159: on errors, show the statusReady parameter to see what it is
    [Alexis Wilke].

 -- R. Douglas Barbieri <doug@dooglio.net>  Thu, 05 Jan 2017 09:51:14 -0800

snapserver-core-plugins (1.0.40.4~xenial) xenial; urgency=high

  * Nightly build.

 -- Build Server <build@m2osw.com>  Wed, 04 Jan 2017 02:00:50 -0800

snapserver-core-plugins (1.0.40.0~xenial) xenial; urgency=high

  * SNAP-258: Bump date and time in do_update() to get the new script.

 -- Alexis Wilke <alexis@m2osw.com>  Wed,  4 Jan 2017 00:34:48 -0800

snapserver-core-plugins (1.0.39.0~xenial) xenial; urgency=high

  * SNAP-258: The date out of whack is in milliseconds, not seconds.

 -- Alexis Wilke <alexis@m2osw.com>  Tue,  3 Jan 2017 23:32:48 -0800

snapserver-core-plugins (1.0.38.0~xenial) xenial; urgency=high

  * SNAP-258: Fixed crucial bug which prevented the *id_row* from being
    incremented when creating new users.

 -- R. Douglas Barbieri <doug@dooglio.net>  Tue, 03 Jan 2017 11:27:03 -0800

snapserver-core-plugins (1.0.37.0~xenial) xenial; urgency=high

  * EX-159: Some browsers set readyState to 4 when they timeout instead of
    setting the status to 504 and an error message.

 -- Alexis Wilke <alexis@m2osw.com>  Tue,  3 Jan 2017 00:19:48 -0800

snapserver-core-plugins (1.0.36.0~xenial) xenial; urgency=high

  * SNAP-530: Actually, the timeout delay can go really negative when someone
    has bad clocks (which happens on VMs, for example). Now the script forces
    a minimum of 60 for the delay (1min.) and checks if it goes under 1h, if
    so it prints a warning in the JavaScript console.

 -- Alexis Wilke <alexis@m2osw.com>  Fri, 30 Dec 2016 15:21:48 -0800

snapserver-core-plugins (1.0.35.3~xenial) xenial; urgency=high

  * SNAP-258: Now user logs in correctly.

 -- R. Douglas Barbieri <doug@dooglio.net>  Wed, 28 Dec 2016 16:27:33 -0800

snapserver-core-plugins (1.0.34.1~xenial) xenial; urgency=high

  * SNAP-258: Added trace statements in user login code for debugging.
  * SNAP-258: Converts to id --> user info. The user_key is no longer the key into the users table.

 -- R. Douglas Barbieri <doug@dooglio.net>  Tue, 13 Dec 2016 11:34:18 -0800


snapserver-core-plugins (1.0.33.0~xenial) xenial; urgency=high

  * SNAP-530: Added AJAX support for checking the users session status.
  * Fixed the hit=transparent feature with attachments, favicon, images.
  * Avoid displaying the "Unauthorized" error message on a transparent access.
  * Made the users hit variable part of the plugin so we can check it at any
    time even after the cookies were checked.
  * Added a hit=check which just returns the session current status.
  * Changed the users.js timeout handling to use an AJAX request instead of
    a reload (1) because if still valid we should not reload and (2) the
    reload meant loading many files (i.e. favicon.ico) instead of just checking
    the session which takes no time.

 -- Alexis Wilke <alexis@m2osw.com>  Wed, 21 Dec 2016 20:26:48 -0800

snapserver-core-plugins (1.0.32.0~xenial) xenial; urgency=high

  * SNAP-530: Added a debug log to see that transparent hit make it as expected.

 -- Alexis Wilke <alexis@m2osw.com>  Mon, 12 Dec 2016 11:58:42 -0800

snapserver-core-plugins (1.0.31.0~xenial) xenial; urgency=high

  * SNAP-254: Make sure that if the boolean value is not defined, ignore it.

 -- Alexis Wilke <alexis@m2osw.com>  Wed,  7 Dec 2016 22:32:47 -0800

snapserver-core-plugins (1.0.30.0~xenial) xenial; urgency=high

  * SNAP-200: Removed the 'priority' and 'frequency' which Google ignores now.

 -- Alexis Wilke <alexis@m2osw.com>  Mon, 28 Nov 2016 13:51:49 -0800

snapserver-core-plugins (1.0.29.0~xenial) xenial; urgency=high

  * SNAP-279: Updated the users and sendmail to support example users.
  * Prevent sendmail from sending emails to example users.
  * Added a function to check whether a user is an example user.

 -- Alexis Wilke <alexis@m2osw.com>  Sun, 27 Nov 2016 18:25:03 -0800

snapserver-core-plugins (1.0.28.0~xenial) xenial; urgency=high

  * SNAP-254: Implemented the redirect to HTTPS when on HTTP.
  * Added a new tag named 'secure-page' to force a redirect on those pages.
  * Marked the user login, register, etc. as needed a secure redirect.
  * Various clean ups.

 -- Alexis Wilke <alexis@m2osw.com>  Wed, 23 Nov 2016 01:46:48 -0800

snapserver-core-plugins (1.0.27.0~xenial) xenial; urgency=high

  * EX-114: Fixed an error message to include more information.

 -- Alexis Wilke <alexis@m2osw.com>  Tue, 22 Nov 2016 19:26:48 -0800

snapserver-core-plugins (1.0.26.0~xenial) xenial; urgency=high

  * EX-151: Fixed the stacked darken screen, it could be duplicated and then
    the stack was wrong (duplicates never got removed).

 -- Alexis Wilke <alexis@m2osw.com>  Sun, 20 Nov 2016 16:35:48 -0800

snapserver-core-plugins (1.0.25.0~xenial) xenial; urgency=high

  * SNAP-61: Removed the last lock related remnants.

 -- Alexis Wilke <alexis@m2osw.com>  Sat, 19 Nov 2016 00:45:50 -0800

snapserver-core-plugins (1.0.24.0~xenial) xenial; urgency=high

  * Upgraded jQuery to version 1.12.4.

 -- Alexis Wilke <alexis@m2osw.com>  Tue, 15 Nov 2016 23:59:47 -0800

snapserver-core-plugins (1.0.23.0~xenial) xenial; urgency=high

  * EX-150: make the forms non-editable when not marked as such (removed debug).

 -- Alexis Wilke <alexis@m2osw.com>  Tue, 15 Nov 2016 23:33:47 -0800

snapserver-core-plugins (1.0.22.0~xenial) xenial; urgency=high

  * EX-147: Put the hidden class back.
  * Cleaned up the capture and accept attributes.
  * Fixed the capture boolean value, it has to be "capture" and not "true".

 -- Alexis Wilke <alexis@m2osw.com>  Fri, 11 Nov 2016 21:12:49 -0800

snapserver-core-plugins (1.0.21.0~xenial) xenial; urgency=high

  * EX-147: Trying without the hidden class and adding another attribute.

 -- Alexis Wilke <alexis@m2osw.com>  Fri, 11 Nov 2016 20:43:49 -0800

snapserver-core-plugins (1.0.20.0~xenial) xenial; urgency=high

  * EX-147: Placed the attributes inside the input tag instead of after.
  * Removed the replace() which does not work right.

 -- Alexis Wilke <alexis@m2osw.com>  Fri, 11 Nov 2016 20:07:49 -0800

snapserver-core-plugins (1.0.19.0~xenial) xenial; urgency=high

  * EX-147: Fixed the regular expression so it works with Qt5.

 -- Alexis Wilke <alexis@m2osw.com>  Fri, 11 Nov 2016 19:15:49 -0800

snapserver-core-plugins (1.0.18.0~xenial) xenial; urgency=high

  * EX-147: Added support for mime-types (i.e. the accept=... in an <input>).

 -- Alexis Wilke <alexis@m2osw.com>  Fri, 11 Nov 2016 18:13:49 -0800

snapserver-core-plugins (1.0.17.0~xenial) xenial; urgency=high

  * EX-133: Added a flag so we can ignore the User-Agent when verifying a user.

 -- Alexis Wilke <alexis@m2osw.com>  Fri, 11 Nov 2016 16:42:49 -0800

snapserver-core-plugins (1.0.16.0~xenial) xenial; urgency=high

  * EX-147: Added support to add the capture attribute to the file input.

 -- Alexis Wilke <alexis@m2osw.com>  Thu, 10 Nov 2016 23:12:47 -0700

snapserver-core-plugins (1.0.15.0~xenial) xenial; urgency=high

  * SNAP-501: Added new doc-only packages.

 -- Doug Barbieri <doug@kosh>  Wed, 26 Oct 2016 17:11:25 -0700

snapserver-core-plugins (1.0.14.0~xenial) xenial; urgency=high

  * SNAP-465: postinst/postrm cleanups.
  * Removed the restart of snapinit after removing the plugins.

 -- Alexis Wilke <alexis@m2osw.com>  Mon, 24 Oct 2016 23:48:38 -0700

snapserver-core-plugins (1.0.13.0~xenial) xenial; urgency=high

  * SNAP-276: Fixed the check of bounced emails: it was using == instead of !=.
  * Fixed the 4 months calculation, it needed to be in microseconds.
  * Added a script to generate the 4 bounce fields for test purposes.

 -- Alexis Wilke <alexis@m2osw.com>  Wed, 19 Oct 2016 10:35:21 -0700

snapserver-core-plugins (1.0.12.0~xenial) xenial; urgency=high

  * EX-132: Added support for counting messages and avoid changing the
    message type to "info" if there are still errors or warnings showing.

 -- Alexis Wilke <alexis@m2osw.com>  Thu, 13 Oct 2016 15:39:53 -0700

snapserver-core-plugins (1.0.11.0~xenial) xenial; urgency=high

  * EX-131: made the generate_list_for_page() function public.

 -- Alexis Wilke <alexis@m2osw.com>  Wed, 12 Oct 2016 09:44:48 -0700

snapserver-core-plugins (1.0.10.0~xenial) xenial; urgency=high

  * EX-131: Looking at the problem with list not updating, I noticed an
    exception generated by GoogleBot trying to load some wordpress files.
    This is the fix, instead of throwing we now return a 404 as expected.

 -- Alexis Wilke <alexis@m2osw.com>  Fri, 07 Oct 2016 16:55:06 -0700

snapserver-core-plugins (1.0.9.0~xenial) xenial; urgency=high

  * SNAP-110: Removed the initial_update() functions.
  * Tables are now all created by snapcreatetables.

 -- Alexis Wilke <alexis@m2osw.com>  Fri, 07 Oct 2016 12:43:06 -0700

snapserver-core-plugins (1.0.8.0~xenial) xenial; urgency=high

  * SNAP-110: Show versions of additional tools.

 -- Alexis Wilke <alexis@m2osw.com>  Fri, 07 Oct 2016 12:43:06 -0700

snapserver-core-plugins (1.0.7.0~xenial) xenial; urgency=high

  * EX-126: User gets logged out "randomly": the session was actually not
    extended properly.

 -- Alexis Wilke <alexis@m2osw.com>  Fri, 07 Oct 2016 11:47:06 -0700

snapserver-core-plugins (1.0.6.0~xenial) xenial; urgency=high

  * SNAP-468: Fixed the load_file so it loads files as is or with the
    ".xsl" extension.

 -- Alexis Wilke <alexis@m2osw.com>  Sat, 04 Oct 2016 14:12:48 -0700

snapserver-core-plugins (1.0.5.0~xenial) xenial; urgency=high

  * SNAP-378: Removed access to the install_layout() call from frontend users.

 -- Alexis Wilke <alexis@m2osw.com>  Thu, 29 Sep 2016 21:53:40 -0700

snapserver-core-plugins (1.0.4.0~xenial) xenial; urgency=high

  * SNAP-413: Replaced the snapcreatetables call with the NEWTABLE signal.
  * The snapserver Core plugins do not require snapcommunicator on
    installation so snapsignal may not be available so this one checks
    the availability of snapsignal.

 -- Alexis Wilke <alexis@m2osw.com>  Sat, 24 Sep 2016 14:59:48 -0700

snapserver-core-plugins (1.0.3.0~xenial) xenial; urgency=high

  * SNAP-289: Removed obj->enum_name::enum_value so Coverity is happy.

 -- Alexis Wilke <alexis@m2osw.com>  Wed, 23 Sep 2016 18:57:43 -0700

snapserver-core-plugins (1.0.2.0~xenial) xenial; urgency=high

  * SNAP-110: Added SNAP_LOG_FATAL() for a few more throw().

 -- Alexis Wilke <alexis@m2osw.com>  Tue, 13 Sep 2016 16:58:22 -0700

snapserver-core-plugins (1.0.1.0~xenial) xenial; urgency=high

  * SNAP-110: Bumped version to get my test system to upgrade properly.

 -- Alexis Wilke <alexis@m2osw.com>  Tue, 13 Sep 2016 11:59:22 -0700

snapserver-core-plugins (1.0.0) xenial; urgency=high

  * Initial release of packaging for the new snapserver project.

 -- R. Douglas Barbieri <doug@dooglio.net>  Wed, 26 May 2016 20:23:45 -0800<|MERGE_RESOLUTION|>--- conflicted
+++ resolved
@@ -1,4 +1,3 @@
-<<<<<<< HEAD
 snapserver-core-plugins (1.0.46.0~xenial) xenial; urgency=high
 
   * SNAP-547: Added function to convert old site to new link implementation.
@@ -15,13 +14,6 @@
   * Various clean ups.
 
  -- Alexis Wilke <alexis@m2osw.com>  Wed, 11 Jan 2017 22:28:45 -0800
-=======
-snapserver-core-plugins (1.0.44.9~xenial) xenial; urgency=high
-
-  * Nightly build.
-
- -- Build Server <build@m2osw.com>  Mon, 09 Jan 2017 02:00:49 -0800
->>>>>>> 94fe1933
 
 snapserver-core-plugins (1.0.44.0~xenial) xenial; urgency=high
 
