<<<<<<< HEAD
snapserver-core-plugins (1.0.92.0~xenial) xenial; urgency=high

  * EX-79: Fixed the error message box so it actually fits on a smartphone.
  * Removed the resize from the script since it is not required anymore.
  * Fixed a few $(...) which should have been jQuery(...).

 -- Alexis Wilke <alexis@m2osw.com>  Thu, 23 Mar 2017 18:04:19 -0800
=======
snapserver-core-plugins (1.0.91.1~xenial) xenial; urgency=high

  * Nightly build.

 -- Build Server <build@m2osw.com>  Thu, 23 Mar 2017 02:00:57 -0700
>>>>>>> e22eae37

snapserver-core-plugins (1.0.91.0~xenial) xenial; urgency=high

  * EX-79: Fixed the hidden field under the fixed header with a scroll.
  * Fixed the maximum width of a line-edit to 100% so it fits smart phones.
  * Fixed the contact form save button so it is shown as an inline-block.
  * Made the sb-admin-2 script depend on the editor so we can set the height.

 -- Alexis Wilke <alexis@m2osw.com>  Thu, 23 Mar 2017 00:50:19 -0800

snapserver-core-plugins (1.0.90.0~xenial) xenial; urgency=high

  * EX-79: Added the copyright_date_range() token so we can easily enter a
    copyright notice with a date range which will change with time.

 -- Alexis Wilke <alexis@m2osw.com>  Wed, 22 Mar 2017 21:09:19 -0800

snapserver-core-plugins (1.0.89.0~xenial) xenial; urgency=high

  * EX-79: Added a "focused" class to the snap-editor wrapper <div> tag.

 -- Alexis Wilke <alexis@m2osw.com>  Tue, 21 Mar 2017 22:02:19 -0800

snapserver-core-plugins (1.0.88.0~xenial) xenial; urgency=high

  * EX-79: Removed the "hide visible focus" from buttons in forms from the
    bootstrap.css file (I could not find a way to restore the default!)
  * Replaced the "data-background-value" with "placeholder" which does the
    same thing (also generally better) in HTML 5.

 -- Alexis Wilke <alexis@m2osw.com>  Mon, 20 Mar 2017 18:57:19 -0800

snapserver-core-plugins (1.0.87.0~xenial) xenial; urgency=high

  * SNAP-259: EX-169: Added an extra flag to allow the "Forgot password"
    verification in a different browser.

 -- Alexis Wilke <alexis@m2osw.com>  Mon, 20 Mar 2017 14:02:19 -0800

snapserver-core-plugins (1.0.86.0~xenial) xenial; urgency=high

  * EX-79: Fixed the dropdown location problem.
  * There is still a size issue, though.

 -- Alexis Wilke <alexis@m2osw.com>  Mon, 20 Mar 2017 00:27:19 -0800

snapserver-core-plugins (1.0.85.0~xenial) xenial; urgency=high

  * EX-79: Removed all the spurious `id="content"` from editor forms.

 -- Alexis Wilke <alexis@m2osw.com>  Sun, 19 Mar 2017 21:14:19 -0800

snapserver-core-plugins (1.0.84.0~xenial) xenial; urgency=high

  * EX-79: Quick update so I can see the normal title.

 -- Alexis Wilke <alexis@m2osw.com>  Sun, 19 Mar 2017 15:46:19 -0800

snapserver-core-plugins (1.0.83.0~xenial) xenial; urgency=high

  * EX-79: Actually fixed the position of the footer in the HTML document
    which means we can correctly calculate the min-height of the page
    (but I had to fix the JavaScript code which was wrong in many ways.)
  * Removed the `div` from `div.zordered` so we can use it with other tags.

 -- Alexis Wilke <alexis@m2osw.com>  Sun, 19 Mar 2017 15:29:19 -0800

snapserver-core-plugins (1.0.82.0~xenial) xenial; urgency=high

  * EX-79: Added the sb-admin-2 theme from bootstrap.
  * Added dependencies to a few JS/CSS files.
  * Added the new JS/CSS files to the CMakeLists.txt file.

 -- Alexis Wilke <alexis@m2osw.com>  Sun, 19 Mar 2017 00:44:19 -0800

snapserver-core-plugins (1.0.81.0~xenial) xenial; urgency=high

  * SNAP-289: Added try/catch to several destructors to avoid exceptions.

 -- Alexis Wilke <alexis@m2osw.com>  Sat, 18 Mar 2017 01:50:19 -0800

snapserver-core-plugins (1.0.80.0~xenial) xenial; urgency=high

  * EX-169: Fixed the conversion of the user ID from the session path when
    verifying a "change password" session.

 -- Alexis Wilke <alexis@m2osw.com>  Mon, 15 Mar 2017 22:57:19 -0800

snapserver-core-plugins (1.0.79.0~xenial) xenial; urgency=high

  * EX-167: Fixed the create_revision tests, they were inverted (see 1.0.70).

 -- Alexis Wilke <alexis@m2osw.com>  Mon, 13 Mar 2017 04:10:19 -0800

snapserver-core-plugins (1.0.78.0~xenial) xenial; urgency=high

  * EX-79: Updated the editor code that shows the save dialog to support
    any type of display mode ("block", "inline-block", "inline", etc.)

 -- Alexis Wilke <alexis@m2osw.com>  Sun, 12 Mar 2017 23:37:19 -0800

snapserver-core-plugins (1.0.77.0~xenial) xenial; urgency=high

  * EX-8: Now log the messages sent using the trace().

 -- Alexis Wilke <alexis@m2osw.com>  Fri, 10 Mar 2017 16:11:19 -0800

snapserver-core-plugins (1.0.76.0~xenial) xenial; urgency=high

  * SNAP-557: Added support to add a "no-js" or "js" class to the <html> tag.

 -- Alexis Wilke <alexis@m2osw.com>  Thu,  9 Mar 2017 14:39:45 -0800

snapserver-core-plugins (1.0.75.0~xenial) xenial; urgency=high

  * EX-79: Small clean ups as I was looking for a bug.

 -- Alexis Wilke <alexis@m2osw.com>  Tue,  7 Mar 2017 00:54:45 -0800

snapserver-core-plugins (1.0.74.0~xenial) xenial; urgency=high

  * EX-167: The default locale, if all else fails, is expected to be "".

 -- Alexis Wilke <alexis@m2osw.com>  Tue, 28 Feb 2017 12:22:45 -0800

snapserver-core-plugins (1.0.73.0~xenial) xenial; urgency=high

  * EX-167: For the image, the parameter must be valid XML so an `&` character
    must be `&amp;`.
  * Various clean ups.

 -- Alexis Wilke <alexis@m2osw.com>  Tue, 28 Feb 2017 00:23:45 -0800

snapserver-core-plugins (1.0.72.0~xenial) xenial; urgency=high

  * EX-167: With all parameters, always accept generating a revision key.

 -- Alexis Wilke <alexis@m2osw.com>  Mon, 27 Feb 2017 12:47:45 -0800

snapserver-core-plugins (1.0.71.0~xenial) xenial; urgency=high

  * EX-167: Fixed the namespace supported by the images plugin.

 -- Alexis Wilke <alexis@m2osw.com>  Sun, 26 Feb 2017 11:21:45 -0800

snapserver-core-plugins (1.0.70.0~xenial) xenial; urgency=high

  * EX-167: Fixed the image parent ipath with the main branch/revision/language.
  * Fixed the on_save_content() so it actually works with multiple languages.
  * Fixed the return of the create_body_string() function.
  * Properly implemented the [content::page()] token.
  * Various cleanups.

 -- Alexis Wilke <alexis@m2osw.com>  Sat, 25 Feb 2017 13:28:45 -0800

snapserver-core-plugins (1.0.69.0~xenial) xenial; urgency=high

  * EX-167: Added image filter to handle inline image sources and versioning the URI

 -- R. Douglas Barbieri <doug@dooglio.net>  Fri, 24 Feb 2017 16:35:18 -0800

snapserver-core-plugins (1.0.68.0~xenial) xenial; urgency=high

  * EX-167: append revisioning information to images presented by the editor
    plugin. This overcomes browser caching of the same filename, even if the
    user uploads a new image.

 -- R. Douglas Barbieri <doug@dooglio.net>  Tue, 21 Feb 2017 21:44:00 -0800

snapserver-core-plugins (1.0.67.0~xenial) xenial; urgency=high

  * EX-79: Got the layout.cpp to actually compile with the new function.
  * Renamed a variable in functions that used "content_plugin" when it is a
    pointer to a plugin which does not have to be the actual `content` plugin.

 -- Alexis Wilke <alexis@m2osw.com>  Mon, 20 Feb 2017 18:00:45 -0800

snapserver-core-plugins (1.0.66.0~xenial) xenial; urgency=high

  * Various fixes so it compiles with g++ 6.x.
  * Added Qt5::Core to the list of link libraries in mimetype.
  * EX-79: Changed the filter to pass the XML document in token_infot_t.
  * Removed the `javascript` plugin as a dependency of `layout` and `output`.
  * Put the layout-name and theme-name in the metadata instead of body.
  * Cleaned up the filtering process in the create_body() function.
  * Added a create_body_string() which will create the body and keep the
    CSS and JS links. This is for the `[content::page(...)]` token.
  * Various clean ups.

 -- Alexis Wilke <alexis@m2osw.com>  Mon, 20 Feb 2017 16:39:45 -0800

snapserver-core-plugins (1.0.65.0~xenial) xenial; urgency=high

  * EX-79: Added the viewport meta tag with standard defaults.

 -- Alexis Wilke <alexis@m2osw.com>  Thu, 16 Feb 2017 21:10:45 -0800

snapserver-core-plugins (1.0.64.0~xenial) xenial; urgency=high

  * EX-79: Moved the layout_contrib files so they properly fit in the QRC file.
  * Fixed the name="..." parameter of the attachments in content.xml.

 -- Alexis Wilke <alexis@m2osw.com>  Thu, 16 Feb 2017 00:26:45 -0800

snapserver-core-plugins (1.0.63.0~xenial) xenial; urgency=high

  * EX-79: The editor now accepts a layout="..." name in <editor-form> tags.

 -- Alexis Wilke <alexis@m2osw.com>  Tue, 14 Feb 2017 16:21:45 -0800

snapserver-core-plugins (1.0.62.0~xenial) xenial; urgency=high

  * EX-79: Added the path to the user-page as a get_name().

 -- Alexis Wilke <alexis@m2osw.com>  Tue, 14 Feb 2017 13:11:45 -0800

snapserver-core-plugins (1.0.61.0~xenial) xenial; urgency=high

  * EX-79: remove the ";" at the end of layout scripts early.

 -- Alexis Wilke <alexis@m2osw.com>  Mon, 13 Feb 2017 13:02:45 -0800

snapserver-core-plugins (1.0.60.0~xenial) xenial; urgency=high

  * EX-79: Added a website_uri() function in the content plugin.
  * Changed the layout_script handling to use our snap_expr instead of QScript.
  * Various clean ups.

 -- Alexis Wilke <alexis@m2osw.com>  Sun, 12 Feb 2017 20:59:45 -0800

snapserver-core-plugins (1.0.59.0~xenial) xenial; urgency=high

  * EX-79: Added the layout_contrib plugin to add many CSS/JS/Fonts for layouts.
  * Added a /fonts and /fonts/snap set of Core pages for fonts.

 -- Alexis Wilke <alexis@m2osw.com>  Sun, 12 Feb 2017 00:25:45 -0800

snapserver-core-plugins (1.0.58.0~xenial) xenial; urgency=high

  * SNAP-30: Added the core::administrator_email to the info form.

 -- Alexis Wilke <alexis@m2osw.com>  Thu,  9 Feb 2017 23:28:45 -0800

snapserver-core-plugins (1.0.57.0~xenial) xenial; urgency=high

  * Tested the No IFrame plugin and applied a few fixes.
  * Created a valid icon for the new plugin.
  * Made the plugin not throw even between the "Add Plugin" and "Install" calls.
  * Added a comment about the fact that the server-access.js script uses
    document.location instead of window.location (i.e. cross origin problem.)

 -- Alexis Wilke <alexis@m2osw.com>  Wed,  1 Feb 2017 18:27:45 -0800

snapserver-core-plugins (1.0.56.0~xenial) xenial; urgency=high

  * Added new plugin: No IFrame, to make sure people cannot use our websites
    in an IFrame (particularly useful for payment processing areas...)

 -- Alexis Wilke <alexis@m2osw.com>  Tue, 31 Jan 2017 22:16:45 -0800

snapserver-core-plugins (1.0.55.0~xenial) xenial; urgency=high

  * SNAP-289: a for(;;) loop was not necessary, removed.

 -- Alexis Wilke <alexis@m2osw.com>  Wed, 25 Jan 2017 23:12:45 -0800

snapserver-core-plugins (1.0.54.0~xenial) xenial; urgency=high

  * Bumped copyright notices to 2017.

 -- Alexis Wilke <alexis@m2osw.com>  Sat, 21 Jan 2017 17:33:45 -0800

snapserver-core-plugins (1.0.53.0~xenial) xenial; urgency=high

  * EX-164: Added new rights for administering a public page. Useful for
    contact forms and things like that.
  * EX-164: Repaired throw in sendmail when email was not a registered user.
  * EX-164: Fixed bug in user_info_t::get_user_key(), which was using
    f_user_email instead of the passed in email address.

 -- R. Douglas Barbieri <doug@dooglio.net>  Wed, 18 Jan 2017 13:38:07 -0800

snapserver-core-plugins (1.0.52.0~xenial) xenial; urgency=high

  * SNAP-329: Fixed the email address in the security_info_t object.
    (because it is not available in the user_info_t object on creation of user.)

 -- Alexis Wilke <alexis@m2osw.com>  Wed, 18 Jan 2017 00:19:45 -0800

snapserver-core-plugins (1.0.51.0~xenial) xenial; urgency=high

  * EX-165: As I bump in this bug, it created a problem where the default
    saveDialogPopup widget would get created before we set the Save Changes
    button. Here I fix the problem of having both activated.

 -- Alexis Wilke <alexis@m2osw.com>  Tue, 17 Jan 2017 22:43:45 -0800

snapserver-core-plugins (1.0.50.0~xenial) xenial; urgency=high

  * SNAP-468: Fixed the loading of the XSLT and XML files from the layout.
  * Fixed the name of the them used to load the boxes.
  * Removed some legacy support which is really not required anymore.
  * Also get the name of the theme when loading an editor form.
  * Moved the change-email to /change-email to avoid being under /admin.
  * Removed the '[form::source]' reference in the /change-email page.
  * Added the auto-save="no" attribute in the change-email form.
  * Various cleanups and optimizations.

 -- Alexis Wilke <alexis@m2osw.com>  Mon, 16 Jan 2017 19:43:45 -0800

snapserver-core-plugins (1.0.49.0~xenial) xenial; urgency=high

  * SNAP-329: Fixed login redirect problem by saving the referrer using the
    user identifier instead of a plain field name for all.
  * Removed the snap_child parameter from the user_info_t constructor and
    changed the get_snap() implementation in that regard. It makes it lighter.
  * Introduced the IDENTIFIER_VALID and IDENTIFIER_ANONYMOUS instead of -1/0.
  * Fixed signals to makes use of references instead of a copy of user_info
    (it could end up making many copies otherwise!)
  * Fixed the user_info_t::get_value() to return a reference to the value.
  * Fixed the SNAP_NAME_USERS_HIT_CHECK name, the "HIT" was missing.
  * Added a status to the "?hit=check" test: "soft".
  * Fixed several check against the anonymous path using == anonymous instead
    of isEmpty(), which was wrong.
  * Changed the email canonicalization by having it done at the time you
    call the get_user_key() function.
  * Updated code to the user_info_t implementation for added security.
  * Changed the get_user_path() to be both: base and standard. But especially
    check whether the user is defined, if not use "user" as the path.
  * Various cleanups.

 -- Alexis Wilke <alexis@m2osw.com>  Mon, 16 Jan 2017 19:43:45 -0800

snapserver-core-plugins (1.0.48.0~xenial) xenial; urgency=high

  * SNAP-531: Found another 4 tests that were inverted and fixed them.

 -- Alexis Wilke <alexis@m2osw.com>  Sun, 15 Jan 2017 01:20:45 -0800

snapserver-core-plugins (1.0.47.0~xenial) xenial; urgency=high

  * SNAP-531: Fixed the test in process_verify_resend_form(), it needed to be
    positive and not negative (i.e. no '!' in the if().)
  * Now show a different message for verification codes that are out of date.

 -- Alexis Wilke <alexis@m2osw.com>  Sat, 14 Jan 2017 21:54:45 -0800

snapserver-core-plugins (1.0.46.0~xenial) xenial; urgency=high

  * SNAP-547: Added function to convert old site to new link implementation.
  * Fixed the links::cleanup_links() function with an && instead of ||.
  * Various clean ups.

 -- Alexis Wilke <alexis@m2osw.com>  Wed, 11 Jan 2017 22:28:45 -0800

snapserver-core-plugins (1.0.45.0~xenial) xenial; urgency=high

  * SNAP-547: Corrected links to work as expected with any number of branches.
  * Added a branch selection on the path_info_t::get_branch().
  * Moved some of the more complex link_info implementation to the .cpp file.
  * Various clean ups.

 -- Alexis Wilke <alexis@m2osw.com>  Wed, 11 Jan 2017 22:28:45 -0800

snapserver-core-plugins (1.0.44.0~xenial) xenial; urgency=high

  * SNAP-163: Removed some padding under the buttons to avoid slider bar.

 -- Alexis Wilke <alexis@m2osw.com>  Sun, 08 Jan 2017 15:47:45 -0800

snapserver-core-plugins (1.0.43.0~xenial) xenial; urgency=high

  * SNAP-331: Open calendar popup toward the top of the date widget if
    there is not enough space opening it under the widget.

 -- Alexis Wilke <alexis@m2osw.com>  Sun,  8 Jan 2017 01:31:51 -0800

snapserver-core-plugins (1.0.42.0~xenial) xenial; urgency=high

  * SNAP-547: Noticed that the branch was not being created when upgrading
    the branch number of a JS script (would also happen with CSS.)

 -- Alexis Wilke <alexis@m2osw.com>  Sun,  8 Jan 2017 01:29:51 -0800

snapserver-core-plugins (1.0.41.0~xenial) xenial; urgency=high

  * SNAP-258: Added support to the editor plugin to provide read-only access to
    the underlying post and converted values.
  * SNAP-258: Added email change form.
  * EX-159: on errors, show the statusReady parameter to see what it is
    [Alexis Wilke].

 -- R. Douglas Barbieri <doug@dooglio.net>  Thu, 05 Jan 2017 09:51:14 -0800

snapserver-core-plugins (1.0.40.4~xenial) xenial; urgency=high

  * Nightly build.

 -- Build Server <build@m2osw.com>  Wed, 04 Jan 2017 02:00:50 -0800

snapserver-core-plugins (1.0.40.0~xenial) xenial; urgency=high

  * SNAP-258: Bump date and time in do_update() to get the new script.

 -- Alexis Wilke <alexis@m2osw.com>  Wed,  4 Jan 2017 00:34:48 -0800

snapserver-core-plugins (1.0.39.0~xenial) xenial; urgency=high

  * SNAP-258: The date out of whack is in milliseconds, not seconds.

 -- Alexis Wilke <alexis@m2osw.com>  Tue,  3 Jan 2017 23:32:48 -0800

snapserver-core-plugins (1.0.38.0~xenial) xenial; urgency=high

  * SNAP-258: Fixed crucial bug which prevented the *id_row* from being
    incremented when creating new users.

 -- R. Douglas Barbieri <doug@dooglio.net>  Tue, 03 Jan 2017 11:27:03 -0800

snapserver-core-plugins (1.0.37.0~xenial) xenial; urgency=high

  * EX-159: Some browsers set readyState to 4 when they timeout instead of
    setting the status to 504 and an error message.

 -- Alexis Wilke <alexis@m2osw.com>  Tue,  3 Jan 2017 00:19:48 -0800

snapserver-core-plugins (1.0.36.0~xenial) xenial; urgency=high

  * SNAP-530: Actually, the timeout delay can go really negative when someone
    has bad clocks (which happens on VMs, for example). Now the script forces
    a minimum of 60 for the delay (1min.) and checks if it goes under 1h, if
    so it prints a warning in the JavaScript console.

 -- Alexis Wilke <alexis@m2osw.com>  Fri, 30 Dec 2016 15:21:48 -0800

snapserver-core-plugins (1.0.35.3~xenial) xenial; urgency=high

  * SNAP-258: Now user logs in correctly.

 -- R. Douglas Barbieri <doug@dooglio.net>  Wed, 28 Dec 2016 16:27:33 -0800

snapserver-core-plugins (1.0.34.1~xenial) xenial; urgency=high

  * SNAP-258: Added trace statements in user login code for debugging.
  * SNAP-258: Converts to id --> user info. The user_key is no longer the key into the users table.

 -- R. Douglas Barbieri <doug@dooglio.net>  Tue, 13 Dec 2016 11:34:18 -0800


snapserver-core-plugins (1.0.33.0~xenial) xenial; urgency=high

  * SNAP-530: Added AJAX support for checking the users session status.
  * Fixed the hit=transparent feature with attachments, favicon, images.
  * Avoid displaying the "Unauthorized" error message on a transparent access.
  * Made the users hit variable part of the plugin so we can check it at any
    time even after the cookies were checked.
  * Added a hit=check which just returns the session current status.
  * Changed the users.js timeout handling to use an AJAX request instead of
    a reload (1) because if still valid we should not reload and (2) the
    reload meant loading many files (i.e. favicon.ico) instead of just checking
    the session which takes no time.

 -- Alexis Wilke <alexis@m2osw.com>  Wed, 21 Dec 2016 20:26:48 -0800

snapserver-core-plugins (1.0.32.0~xenial) xenial; urgency=high

  * SNAP-530: Added a debug log to see that transparent hit make it as expected.

 -- Alexis Wilke <alexis@m2osw.com>  Mon, 12 Dec 2016 11:58:42 -0800

snapserver-core-plugins (1.0.31.0~xenial) xenial; urgency=high

  * SNAP-254: Make sure that if the boolean value is not defined, ignore it.

 -- Alexis Wilke <alexis@m2osw.com>  Wed,  7 Dec 2016 22:32:47 -0800

snapserver-core-plugins (1.0.30.0~xenial) xenial; urgency=high

  * SNAP-200: Removed the 'priority' and 'frequency' which Google ignores now.

 -- Alexis Wilke <alexis@m2osw.com>  Mon, 28 Nov 2016 13:51:49 -0800

snapserver-core-plugins (1.0.29.0~xenial) xenial; urgency=high

  * SNAP-279: Updated the users and sendmail to support example users.
  * Prevent sendmail from sending emails to example users.
  * Added a function to check whether a user is an example user.

 -- Alexis Wilke <alexis@m2osw.com>  Sun, 27 Nov 2016 18:25:03 -0800

snapserver-core-plugins (1.0.28.0~xenial) xenial; urgency=high

  * SNAP-254: Implemented the redirect to HTTPS when on HTTP.
  * Added a new tag named 'secure-page' to force a redirect on those pages.
  * Marked the user login, register, etc. as needed a secure redirect.
  * Various clean ups.

 -- Alexis Wilke <alexis@m2osw.com>  Wed, 23 Nov 2016 01:46:48 -0800

snapserver-core-plugins (1.0.27.0~xenial) xenial; urgency=high

  * EX-114: Fixed an error message to include more information.

 -- Alexis Wilke <alexis@m2osw.com>  Tue, 22 Nov 2016 19:26:48 -0800

snapserver-core-plugins (1.0.26.0~xenial) xenial; urgency=high

  * EX-151: Fixed the stacked darken screen, it could be duplicated and then
    the stack was wrong (duplicates never got removed).

 -- Alexis Wilke <alexis@m2osw.com>  Sun, 20 Nov 2016 16:35:48 -0800

snapserver-core-plugins (1.0.25.0~xenial) xenial; urgency=high

  * SNAP-61: Removed the last lock related remnants.

 -- Alexis Wilke <alexis@m2osw.com>  Sat, 19 Nov 2016 00:45:50 -0800

snapserver-core-plugins (1.0.24.0~xenial) xenial; urgency=high

  * Upgraded jQuery to version 1.12.4.

 -- Alexis Wilke <alexis@m2osw.com>  Tue, 15 Nov 2016 23:59:47 -0800

snapserver-core-plugins (1.0.23.0~xenial) xenial; urgency=high

  * EX-150: make the forms non-editable when not marked as such (removed debug).

 -- Alexis Wilke <alexis@m2osw.com>  Tue, 15 Nov 2016 23:33:47 -0800

snapserver-core-plugins (1.0.22.0~xenial) xenial; urgency=high

  * EX-147: Put the hidden class back.
  * Cleaned up the capture and accept attributes.
  * Fixed the capture boolean value, it has to be "capture" and not "true".

 -- Alexis Wilke <alexis@m2osw.com>  Fri, 11 Nov 2016 21:12:49 -0800

snapserver-core-plugins (1.0.21.0~xenial) xenial; urgency=high

  * EX-147: Trying without the hidden class and adding another attribute.

 -- Alexis Wilke <alexis@m2osw.com>  Fri, 11 Nov 2016 20:43:49 -0800

snapserver-core-plugins (1.0.20.0~xenial) xenial; urgency=high

  * EX-147: Placed the attributes inside the input tag instead of after.
  * Removed the replace() which does not work right.

 -- Alexis Wilke <alexis@m2osw.com>  Fri, 11 Nov 2016 20:07:49 -0800

snapserver-core-plugins (1.0.19.0~xenial) xenial; urgency=high

  * EX-147: Fixed the regular expression so it works with Qt5.

 -- Alexis Wilke <alexis@m2osw.com>  Fri, 11 Nov 2016 19:15:49 -0800

snapserver-core-plugins (1.0.18.0~xenial) xenial; urgency=high

  * EX-147: Added support for mime-types (i.e. the accept=... in an <input>).

 -- Alexis Wilke <alexis@m2osw.com>  Fri, 11 Nov 2016 18:13:49 -0800

snapserver-core-plugins (1.0.17.0~xenial) xenial; urgency=high

  * EX-133: Added a flag so we can ignore the User-Agent when verifying a user.

 -- Alexis Wilke <alexis@m2osw.com>  Fri, 11 Nov 2016 16:42:49 -0800

snapserver-core-plugins (1.0.16.0~xenial) xenial; urgency=high

  * EX-147: Added support to add the capture attribute to the file input.

 -- Alexis Wilke <alexis@m2osw.com>  Thu, 10 Nov 2016 23:12:47 -0700

snapserver-core-plugins (1.0.15.0~xenial) xenial; urgency=high

  * SNAP-501: Added new doc-only packages.

 -- Doug Barbieri <doug@kosh>  Wed, 26 Oct 2016 17:11:25 -0700

snapserver-core-plugins (1.0.14.0~xenial) xenial; urgency=high

  * SNAP-465: postinst/postrm cleanups.
  * Removed the restart of snapinit after removing the plugins.

 -- Alexis Wilke <alexis@m2osw.com>  Mon, 24 Oct 2016 23:48:38 -0700

snapserver-core-plugins (1.0.13.0~xenial) xenial; urgency=high

  * SNAP-276: Fixed the check of bounced emails: it was using == instead of !=.
  * Fixed the 4 months calculation, it needed to be in microseconds.
  * Added a script to generate the 4 bounce fields for test purposes.

 -- Alexis Wilke <alexis@m2osw.com>  Wed, 19 Oct 2016 10:35:21 -0700

snapserver-core-plugins (1.0.12.0~xenial) xenial; urgency=high

  * EX-132: Added support for counting messages and avoid changing the
    message type to "info" if there are still errors or warnings showing.

 -- Alexis Wilke <alexis@m2osw.com>  Thu, 13 Oct 2016 15:39:53 -0700

snapserver-core-plugins (1.0.11.0~xenial) xenial; urgency=high

  * EX-131: made the generate_list_for_page() function public.

 -- Alexis Wilke <alexis@m2osw.com>  Wed, 12 Oct 2016 09:44:48 -0700

snapserver-core-plugins (1.0.10.0~xenial) xenial; urgency=high

  * EX-131: Looking at the problem with list not updating, I noticed an
    exception generated by GoogleBot trying to load some wordpress files.
    This is the fix, instead of throwing we now return a 404 as expected.

 -- Alexis Wilke <alexis@m2osw.com>  Fri, 07 Oct 2016 16:55:06 -0700

snapserver-core-plugins (1.0.9.0~xenial) xenial; urgency=high

  * SNAP-110: Removed the initial_update() functions.
  * Tables are now all created by snapcreatetables.

 -- Alexis Wilke <alexis@m2osw.com>  Fri, 07 Oct 2016 12:43:06 -0700

snapserver-core-plugins (1.0.8.0~xenial) xenial; urgency=high

  * SNAP-110: Show versions of additional tools.

 -- Alexis Wilke <alexis@m2osw.com>  Fri, 07 Oct 2016 12:43:06 -0700

snapserver-core-plugins (1.0.7.0~xenial) xenial; urgency=high

  * EX-126: User gets logged out "randomly": the session was actually not
    extended properly.

 -- Alexis Wilke <alexis@m2osw.com>  Fri, 07 Oct 2016 11:47:06 -0700

snapserver-core-plugins (1.0.6.0~xenial) xenial; urgency=high

  * SNAP-468: Fixed the load_file so it loads files as is or with the
    ".xsl" extension.

 -- Alexis Wilke <alexis@m2osw.com>  Sat, 04 Oct 2016 14:12:48 -0700

snapserver-core-plugins (1.0.5.0~xenial) xenial; urgency=high

  * SNAP-378: Removed access to the install_layout() call from frontend users.

 -- Alexis Wilke <alexis@m2osw.com>  Thu, 29 Sep 2016 21:53:40 -0700

snapserver-core-plugins (1.0.4.0~xenial) xenial; urgency=high

  * SNAP-413: Replaced the snapcreatetables call with the NEWTABLE signal.
  * The snapserver Core plugins do not require snapcommunicator on
    installation so snapsignal may not be available so this one checks
    the availability of snapsignal.

 -- Alexis Wilke <alexis@m2osw.com>  Sat, 24 Sep 2016 14:59:48 -0700

snapserver-core-plugins (1.0.3.0~xenial) xenial; urgency=high

  * SNAP-289: Removed obj->enum_name::enum_value so Coverity is happy.

 -- Alexis Wilke <alexis@m2osw.com>  Wed, 23 Sep 2016 18:57:43 -0700

snapserver-core-plugins (1.0.2.0~xenial) xenial; urgency=high

  * SNAP-110: Added SNAP_LOG_FATAL() for a few more throw().

 -- Alexis Wilke <alexis@m2osw.com>  Tue, 13 Sep 2016 16:58:22 -0700

snapserver-core-plugins (1.0.1.0~xenial) xenial; urgency=high

  * SNAP-110: Bumped version to get my test system to upgrade properly.

 -- Alexis Wilke <alexis@m2osw.com>  Tue, 13 Sep 2016 11:59:22 -0700

snapserver-core-plugins (1.0.0) xenial; urgency=high

  * Initial release of packaging for the new snapserver project.

 -- R. Douglas Barbieri <doug@dooglio.net>  Wed, 26 May 2016 20:23:45 -0800<|MERGE_RESOLUTION|>--- conflicted
+++ resolved
@@ -1,4 +1,3 @@
-<<<<<<< HEAD
 snapserver-core-plugins (1.0.92.0~xenial) xenial; urgency=high
 
   * EX-79: Fixed the error message box so it actually fits on a smartphone.
@@ -6,13 +5,6 @@
   * Fixed a few $(...) which should have been jQuery(...).
 
  -- Alexis Wilke <alexis@m2osw.com>  Thu, 23 Mar 2017 18:04:19 -0800
-=======
-snapserver-core-plugins (1.0.91.1~xenial) xenial; urgency=high
-
-  * Nightly build.
-
- -- Build Server <build@m2osw.com>  Thu, 23 Mar 2017 02:00:57 -0700
->>>>>>> e22eae37
 
 snapserver-core-plugins (1.0.91.0~xenial) xenial; urgency=high
 
@@ -407,12 +399,6 @@
 
  -- R. Douglas Barbieri <doug@dooglio.net>  Thu, 05 Jan 2017 09:51:14 -0800
 
-snapserver-core-plugins (1.0.40.4~xenial) xenial; urgency=high
-
-  * Nightly build.
-
- -- Build Server <build@m2osw.com>  Wed, 04 Jan 2017 02:00:50 -0800
-
 snapserver-core-plugins (1.0.40.0~xenial) xenial; urgency=high
 
   * SNAP-258: Bump date and time in do_update() to get the new script.
