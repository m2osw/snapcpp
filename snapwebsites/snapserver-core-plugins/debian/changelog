--- conflicted
+++ resolved
@@ -1,19 +1,9 @@
-<<<<<<< HEAD
-snapserver-core-plugins (1.0.49.0~xenial) xenial; urgency=high
+snapserver-core-plugins (1.0.53.0~xenial) xenial; urgency=high
 
   * EX-164: Added new rights for administering a public page. Useful for
     contact forms and things like that.
 
  -- R. Douglas Barbieri <doug@dooglio.net>  Wed, 18 Jan 2017 13:38:07 -0800
-
-snapserver-core-plugins (1.0.48.2~xenial) xenial; urgency=high
-=======
-snapserver-core-plugins (1.0.52.1~xenial) xenial; urgency=high
->>>>>>> 4e4d2fc8
-
-  * Nightly build.
-
- -- Build Server <build@m2osw.com>  Wed, 18 Jan 2017 02:00:50 -0800
 
 snapserver-core-plugins (1.0.52.0~xenial) xenial; urgency=high
 
