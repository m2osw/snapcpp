--- conflicted
+++ resolved
@@ -1,15 +1,4 @@
-snapserver-core-plugins (1.0.99.0~xenial) xenial; urgency=high
-<<<<<<< HEAD
-=======
-
-  * EX-175: Added the ability to have "soft-redirects", so one can embed a
-    form from a different page, and have that page behave the same. For
-    example, a contact page.
-
- -- R. Douglas Barbieri <doug@dooglio.net>  Thu, 27 Apr 2017 08:49:35 -0700
-
-snapserver-core-plugins (1.0.98.29~xenial) xenial; urgency=high
->>>>>>> 5eadd991
+snapserver-core-plugins (1.0.100.0~xenial) xenial; urgency=high
 
   * EX-1: Tested emitting an error in jQuery when accessing AJAX to see
     whether we would get that Error 0/0 problem. It did not happen.
@@ -17,6 +6,14 @@
     other changes.
 
  -- Alexis Wilke <alexis@m2osw.com>  Thu, 27 Apr 2017 17:16:19 -0700
+
+snapserver-core-plugins (1.0.99.0~xenial) xenial; urgency=high
+
+  * EX-175: Added the ability to have "soft-redirects", so one can embed a
+    form from a different page, and have that page behave the same. For
+    example, a contact page.
+
+ -- R. Douglas Barbieri <doug@dooglio.net>  Thu, 27 Apr 2017 08:49:35 -0700
 
 snapserver-core-plugins (1.0.98.0~xenial) xenial; urgency=high
 
