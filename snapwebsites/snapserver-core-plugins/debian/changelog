<<<<<<< HEAD
snapserver-core-plugins (1.0.2.12~xenial) xenial; urgency=high
=======
snapserver-core-plugins (1.0.3.2~xenial) xenial; urgency=high
>>>>>>> c0aa6abe

  * Nightly build.

 -- Build Server <build@m2osw.com>  Sat, 24 Sep 2016 02:00:48 -0700

snapserver-core-plugins (1.0.3.0~xenial) xenial; urgency=high

  * SNAP-289: Removed obj->enum_name::enum_value so Coverity is happy.

 -- Alexis Wilke <alexis@m2osw.com>  Wed, 23 Sep 2016 18:57:43 -0700

snapserver-core-plugins (1.0.2.0~xenial) xenial; urgency=high

  * SNAP-110: Added SNAP_LOG_FATAL() for a few more throw().

 -- Alexis Wilke <alexis@m2osw.com>  Tue, 13 Sep 2016 16:58:22 -0700

snapserver-core-plugins (1.0.1.0~xenial) xenial; urgency=high

  * SNAP-110: Bumped version to get my test system to upgrade properly.

 -- Alexis Wilke <alexis@m2osw.com>  Tue, 13 Sep 2016 11:59:22 -0700

snapserver-core-plugins (1.0.0) xenial; urgency=high

  * Initial release of packaging for the new snapserver project.

 -- R. Douglas Barbieri <doug@dooglio.net>  Wed, 26 May 2016 20:23:45 -0800<|MERGE_RESOLUTION|>--- conflicted
+++ resolved
@@ -1,8 +1,4 @@
-<<<<<<< HEAD
-snapserver-core-plugins (1.0.2.12~xenial) xenial; urgency=high
-=======
 snapserver-core-plugins (1.0.3.2~xenial) xenial; urgency=high
->>>>>>> c0aa6abe
 
   * Nightly build.
 
