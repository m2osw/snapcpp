<<<<<<< HEAD
snapserver-core-plugins (1.0.53.2~xenial) xenial; urgency=high
=======
snapserver-core-plugins (1.0.53.3~xenial) xenial; urgency=high

  * Nightly build.

 -- Build Server <build@m2osw.com>  Thu, 19 Jan 2017 20:24:16 -0800

snapserver-core-plugins (1.0.53.1~xenial) xenial; urgency=high
>>>>>>> 2b06bfc0

  * EX-164: Added new rights for administering a public page. Useful for
    contact forms and things like that.
  * EX-164: Repaired throw in sendmail when email was not a registered user.
  * EX-164: Fixed bug in user_info_t::get_user_key(), which was using f_user_email
    instead of the passed in email address.

 -- R. Douglas Barbieri <doug@dooglio.net>  Wed, 18 Jan 2017 13:38:07 -0800

snapserver-core-plugins (1.0.52.0~xenial) xenial; urgency=high

  * SNAP-329: Fixed the email address in the security_info_t object.
    (because it is not available in the user_info_t object on creation of user.)

 -- Alexis Wilke <alexis@m2osw.com>  Wed, 18 Jan 2017 00:19:45 -0800

snapserver-core-plugins (1.0.51.0~xenial) xenial; urgency=high

  * EX-165: As I bump in this bug, it created a problem where the default
    saveDialogPopup widget would get created before we set the Save Changes
    button. Here I fix the problem of having both activated.

 -- Alexis Wilke <alexis@m2osw.com>  Tue, 17 Jan 2017 22:43:45 -0800

snapserver-core-plugins (1.0.50.0~xenial) xenial; urgency=high

  * SNAP-468: Fixed the loading of the XSLT and XML files from the layout.
  * Fixed the name of the them used to load the boxes.
  * Removed some legacy support which is really not required anymore.
  * Also get the name of the theme when loading an editor form.
  * Moved the change-email to /change-email to avoid being under /admin.
  * Removed the '[form::source]' reference in the /change-email page.
  * Added the auto-save="no" attribute in the change-email form.
  * Various cleanups and optimizations.

 -- Alexis Wilke <alexis@m2osw.com>  Mon, 16 Jan 2017 19:43:45 -0800

snapserver-core-plugins (1.0.49.0~xenial) xenial; urgency=high

  * SNAP-329: Fixed login redirect problem by saving the referrer using the
    user identifier instead of a plain field name for all.
  * Removed the snap_child parameter from the user_info_t constructor and
    changed the get_snap() implementation in that regard. It makes it lighter.
  * Introduced the IDENTIFIER_VALID and IDENTIFIER_ANONYMOUS instead of -1/0.
  * Fixed signals to makes use of references instead of a copy of user_info
    (it could end up making many copies otherwise!)
  * Fixed the user_info_t::get_value() to return a reference to the value.
  * Fixed the SNAP_NAME_USERS_HIT_CHECK name, the "HIT" was missing.
  * Added a status to the "?hit=check" test: "soft".
  * Fixed several check against the anonymous path using == anonymous instead
    of isEmpty(), which was wrong.
  * Changed the email canonicalization by having it done at the time you
    call the get_user_key() function.
  * Updated code to the user_info_t implementation for added security.
  * Changed the get_user_path() to be both: base and standard. But especially
    check whether the user is defined, if not use "user" as the path.
  * Various cleanups.

 -- Alexis Wilke <alexis@m2osw.com>  Mon, 16 Jan 2017 19:43:45 -0800

snapserver-core-plugins (1.0.48.0~xenial) xenial; urgency=high

  * SNAP-531: Found another 4 tests that were inverted and fixed them.

 -- Alexis Wilke <alexis@m2osw.com>  Sun, 15 Jan 2017 01:20:45 -0800

snapserver-core-plugins (1.0.47.0~xenial) xenial; urgency=high

  * SNAP-531: Fixed the test in process_verify_resend_form(), it needed to be
    positive and not negative (i.e. no '!' in the if().)
  * Now show a different message for verification codes that are out of date.

 -- Alexis Wilke <alexis@m2osw.com>  Sat, 14 Jan 2017 21:54:45 -0800

snapserver-core-plugins (1.0.46.0~xenial) xenial; urgency=high

  * SNAP-547: Added function to convert old site to new link implementation.
  * Fixed the links::cleanup_links() function with an && instead of ||.
  * Various clean ups.

 -- Alexis Wilke <alexis@m2osw.com>  Wed, 11 Jan 2017 22:28:45 -0800

snapserver-core-plugins (1.0.45.0~xenial) xenial; urgency=high

  * SNAP-547: Corrected links to work as expected with any number of branches.
  * Added a branch selection on the path_info_t::get_branch().
  * Moved some of the more complex link_info implementation to the .cpp file.
  * Various clean ups.

 -- Alexis Wilke <alexis@m2osw.com>  Wed, 11 Jan 2017 22:28:45 -0800

snapserver-core-plugins (1.0.44.0~xenial) xenial; urgency=high

  * SNAP-163: Removed some padding under the buttons to avoid slider bar.

 -- Alexis Wilke <alexis@m2osw.com>  Sun, 08 Jan 2017 15:47:45 -0800

snapserver-core-plugins (1.0.43.0~xenial) xenial; urgency=high

  * SNAP-331: Open calendar popup toward the top of the date widget if
    there is not enough space opening it under the widget.

 -- Alexis Wilke <alexis@m2osw.com>  Sun,  8 Jan 2017 01:31:51 -0800

snapserver-core-plugins (1.0.42.0~xenial) xenial; urgency=high

  * SNAP-547: Noticed that the branch was not being created when upgrading
    the branch number of a JS script (would also happen with CSS.)

 -- Alexis Wilke <alexis@m2osw.com>  Sun,  8 Jan 2017 01:29:51 -0800

snapserver-core-plugins (1.0.41.0~xenial) xenial; urgency=high

  * SNAP-258: Added support to the editor plugin to provide read-only access to
    the underlying post and converted values.
  * SNAP-258: Added email change form.
  * EX-159: on errors, show the statusReady parameter to see what it is
    [Alexis Wilke].

 -- R. Douglas Barbieri <doug@dooglio.net>  Thu, 05 Jan 2017 09:51:14 -0800

snapserver-core-plugins (1.0.40.4~xenial) xenial; urgency=high

  * Nightly build.

 -- Build Server <build@m2osw.com>  Wed, 04 Jan 2017 02:00:50 -0800

snapserver-core-plugins (1.0.40.0~xenial) xenial; urgency=high

  * SNAP-258: Bump date and time in do_update() to get the new script.

 -- Alexis Wilke <alexis@m2osw.com>  Wed,  4 Jan 2017 00:34:48 -0800

snapserver-core-plugins (1.0.39.0~xenial) xenial; urgency=high

  * SNAP-258: The date out of whack is in milliseconds, not seconds.

 -- Alexis Wilke <alexis@m2osw.com>  Tue,  3 Jan 2017 23:32:48 -0800

snapserver-core-plugins (1.0.38.0~xenial) xenial; urgency=high

  * SNAP-258: Fixed crucial bug which prevented the *id_row* from being
    incremented when creating new users.

 -- R. Douglas Barbieri <doug@dooglio.net>  Tue, 03 Jan 2017 11:27:03 -0800

snapserver-core-plugins (1.0.37.0~xenial) xenial; urgency=high

  * EX-159: Some browsers set readyState to 4 when they timeout instead of
    setting the status to 504 and an error message.

 -- Alexis Wilke <alexis@m2osw.com>  Tue,  3 Jan 2017 00:19:48 -0800

snapserver-core-plugins (1.0.36.0~xenial) xenial; urgency=high

  * SNAP-530: Actually, the timeout delay can go really negative when someone
    has bad clocks (which happens on VMs, for example). Now the script forces
    a minimum of 60 for the delay (1min.) and checks if it goes under 1h, if
    so it prints a warning in the JavaScript console.

 -- Alexis Wilke <alexis@m2osw.com>  Fri, 30 Dec 2016 15:21:48 -0800

snapserver-core-plugins (1.0.35.3~xenial) xenial; urgency=high

  * SNAP-258: Now user logs in correctly.

 -- R. Douglas Barbieri <doug@dooglio.net>  Wed, 28 Dec 2016 16:27:33 -0800

snapserver-core-plugins (1.0.34.1~xenial) xenial; urgency=high

  * SNAP-258: Added trace statements in user login code for debugging.
  * SNAP-258: Converts to id --> user info. The user_key is no longer the key into the users table.

 -- R. Douglas Barbieri <doug@dooglio.net>  Tue, 13 Dec 2016 11:34:18 -0800


snapserver-core-plugins (1.0.33.0~xenial) xenial; urgency=high

  * SNAP-530: Added AJAX support for checking the users session status.
  * Fixed the hit=transparent feature with attachments, favicon, images.
  * Avoid displaying the "Unauthorized" error message on a transparent access.
  * Made the users hit variable part of the plugin so we can check it at any
    time even after the cookies were checked.
  * Added a hit=check which just returns the session current status.
  * Changed the users.js timeout handling to use an AJAX request instead of
    a reload (1) because if still valid we should not reload and (2) the
    reload meant loading many files (i.e. favicon.ico) instead of just checking
    the session which takes no time.

 -- Alexis Wilke <alexis@m2osw.com>  Wed, 21 Dec 2016 20:26:48 -0800

snapserver-core-plugins (1.0.32.0~xenial) xenial; urgency=high

  * SNAP-530: Added a debug log to see that transparent hit make it as expected.

 -- Alexis Wilke <alexis@m2osw.com>  Mon, 12 Dec 2016 11:58:42 -0800

snapserver-core-plugins (1.0.31.0~xenial) xenial; urgency=high

  * SNAP-254: Make sure that if the boolean value is not defined, ignore it.

 -- Alexis Wilke <alexis@m2osw.com>  Wed,  7 Dec 2016 22:32:47 -0800

snapserver-core-plugins (1.0.30.0~xenial) xenial; urgency=high

  * SNAP-200: Removed the 'priority' and 'frequency' which Google ignores now.

 -- Alexis Wilke <alexis@m2osw.com>  Mon, 28 Nov 2016 13:51:49 -0800

snapserver-core-plugins (1.0.29.0~xenial) xenial; urgency=high

  * SNAP-279: Updated the users and sendmail to support example users.
  * Prevent sendmail from sending emails to example users.
  * Added a function to check whether a user is an example user.

 -- Alexis Wilke <alexis@m2osw.com>  Sun, 27 Nov 2016 18:25:03 -0800

snapserver-core-plugins (1.0.28.0~xenial) xenial; urgency=high

  * SNAP-254: Implemented the redirect to HTTPS when on HTTP.
  * Added a new tag named 'secure-page' to force a redirect on those pages.
  * Marked the user login, register, etc. as needed a secure redirect.
  * Various clean ups.

 -- Alexis Wilke <alexis@m2osw.com>  Wed, 23 Nov 2016 01:46:48 -0800

snapserver-core-plugins (1.0.27.0~xenial) xenial; urgency=high

  * EX-114: Fixed an error message to include more information.

 -- Alexis Wilke <alexis@m2osw.com>  Tue, 22 Nov 2016 19:26:48 -0800

snapserver-core-plugins (1.0.26.0~xenial) xenial; urgency=high

  * EX-151: Fixed the stacked darken screen, it could be duplicated and then
    the stack was wrong (duplicates never got removed).

 -- Alexis Wilke <alexis@m2osw.com>  Sun, 20 Nov 2016 16:35:48 -0800

snapserver-core-plugins (1.0.25.0~xenial) xenial; urgency=high

  * SNAP-61: Removed the last lock related remnants.

 -- Alexis Wilke <alexis@m2osw.com>  Sat, 19 Nov 2016 00:45:50 -0800

snapserver-core-plugins (1.0.24.0~xenial) xenial; urgency=high

  * Upgraded jQuery to version 1.12.4.

 -- Alexis Wilke <alexis@m2osw.com>  Tue, 15 Nov 2016 23:59:47 -0800

snapserver-core-plugins (1.0.23.0~xenial) xenial; urgency=high

  * EX-150: make the forms non-editable when not marked as such (removed debug).

 -- Alexis Wilke <alexis@m2osw.com>  Tue, 15 Nov 2016 23:33:47 -0800

snapserver-core-plugins (1.0.22.0~xenial) xenial; urgency=high

  * EX-147: Put the hidden class back.
  * Cleaned up the capture and accept attributes.
  * Fixed the capture boolean value, it has to be "capture" and not "true".

 -- Alexis Wilke <alexis@m2osw.com>  Fri, 11 Nov 2016 21:12:49 -0800

snapserver-core-plugins (1.0.21.0~xenial) xenial; urgency=high

  * EX-147: Trying without the hidden class and adding another attribute.

 -- Alexis Wilke <alexis@m2osw.com>  Fri, 11 Nov 2016 20:43:49 -0800

snapserver-core-plugins (1.0.20.0~xenial) xenial; urgency=high

  * EX-147: Placed the attributes inside the input tag instead of after.
  * Removed the replace() which does not work right.

 -- Alexis Wilke <alexis@m2osw.com>  Fri, 11 Nov 2016 20:07:49 -0800

snapserver-core-plugins (1.0.19.0~xenial) xenial; urgency=high

  * EX-147: Fixed the regular expression so it works with Qt5.

 -- Alexis Wilke <alexis@m2osw.com>  Fri, 11 Nov 2016 19:15:49 -0800

snapserver-core-plugins (1.0.18.0~xenial) xenial; urgency=high

  * EX-147: Added support for mime-types (i.e. the accept=... in an <input>).

 -- Alexis Wilke <alexis@m2osw.com>  Fri, 11 Nov 2016 18:13:49 -0800

snapserver-core-plugins (1.0.17.0~xenial) xenial; urgency=high

  * EX-133: Added a flag so we can ignore the User-Agent when verifying a user.

 -- Alexis Wilke <alexis@m2osw.com>  Fri, 11 Nov 2016 16:42:49 -0800

snapserver-core-plugins (1.0.16.0~xenial) xenial; urgency=high

  * EX-147: Added support to add the capture attribute to the file input.

 -- Alexis Wilke <alexis@m2osw.com>  Thu, 10 Nov 2016 23:12:47 -0700

snapserver-core-plugins (1.0.15.0~xenial) xenial; urgency=high

  * SNAP-501: Added new doc-only packages.

 -- Doug Barbieri <doug@kosh>  Wed, 26 Oct 2016 17:11:25 -0700

snapserver-core-plugins (1.0.14.0~xenial) xenial; urgency=high

  * SNAP-465: postinst/postrm cleanups.
  * Removed the restart of snapinit after removing the plugins.

 -- Alexis Wilke <alexis@m2osw.com>  Mon, 24 Oct 2016 23:48:38 -0700

snapserver-core-plugins (1.0.13.0~xenial) xenial; urgency=high

  * SNAP-276: Fixed the check of bounced emails: it was using == instead of !=.
  * Fixed the 4 months calculation, it needed to be in microseconds.
  * Added a script to generate the 4 bounce fields for test purposes.

 -- Alexis Wilke <alexis@m2osw.com>  Wed, 19 Oct 2016 10:35:21 -0700

snapserver-core-plugins (1.0.12.0~xenial) xenial; urgency=high

  * EX-132: Added support for counting messages and avoid changing the
    message type to "info" if there are still errors or warnings showing.

 -- Alexis Wilke <alexis@m2osw.com>  Thu, 13 Oct 2016 15:39:53 -0700

snapserver-core-plugins (1.0.11.0~xenial) xenial; urgency=high

  * EX-131: made the generate_list_for_page() function public.

 -- Alexis Wilke <alexis@m2osw.com>  Wed, 12 Oct 2016 09:44:48 -0700

snapserver-core-plugins (1.0.10.0~xenial) xenial; urgency=high

  * EX-131: Looking at the problem with list not updating, I noticed an
    exception generated by GoogleBot trying to load some wordpress files.
    This is the fix, instead of throwing we now return a 404 as expected.

 -- Alexis Wilke <alexis@m2osw.com>  Fri, 07 Oct 2016 16:55:06 -0700

snapserver-core-plugins (1.0.9.0~xenial) xenial; urgency=high

  * SNAP-110: Removed the initial_update() functions.
  * Tables are now all created by snapcreatetables.

 -- Alexis Wilke <alexis@m2osw.com>  Fri, 07 Oct 2016 12:43:06 -0700

snapserver-core-plugins (1.0.8.0~xenial) xenial; urgency=high

  * SNAP-110: Show versions of additional tools.

 -- Alexis Wilke <alexis@m2osw.com>  Fri, 07 Oct 2016 12:43:06 -0700

snapserver-core-plugins (1.0.7.0~xenial) xenial; urgency=high

  * EX-126: User gets logged out "randomly": the session was actually not
    extended properly.

 -- Alexis Wilke <alexis@m2osw.com>  Fri, 07 Oct 2016 11:47:06 -0700

snapserver-core-plugins (1.0.6.0~xenial) xenial; urgency=high

  * SNAP-468: Fixed the load_file so it loads files as is or with the
    ".xsl" extension.

 -- Alexis Wilke <alexis@m2osw.com>  Sat, 04 Oct 2016 14:12:48 -0700

snapserver-core-plugins (1.0.5.0~xenial) xenial; urgency=high

  * SNAP-378: Removed access to the install_layout() call from frontend users.

 -- Alexis Wilke <alexis@m2osw.com>  Thu, 29 Sep 2016 21:53:40 -0700

snapserver-core-plugins (1.0.4.0~xenial) xenial; urgency=high

  * SNAP-413: Replaced the snapcreatetables call with the NEWTABLE signal.
  * The snapserver Core plugins do not require snapcommunicator on
    installation so snapsignal may not be available so this one checks
    the availability of snapsignal.

 -- Alexis Wilke <alexis@m2osw.com>  Sat, 24 Sep 2016 14:59:48 -0700

snapserver-core-plugins (1.0.3.0~xenial) xenial; urgency=high

  * SNAP-289: Removed obj->enum_name::enum_value so Coverity is happy.

 -- Alexis Wilke <alexis@m2osw.com>  Wed, 23 Sep 2016 18:57:43 -0700

snapserver-core-plugins (1.0.2.0~xenial) xenial; urgency=high

  * SNAP-110: Added SNAP_LOG_FATAL() for a few more throw().

 -- Alexis Wilke <alexis@m2osw.com>  Tue, 13 Sep 2016 16:58:22 -0700

snapserver-core-plugins (1.0.1.0~xenial) xenial; urgency=high

  * SNAP-110: Bumped version to get my test system to upgrade properly.

 -- Alexis Wilke <alexis@m2osw.com>  Tue, 13 Sep 2016 11:59:22 -0700

snapserver-core-plugins (1.0.0) xenial; urgency=high

  * Initial release of packaging for the new snapserver project.

 -- R. Douglas Barbieri <doug@dooglio.net>  Wed, 26 May 2016 20:23:45 -0800<|MERGE_RESOLUTION|>--- conflicted
+++ resolved
@@ -1,14 +1,10 @@
-<<<<<<< HEAD
-snapserver-core-plugins (1.0.53.2~xenial) xenial; urgency=high
-=======
 snapserver-core-plugins (1.0.53.3~xenial) xenial; urgency=high
 
   * Nightly build.
 
  -- Build Server <build@m2osw.com>  Thu, 19 Jan 2017 20:24:16 -0800
 
-snapserver-core-plugins (1.0.53.1~xenial) xenial; urgency=high
->>>>>>> 2b06bfc0
+snapserver-core-plugins (1.0.53.0~xenial) xenial; urgency=high
 
   * EX-164: Added new rights for administering a public page. Useful for
     contact forms and things like that.
