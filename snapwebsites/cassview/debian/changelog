--- conflicted
+++ resolved
@@ -1,8 +1,4 @@
-<<<<<<< HEAD
-cassview (0.1.2.9~xenial) xenial; urgency=high
-=======
 cassview (0.1.2.7~xenial) xenial; urgency=high
->>>>>>> b66be2c5
 
   * Nightly build.
 
