<<<<<<< HEAD
cassview (0.1.4.4~xenial) xenial; urgency=high

  * Nightly build.

 -- Doug Barbieri <doug@dooglio.net>  Thu, 22 Sep 2016 13:48:56 -0700

cassview (0.1.4.1~xenial) xenial; urgency=high

  * SNAP-440: Added SSL support for Cassandra.

 -- R. Douglas Barbieri <doug@dooglio.net>  Wed, 21 Sep 2016 16:58:50 -0700

cassview (0.1.2.11~xenial) xenial; urgency=high
=======
cassview (0.1.2.13~xenial) xenial; urgency=high
>>>>>>> c0aa6abe

  * Nightly build.

 -- Doug Barbieri <doug@dooglio.net>  Tue, 13 Sep 2016 17:34:11 -0700

cassview (0.1.2.0~xenial) xenial; urgency=high

  * SNAP-110: Bumped version to get my test system to upgrade properly.

 -- Alexis Wilke <alexis@m2osw.com>  Tue, 13 Sep 2016 11:59:22 -0700

cassview (0.1.1.0~trusty) trusty; urgency=high

  * Ported to qt5.
  * Lots of bug fixes.
  * Now works with CQL and QCassandraQuery.

 -- R. Douglas Barbieri <doug@dooglio.net>  Tue, 03 May 2016 20:44:43 -0700

cassview (0.1.0) trusty; urgency=high

  * Added support for a filter against row names.

 -- Alexis Wilke <alexis@m2osw.com>  Sat, 25 Apr 2015 23:49:13 -0700

cassview (0.0.13~saucy) saucy; urgency=high

  * Forgot to put in shlibs dependencies into the control file! Now the
    package should bring in the appropriate dependencies.

 -- R. Douglas Barbieri <doug@dooglio.net>  Fri, 14 Feb 2014 16:04:42 -0800

cassview (0.0.11~saucy) saucy; urgency=high

  * Added host button and window title.

 -- R. Douglas Barbieri <doug@dooglio.net>  Thu, 13 Feb 2014 09:39:31 -0800

cassview (0.0.10ubuntu1~saucy) saucy; urgency=high

  * Bump for build on PPA.

 -- R. Douglas Barbieri <doug@dooglio.net>  Wed, 12 Feb 2014 16:14:20 -0800

cassview (0.0.10~saucy) saucy; urgency=high

  * Moved RowModel and TableModel into snapwebsites library.

 -- R. Douglas Barbieri <doug@dooglio.net>  Wed, 12 Feb 2014 15:03:53 -0800

cassview (0.0.9~saucy) saucy; urgency=high

  * Now all exceptions are displayed in a QMessageBox.

 -- R. Douglas Barbieri <doug@dooglio.net>  Wed, 12 Feb 2014 11:48:17 -0800

cassview (0.0.8~saucy) saucy; urgency=high

  * Improved InputDialog, better error support, save splitter state. 
  * Repaired error with SettingsDialog, so the server information can be
    changed and it persists and connects properly.

 -- R. Douglas Barbieri <doug@dooglio.net>  Tue, 11 Feb 2014 07:58:39 -0800

cassview (0.0.7~saucy) saucy; urgency=high

  * Now allows adding and removal of columns in any row.

 -- R. Douglas Barbieri <doug@dooglio.net>  Mon, 10 Feb 2014 19:17:17 -0800

cassview (0.0.6~saucy) saucy; urgency=high

  * Added application icon.

 -- R. Douglas Barbieri <doug@dooglio.net>  Mon, 10 Feb 2014 08:26:22 -0800

cassview (0.0.5ubuntu1~saucy) saucy; urgency=high

  * Bump for new build at the PPA site.

 -- R. Douglas Barbieri <doug@dooglio.net>  Mon, 10 Feb 2014 07:04:17 -0800

cassview (0.0.5) saucy; urgency=high

  * Bump for new build at the PPA site.

 -- R. Douglas Barbieri <doug@dooglio.net>  Thu, 06 Feb 2014 19:47:02 -0800

cassview (0.0.4-1) saucy; urgency=high

  * Proper versioning, plus nice about dialog and icons.
  * Added a flag for display vs edit, so that way large blobs don't take a
    long time to load.

 -- R. Douglas Barbieri <doug@dooglio.net>  Tue, 04 Feb 2014 16:13:47 -0800

cassview (0.0.3-1) saucy; urgency=high

  * Modified the RowModel to be a table-based model (but not item-based,
    so no parent nodes).
  * Has two columns: name and value. Name is read-only, value is editable.
  * View has changed to a table view, and the columns automatically adjust
    when the model is reset (reloaded).

 -- R. Douglas Barbieri <doug@dooglio.net>  Mon, 03 Feb 2014 12:39:08 -0800

cassview (0.0.2-2) saucy; urgency=high

  * Forgot to include libsnapwebsites-dev in the control file.

 -- R. Douglas Barbieri <doug@dooglio.net>  Fri, 31 Jan 2014 09:28:48 -0800

cassview (0.0.2-1) saucy; urgency=low

  * Added proper, read-only support for snap_websites db, with proper
    translation.

 -- R. Douglas Barbieri <doug@dooglio.net>  Thu, 30 Jan 2014 15:11:21 -0800

cassview (0.0.1-1) saucy; urgency=high

  * Repaired build error with builds on raring and lower. Qt4 had a strange
    warning that was causing the build to crash.

 -- R. Douglas Barbieri <doug@dooglio.net>  Tue, 28 Jan 2014 10:27:27 -0800

cassview (0.0.1) saucy; urgency=high

  * Initial release of packaging.

 -- R. Douglas Barbieri <doug@dooglio.net>  Mon, 27 Jan 2014 10:26:21 -0800<|MERGE_RESOLUTION|>--- conflicted
+++ resolved
@@ -1,4 +1,3 @@
-<<<<<<< HEAD
 cassview (0.1.4.4~xenial) xenial; urgency=high
 
   * Nightly build.
@@ -11,10 +10,7 @@
 
  -- R. Douglas Barbieri <doug@dooglio.net>  Wed, 21 Sep 2016 16:58:50 -0700
 
-cassview (0.1.2.11~xenial) xenial; urgency=high
-=======
 cassview (0.1.2.13~xenial) xenial; urgency=high
->>>>>>> c0aa6abe
 
   * Nightly build.
 
