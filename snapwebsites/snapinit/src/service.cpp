--- conflicted
+++ resolved
@@ -876,7 +876,6 @@
 
 void service::mark_process_as_dead()
 {
-<<<<<<< HEAD
     const auto snap_init( f_snap_init.lock() );
     if(!snap_init)
     {
@@ -893,9 +892,6 @@
     {
         dep->set_stopping();
     }
-=======
-    SNAP_LOG_TRACE("service::mark_process_as_dead(), service='")(f_service_name)("'");
->>>>>>> 6df86540
 
     // do we know we sent the STOP signal? if so, remove outselves
     // from snapcommunicator
