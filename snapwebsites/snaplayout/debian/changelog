--- conflicted
+++ resolved
@@ -1,8 +1,4 @@
-<<<<<<< HEAD
-snaplayout (1.0.2.4~xenial) xenial; urgency=high
-=======
 snaplayout (1.0.2.6~xenial) xenial; urgency=high
->>>>>>> 5eb15081
 
   * Nightly build.
 
