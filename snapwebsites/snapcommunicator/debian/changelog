--- conflicted
+++ resolved
@@ -1,8 +1,4 @@
-<<<<<<< HEAD
-snapcommunicator (1.0.35.7~xenial) xenial; urgency=high
-=======
 snapcommunicator (1.0.35.9~xenial) xenial; urgency=high
->>>>>>> b83587d4
 
   * Nightly build.
 
