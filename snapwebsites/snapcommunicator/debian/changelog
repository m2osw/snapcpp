<<<<<<< HEAD
snapcommunicator (1.0.7.2~xenial) xenial; urgency=high

  * Nightly build.

 -- Build Server <build@m2osw.com>  Thu, 08 Sep 2016 19:40:05 -0700
=======
snapcommunicator (1.0.8.2~xenial) xenial; urgency=high

  * Nightly build.

 -- Doug Barbieri <doug@dooglio.net>  Thu, 08 Sep 2016 17:47:08 -0700

snapcommunicator (1.0.8.1~xenial) xenial; urgency=high

  * Trying out "--with systemd" in rules file.

 -- Doug Barbieri <doug@dooglio.net>  Mon, 05 Sep 2016 17:46:33 -0700
>>>>>>> 0e7b29d4

snapcommunicator (1.0.7.1~xenial) xenial; urgency=high

  * Nightly build.

 -- Doug Barbieri <doug@dooglio.net>  Thu, 08 Sep 2016 14:23:18 -0700

snapcommunicator (1.0.7.0~xenial) xenial; urgency=high

  * SNAP-168: Fixed the handling of the DISCONNECT message. We now do not
    remove a remote connnection from the list of connections saved in the
    g_snapcommunicator object. This means those connections will survive
    and attempt to reconnect at a later time, over and over again.

 -- Alexis Wilke <alexis@m2osw.com>  Thu, 08 Sep 2016 09:19:39 -0700

snapcommunicator (1.0.6.0~xenial) xenial; urgency=high

  * Added a few more TRACE messages.

 -- Alexis Wilke <alexis@m2osw.com>  Wed, 07 Sep 2016 09:52:43 -0700

snapcommunicator (1.0.5.0~xenial) xenial; urgency=high

  * Trying without a couple of get name because it looks like it fails.

 -- Alexis Wilke <alexis@m2osw.com>  Wed, 07 Sep 2016 09:52:43 -0700

snapcommunicator (1.0.4.0~xenial) xenial; urgency=high

  * Added some tracing in snapcommunicator to try to understand what happens.

 -- Alexis Wilke <alexis@m2osw.com>  Wed, 07 Sep 2016 09:52:43 -0700

snapcommunicator (1.0.3.0~xenial) xenial; urgency=high

  * Fixed bug with broadcasting messages across various snapcommunicator.

 -- Alexis Wilke <alexis@m2osw.com>  Mon, 22 Aug 2016 02:00:52 -0700

snapcommunicator (1.0.2.0~xenial) xenial; urgency=high

  * SEGFAULT fix by Alexis.

 -- Doug Barbieri <doug@dooglio.net>  Wed, 10 Aug 2016 17:48:40 -0700

snapcommunicator (1.0.1.1~xenial) xenial; urgency=high

  * Now no longer depends on snapinit.

 -- Doug Barbieri <doug@dooglio.net>  Sun, 07 Aug 2016 18:48:34 -0700

snapcommunicator (1.0.0) xenial; urgency=high

  * Initial release of packaging.

 -- R. Douglas Barbieri <doug@dooglio.net>  Wed, 26 May 2016 22:49:55 -0800<|MERGE_RESOLUTION|>--- conflicted
+++ resolved
@@ -1,10 +1,3 @@
-<<<<<<< HEAD
-snapcommunicator (1.0.7.2~xenial) xenial; urgency=high
-
-  * Nightly build.
-
- -- Build Server <build@m2osw.com>  Thu, 08 Sep 2016 19:40:05 -0700
-=======
 snapcommunicator (1.0.8.2~xenial) xenial; urgency=high
 
   * Nightly build.
@@ -16,7 +9,6 @@
   * Trying out "--with systemd" in rules file.
 
  -- Doug Barbieri <doug@dooglio.net>  Mon, 05 Sep 2016 17:46:33 -0700
->>>>>>> 0e7b29d4
 
 snapcommunicator (1.0.7.1~xenial) xenial; urgency=high
 
