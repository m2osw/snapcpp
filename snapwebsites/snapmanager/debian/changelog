--- conflicted
+++ resolved
@@ -1,8 +1,4 @@
-<<<<<<< HEAD
-snapmanager (1.1.4.86~xenial) xenial; urgency=high
-=======
 snapmanager (1.1.4.87~xenial) xenial; urgency=high
->>>>>>> b419296f
 
   * Nightly build.
 
