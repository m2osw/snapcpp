--- conflicted
+++ resolved
@@ -1,8 +1,4 @@
-<<<<<<< HEAD
-snapmanagercgi (1.1.22.7~xenial) xenial; urgency=high
-=======
 snapmanagercgi (1.1.28.1~xenial) xenial; urgency=high
->>>>>>> 575990e8
 
   * Nightly build.
 
