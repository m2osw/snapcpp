<<<<<<< HEAD
snapmanagercgi (1.2.18.2~xenial) xenial; urgency=high
=======
snapmanagercgi (1.2.32.1~xenial) xenial; urgency=high
>>>>>>> 06e9be4c

  * Nightly build.

 -- Build Server <build@m2osw.com>  Tue, 08 Nov 2016 02:00:49 -0800

snapmanagercgi (1.2.32.0~xenial) xenial; urgency=high

  * SNAP-484: Remove all the snapmanager sessions on a --purge.
  * Added the signal handlers to the snapmanagercgi/snapmanagerdaemon.

 -- Alexis Wilke <alexis@m2osw.com>  Mon, 07 Nov 2016 22:16:48 -0700

snapmanagercgi (1.2.31.0~xenial) xenial; urgency=high

  * SNAP-484: Added a logout link.

 -- Alexis Wilke <alexis@m2osw.com>  Mon, 07 Nov 2016 20:45:48 -0700

snapmanagercgi (1.2.30.0~xenial) xenial; urgency=high

  * SNAP-484: Made the user_name variable a field so we know who is logged in.
  * Fixed the write() to the session to include a "\n".
  * Fixed a test with == instead of !=, so old sessions do get deleted.

 -- Alexis Wilke <alexis@m2osw.com>  Mon, 07 Nov 2016 16:46:48 -0700

snapmanagercgi (1.2.29.0~xenial) xenial; urgency=high

  * SNAP-484: Fixed the user_password check, it needed to use !=.
  * Added logs to the login operation.

 -- Alexis Wilke <alexis@m2osw.com>  Mon, 07 Nov 2016 16:46:48 -0700

snapmanagercgi (1.2.28.0~xenial) xenial; urgency=high

  * SNAP-484: Prevent reinterpretation of the POST after a log in.
  * Added a snappassword.log file to log output of snappassword.
  * Added a corresponding logrotate entry.
  * exit(2) if password file cannot be read or user cannot be found.
  * Fixed the test of the exit code using proper macros.
  * Added a '\n' at the end of the session file.
  * Added a link back to home when outputting an error.

 -- Alexis Wilke <alexis@m2osw.com>  Mon, 07 Nov 2016 17:43:48 -0700

snapmanagercgi (1.2.27.0~xenial) xenial; urgency=high

  * SNAP-484: Fixed session ID generation (race condition and loop test.)

 -- Alexis Wilke <alexis@m2osw.com>  Mon, 07 Nov 2016 16:46:48 -0700

snapmanagercgi (1.2.26.0~xenial) xenial; urgency=high

  * SNAP-484: Making snappassword --check work for non-root users.

 -- Alexis Wilke <alexis@m2osw.com>  Mon, 07 Nov 2016 16:13:48 -0700

snapmanagercgi (1.2.25.0~xenial) xenial; urgency=high

  * SNAP-484: Test the cookie on the GET only.
  * Fixed the form further, especially, the button is a "submit" now.

 -- Alexis Wilke <alexis@m2osw.com>  Mon, 07 Nov 2016 16:13:48 -0700

snapmanagercgi (1.2.24.0~xenial) xenial; urgency=high

  * SNAP-484: Fixed the replace_all_copy() with just replace_all().
  * Enhanced the form, added validation of at least one character.
  * Fixed the form declaration, it now includes an action.

 -- Alexis Wilke <alexis@m2osw.com>  Mon, 07 Nov 2016 15:53:48 -0700

snapmanagercgi (1.2.23.0~xenial) xenial; urgency=high

  * SNAP-484: Printed the HTML twice, removed first output.

 -- Alexis Wilke <alexis@m2osw.com>  Mon, 07 Nov 2016 15:20:48 -0700

snapmanagercgi (1.2.22.0~xenial) xenial; urgency=high

  * SNAP-484: Try again with logs. It is still not work right.

 -- Alexis Wilke <alexis@m2osw.com>  Mon, 07 Nov 2016 14:58:48 -0700

snapmanagercgi (1.2.21.0~xenial) xenial; urgency=high

  * SNAP-484: Wrong return when the loging page is displayed.

 -- Alexis Wilke <alexis@m2osw.com>  Mon, 07 Nov 2016 14:58:48 -0700

snapmanagercgi (1.2.20.0~xenial) xenial; urgency=high

  * SNAP-484: Properly installed the snapmanager-login.html file.
  * On purge, delete the snapmanagercgi.pwd file.

 -- Alexis Wilke <alexis@m2osw.com>  Mon, 07 Nov 2016 14:28:48 -0700

snapmanagercgi (1.2.19.0~xenial) xenial; urgency=high

  * SNAP-484: Implemented the support for a cookie.
  * Added a login HTML file.

 -- Alexis Wilke <alexis@m2osw.com>  Mon, 07 Nov 2016 13:38:48 -0700

snapmanagercgi (1.2.18.0~xenial) xenial; urgency=high

  * SNAP-484: snappassword needs to be explicitly installed.

 -- Alexis Wilke <alexis@m2osw.com>  Sun, 06 Nov 2016 23:26:48 -0700

snapmanagercgi (1.2.17.0~xenial) xenial; urgency=high

  * SNAP-484: Fixed a couple of bugs in the config script.

 -- Alexis Wilke <alexis@m2osw.com>  Sun, 06 Nov 2016 23:16:48 -0700

snapmanagercgi (1.2.16.0~xenial) xenial; urgency=high

  * SNAP-484: The templates file cannot include comments anywhere.

 -- Alexis Wilke <alexis@m2osw.com>  Sun, 06 Nov 2016 23:01:48 -0700

snapmanagercgi (1.2.15.0~xenial) xenial; urgency=high

  * SNAP-484: The passwords folder is in snapmanagercgi, not -daemon.

 -- Alexis Wilke <alexis@m2osw.com>  Sun, 06 Nov 2016 22:55:48 -0700

snapmanagercgi (1.2.14.0~xenial) xenial; urgency=high

  * SNAP-484: It is required to have the /etc/snapwebsites/passwords folder.

 -- Alexis Wilke <alexis@m2osw.com>  Sun, 06 Nov 2016 21:46:48 -0700

snapmanagercgi (1.2.13.0~xenial) xenial; urgency=high

  * SNAP-484: The templates file cannot include comments.

 -- Alexis Wilke <alexis@m2osw.com>  Sun, 06 Nov 2016 21:46:48 -0700

snapmanagercgi (1.2.12.0~xenial) xenial; urgency=high

  * SNAP-484: Added a command line tool one can use to setup passwords.
  * SNAP-110: Fixed the --version help string to use %p for the project name.
  * Added a .config to ask for the administrator IP addresses and the first
    user and password. Updated the postinst accordingly.

 -- Alexis Wilke <alexis@m2osw.com>  Sun, 06 Nov 2016 20:16:48 -0700

snapmanagercgi (1.2.11.0~xenial) xenial; urgency=high

  * SNAP-110: Removing the 50-snap.conf and rkhunter.d folder on an uninstall.

 -- Alexis Wilke <alexis@m2osw.com>  Thu, 03 Nov 2016 12:47:47 -0700

snapmanagercgi (1.2.10.0~xenial) xenial; urgency=high

  * SNAP-110: Put "true" in CRON_DAILY_RUN.
  * Set "true" in CRON_DB_UPDATE so we won't have to run --propupd
  * Set "true" in APT_AUTOGEN so it gets updated when upgrading/installing.
  * Set "19" in NICE so it is less likely to bother other processes.
  * Moved the REPORT_EMAIL to /etc/default/rkhunter.

 -- Alexis Wilke <alexis@m2osw.com>  Thu, 03 Nov 2016 11:33:47 -0700

snapmanagercgi (1.2.9.0~xenial) xenial; urgency=high

  * SNAP-465: Fixed test to block proxy attempts received by snapmanager.cgi.
  * Changed the block to 1 year on a proxy attempt.
  * Added a test, if snapmanager.cgi receives /xmlrpc.php, block immediately.

 -- Alexis Wilke <alexis@m2osw.com>  Wed,  2 Oct 2016 10:35:46 -0700

snapmanagercgi (1.2.8.0~xenial) xenial; urgency=high

  * SNAP-110: rkhunter does not create the /etc/rkhunter.d folder.

 -- Alexis Wilke <alexis@m2osw.com>  Tue,  1 Oct 2016 22:21:47 -0700

snapmanagercgi (1.2.7.0~xenial) xenial; urgency=high

  * SNAP-110: Added entries to accept byobu files to rkhunter exceptions.
  * Fixed a couple of comments.

 -- Alexis Wilke <alexis@m2osw.com>  Tue,  1 Oct 2016 13:53:47 -0700

snapmanagercgi (1.2.6.0~xenial) xenial; urgency=high

  * SNAP-465: Added -q to systemctl when using is-active so we avoid output
    in our scripts.

 -- Alexis Wilke <alexis@m2osw.com>  Sun, 30 Oct 2016 23:44:46 -0700

snapmanagercgi (1.2.5.0~xenial) xenial; urgency=high

  * SNAP-110: Changed the apache2 path to ${APACHE_LOG_DIR}.

 -- Alexis Wilke <alexis@m2osw.com>  Sat, 29 Oct 2016 22:38:49 -0700

snapmanagercgi (1.2.4.0~xenial) xenial; urgency=high

  * SNAP-110: Trimmed a log message to avoid the \n at the end of it.

 -- Alexis Wilke <alexis@m2osw.com>  Sat, 29 Oct 2016 11:34:49 -0700

snapmanagercgi (1.2.3.0~xenial) xenial; urgency=high

  * SNAP-110: Adding a debug message in snapmanagerdaemon plugins when
    connecting to cassandra to know whether we are using SSL or not.
  * Various clean ups.

 -- Alexis Wilke <alexis@m2osw.com>  Sat, 29 Oct 2016 11:34:49 -0700

snapmanagercgi (1.2.2.0~xenial) xenial; urgency=high

  * SNAP-110: Fixed the path in the redirect from port 80 to 443.

 -- Alexis Wilke <alexis@m2osw.com>  Tue, 28 Oct 2016 20:33:33 -0700

snapmanagercgi (1.2.1.0~xenial) xenial; urgency=high

  * SNAP-110: Fixed the destination path for the user-snap-apache2* files.

 -- Alexis Wilke <alexis@m2osw.com>  Tue, 28 Oct 2016 20:06:33 -0700

snapmanagercgi (1.2.0.0~xenial) xenial; urgency=high

  * SNAP-110: Could not install files under /etc/apache2/snap-conf/snapmanager
    because it did not exist. Added a README.md file in it.
  * Fixed the path used by Include in snapmanager-apache2.conf

 -- Alexis Wilke <alexis@m2osw.com>  Tue, 28 Oct 2016 19:43:33 -0700

snapmanagercgi (1.1.52.0~xenial) xenial; urgency=high

  * SNAP-110: The .install was not installing apache2 files.

 -- Alexis Wilke <alexis@m2osw.com>  Tue, 28 Oct 2016 19:13:33 -0700

snapmanagercgi (1.1.51.0~xenial) xenial; urgency=high

  * SNAP-110: Extracted user modified apache2 options to separate files.
  * Updated the concerned scripts accordingly.
  * Enable the rewrite module because we now use it for the redirect.
  * Replaced abbreviated flags with full length names in RewriteRule's.

 -- Alexis Wilke <alexis@m2osw.com>  Tue, 28 Oct 2016 17:27:33 -0700

snapmanagercgi (1.1.50.0~xenial) xenial; urgency=high

  * SNAP-110: done() is now mark_done() for all connections.

 -- Alexis Wilke <alexis@m2osw.com>  Thu, 27 Oct 2016 14:14:46 -0700

snapmanagercgi (1.1.49.0~xenial) xenial; urgency=high

  * SNAP-110: Fixed the loop sending the RELOADCONFIG, we must send that
    message to the snapcommunicator last.

 -- Alexis Wilke <alexis@m2osw.com>  Wed, 26 Oct 2016 23:14:34 -0700

snapmanagercgi (1.1.39.0~xenial) xenial; urgency=high

  * SNAP-110: Added a title to a few errors.

 -- Alexis Wilke <alexis@m2osw.com>  Wed, 26 Oct 2016 17:56:34 -0700

snapmanagercgi (1.1.38.0~xenial) xenial; urgency=high

  * SNAP-110: Added an environment variable so we know whether we are accessing
    the snapmanager.cgi from the right VirtualHost.

 -- Alexis Wilke <alexis@m2osw.com>  Wed, 26 Oct 2016 17:13:34 -0700

snapmanagercgi (1.1.37.0~xenial) xenial; urgency=high

  * SNAP-110: Added a viewport entry to the index.html.

 -- Alexis Wilke <alexis@m2osw.com>  Wed, 26 Oct 2016 13:29:34 -0700

snapmanagercgi (1.1.36.0~xenial) xenial; urgency=high

  * SNAP-497: specify YAML::Newline so comment at the end is on a newline.

 -- R. Douglas Barbieri <doug@dooglio.net>  Tue, 25 Oct 2016 17:46:49 -0700

snapmanagercgi (1.1.36.0~xenial) xenial; urgency=high

  * EX-110: Fixed the saving of the .is-installed scripts, now we use the cache.

 -- Alexis Wilke <alexis@m2osw.com>  Tue, 25 Oct 2016 13:50:49 -0700

snapmanagercgi (1.1.35.0~xenial) xenial; urgency=high

  * SNAP-465: postinst/postrm cleanups.
  * Properly remove the user defined snapserver.conf file if present.
  * Fix the mode of the snapmanager-bundle.log file to 640 instead of 644.
  * Delete the snapmanager-bundle.log in postrm.

 -- Alexis Wilke <alexis@m2osw.com>  Mon, 24 Oct 2016 23:48:38 -0700

snapmanagercgi (1.1.34.0~xenial) xenial; urgency=high

  * SNAP-465: Removed the disabling of the snapmanager-apache2 site from the
    postrm since it is actually done in the prerm script already.
  * Remove the site configurations on a remove as well.

 -- Alexis Wilke <alexis@m2osw.com>  Mon, 24 Oct 2016 16:12:38 -0700

snapmanagercgi (1.1.33.0~xenial) xenial; urgency=high

  * SNAP-465: Call the snapapacheinit script to run the common initialization.
  * Remove the site configurations on a remove as well.

 -- Alexis Wilke <alexis@m2osw.com>  Mon, 24 Oct 2016 16:12:38 -0700

snapmanagercgi (1.1.32.0~xenial) xenial; urgency=high

  * SNAP-465: Added a file to enable the bind9 jail for fail2ban.
  * Added scripts in the DNS bundle to install/remove the jail.

 -- Alexis Wilke <alexis@m2osw.com>  Sun, 23 Oct 2016 17:39:38 -0700

snapmanagercgi (1.1.31.0~xenial) xenial; urgency=high

  * SNAP-491: Changed Ctrl-C in the equivalent of a STOP.
  * Read the lock_path, user, group from snapserver.conf now.
  * Fixed the stop() function so it removes the messenger if not connected.
  * Restore the SIGINT signal handler after the first SIGINT received.

 -- Alexis Wilke <alexis@m2osw.com>  Wed, 20 Oct 2016 12:27:49 -0700

snapmanagercgi (1.1.30.0~xenial) xenial; urgency=high

  * SNAP-461: Removed "Requires=..." since all servers can run by themselves.

 -- Alexis Wilke <alexis@m2osw.com>  Wed, 19 Oct 2016 12:21:49 -0700

snapmanagercgi (1.1.29.0~xenial) xenial; urgency=high

  * SNAP-479: Moving the SSL configuration and log format to snapbase.

 -- Alexis Wilke <alexis@m2osw.com>  Mon, 17 Oct 2016 23:57:47 -0700

snapmanagercgi (1.1.28.0~xenial) xenial; urgency=high

  * SNAP-479: Removed the snap-bundles-footer from the install.

 -- Alexis Wilke <alexis@m2osw.com>  Sun, 16 Oct 2016 23:25:49 -0700

snapmanagercgi (1.1.28.0~xenial) xenial; urgency=high

  * SNAP-479: Removed the snapmanagerbuild.install.
  * Moved the footer to the build-system instead.

 -- Alexis Wilke <alexis@m2osw.com>  Sun, 16 Oct 2016 21:20:49 -0700

snapmanagercgi (1.1.27.0~xenial) xenial; urgency=high

  * SNAP-479: Verify the HTTP version. It must be 1.0 or 1.1.
  * Removed the installation of the Apache2 bundle configuration file.

 -- Alexis Wilke <alexis@m2osw.com>  Sun, 16 Oct 2016 21:20:49 -0700

snapmanagercgi (1.1.26.0~xenial) xenial; urgency=high

  * SNAP-479: Removed any Allow/Deny/Order since we remove that module.
  * Removed the /server-status example since we remove that module.

 -- Alexis Wilke <alexis@m2osw.com>  Sun, 16 Oct 2016 13:20:49 -0700

snapmanagercgi (1.1.25.0~xenial) xenial; urgency=high

  * SNAP-481: Use 1,000 as the RLIMIT_NPROC. It is per user, not process.

 -- Alexis Wilke <alexis@m2osw.com>  Sat, 15 Oct 2016 17:59:49 -0700

snapmanagercgi (1.1.24.0~xenial) xenial; urgency=high

  * SNAP-481: Drastically limit the number of sub-processes the snapbackend
    can create between 100 and 1,000.

 -- Alexis Wilke <alexis@m2osw.com>  Sat, 15 Oct 2016 12:07:49 -0700

snapmanagercgi (1.1.23.0~xenial) xenial; urgency=high

  * SNAP-479: Added the snap-apache2-security.conf file to replace secure.conf.

 -- Alexis Wilke <alexis@m2osw.com>  Fri, 14 Oct 2016 22:06:44 -0700

snapmanagercgi (1.1.22.0~xenial) xenial; urgency=high

  * SNAP-110: Added a favicon to the website.

 -- Alexis Wilke <alexis@m2osw.com>  Wed, 12 Oct 2016 19:00:53 -0700

snapmanagercgi (1.1.21.0~xenial) xenial; urgency=high

  * SNAP-266: snap_child recreates snapcom messenger with thread.
  * Default is to use file logging and logging to snapcommunicator.
  * Also took out all loggingserver API and properties files.

 -- R. Douglas Barbieri <doug@dooglio.net>  Wed, 12 Oct 2016 14:50:57 -0700

snapmanagercgi (1.1.20.1~xenial) xenial; urgency=high

  * SNAP-110: Added a favicon to the website.

 -- Build Server <build@m2osw.com>  Wed, 12 Oct 2016 02:00:49 -0700

snapmanagercgi (1.1.20.0~xenial) xenial; urgency=high

   * SNAP-266: snaplog service is not "snaplogd."

 -- R. Douglas Barbieri <doug@dooglio.net>  Tue, 11 Oct 2016 15:36:28 -0700

snapmanagercgi (1.1.19.0~xenial) xenial; urgency=high

  * SNAP-110: Fixed the case where bundles are gathered and the bundle is
    not installed. It was still shown as WARNING instead of HIGHLIGHT.
  * Fixed a variable name so it is more sensible.

 -- Alexis Wilke <alexis@m2osw.com>  Fri, 07 Oct 2016 21:27:47 -0700

snapmanagercgi (1.1.18.0~xenial) xenial; urgency=high

  * SNAP-462: missed adding the return statement to the new message handler.

 -- Alexis Wilke <alexis@m2osw.com>  Fri, 30 Sep 2016 13:34:49 -0700

snapmanagercgi (1.1.17.0~xenial) xenial; urgency=high

  * SNAP-462: message parameter names cannot include a dash, use '_' instead.

 -- Alexis Wilke <alexis@m2osw.com>  Fri, 30 Sep 2016 13:14:49 -0700

snapmanagercgi (1.1.16.0~xenial) xenial; urgency=high

  * SNAP-462: added signal from dpkg so we can update our package info quickly
    after changes were made (i.e. an `apt-get upgrade` from a console, etc.)

 -- Alexis Wilke <alexis@m2osw.com>  Fri, 30 Sep 2016 11:09:49 -0700

snapmanagercgi (1.1.15.0~xenial) xenial; urgency=high

  * SNAP-440: Put a guard around the key generation stuff. If cassandra.yaml
    is not on the system, we assume Cassandra is not installed on this box.

 -- R. Douglas Barbieri <doug@dooglio.net>  Thu, 29 Sep 2016 17:02:27 -0700

snapmanagercgi (1.1.14.0~xenial) xenial; urgency=high

  * SNAP-440: The snaprestartcassandra script was not being installed
    properly.
  * Fixed the error with the session pointer.

 -- R. Douglas Barbieri <doug@dooglio.net>  Thu, 29 Sep 2016 14:07:27 -0700

snapmanagercgi (1.1.13.0~xenial) xenial; urgency=high

  * SNAP-455: Changed default directory from "/var/lib/snapwebsites/keys" to
    be "/var/lib/snapwebsites/cassandra-keys" instead.

 -- R. Douglas Barbieri <doug@dooglio.net>  Thu, 29 Sep 2016 12:47:27 -0700

snapmanagercgi (1.1.12.0~xenial) xenial; urgency=high

  * SNAP-440: Removed add_ssl_keys() method and replaced with parameter to
    QCassandraSession::connect() method.

 -- R. Douglas Barbieri <doug@dooglio.net>  Thu, 29 Sep 2016 12:47:27 -0700

snapmanagercgi (1.1.11.0~xenial) xenial; urgency=high

  * SNAP-440: Fixed bug where /etc/cassandra/ssl was not being deleted on purge.

 -- R. Douglas Barbieri <doug@dooglio.net>  Wed, 28 Sep 2016 22:39:36 -0700

snapmanagercgi (1.1.10.0~xenial) xenial; urgency=high

  * SNAP-440: Added purge-keys ability for cassandra.

 -- R. Douglas Barbieri <doug@dooglio.net>  Wed, 28 Sep 2016 19:00:30 -0700

snapmanagercgi (1.1.9.0~xenial) xenial; urgency=high

  * SNAP-440: now if a value isn't there, you can create it.

 -- R. Douglas Barbieri <doug@dooglio.net>  Wed, 28 Sep 2016 13:00:05 -0700

snapmanagercgi (1.1.8.0~xenial) xenial; urgency=high

  * SNAP-110: Ignore !<name> when installing packages.

 -- Alexis Wilke <alexis@m2osw.com>  Wed, 28 Sep 2016 11:28:54 -0700

snapmanagercgi (1.1.7.0~xenial) xenial; urgency=high

  * SNAP-440: turn off cassandra reboot after every change

 -- R. Douglas Barbieri <doug@dooglio.net>  Wed, 28 Sep 2016 10:36:48 -0700

snapmanagercgi (1.1.6.0~xenial) xenial; urgency=high

  * SNAP-110: Testing another way, somehow it still says "Uninstall" when
    it is in "Highlight" mode.

 -- Alexis Wilke <alexis@m2osw.com>  Wed, 28 Sep 2016 09:46:54 -0700

snapmanagercgi (1.1.5.0~xenial) xenial; urgency=high

  * SNAP-110: Added a test to know whether Cassandra is installed.

 -- Alexis Wilke <alexis@m2osw.com>  Wed, 28 Sep 2016 08:48:54 -0700

snapmanagercgi (1.1.4.0~xenial) xenial; urgency=high

  * SNAP-110: The Install/Uninstall was decided using WARNING, changed to
    highlight so it works with the new version.

 -- Alexis Wilke <alexis@m2osw.com>  Wed, 28 Sep 2016 08:10:54 -0700

snapmanagercgi (1.1.3.0~xenial) xenial; urgency=high

  * SNAP-440: Fixed issues with server-to-server Cassandra SSL key exchange.

 -- R. Douglas Barbieri <doug@dooglio.net>  Mon, 26 Sep 2016 19:25:01 -0700

snapmanagercgi (1.1.2.1~xenial) xenial; urgency=high

  * SNAP-440: Numerous changes for key negotiation.

 -- Doug Barbieri <doug@dooglio.net>  Sun, 25 Sep 2016 12:36:10 -0700

snapmanagercgi (1.1.1.1~xenial) xenial; urgency=high

  * SNAP-440: Added YAML-CPP support for parsing the Cassandra conf file.

 -- Doug Barbieri <doug@dooglio.net>  Sat, 24 Sep 2016 15:05:05 -0700

snapmanagercgi (1.1.0.1~xenial) xenial; urgency=high

  * SNAP-440: added SSL support.

 -- R. Douglas Barbieri <doug@dooglio.net>  Wed, 21 Sep 2016 16:54:11 -0700

snapmanagercgi (1.0.44.1~xenial) xenial; urgency=high

  * SNAP-110: Hide some bundles if they have a conflict.

 -- Alexis Wilke <alexis@m2osw.com>  Tue, 27 Sep 2016 13:17:47 -0700

snapmanagercgi (1.0.43.0~xenial) xenial; urgency=high

  * SNAP-326: Added the deletion of the cached scripts on purge.

 -- Alexis Wilke <alexis@m2osw.com>  Mon, 26 Sep 2016 16:01:46 -0700

snapmanagercgi (1.0.42.0~xenial) xenial; urgency=high

  * SNAP-326: Highlight the swap file info if considered to be in the wrong
    state (i.e. there along Cassandra, not there and no Cassandra...)

 -- Alexis Wilke <alexis@m2osw.com>  Mon, 26 Sep 2016 15:49:46 -0700

snapmanagercgi (1.0.41.0~xenial) xenial; urgency=high

  * SNAP-438: Added proper code to save data in override.conf instead
    of directly in the .service file.

 -- Alexis Wilke <alexis@m2osw.com>  Mon, 26 Sep 2016 13:05:46 -0700

snapmanagercgi (1.0.40.0~xenial) xenial; urgency=high

  * SNAP-424: Moved the bundle-scripts folder to the cache instead of the
    data directory.

 -- Alexis Wilke <alexis@m2osw.com>  Mon, 26 Sep 2016 12:33:46 -0700

snapmanagercgi (1.0.39.0~xenial) xenial; urgency=high

  * SNAP-435: Offer a field in snapmanager.cgi to redirect unwanted users.

 -- Alexis Wilke <alexis@m2osw.com>  Sun, 25 Sep 2016 19:51:49 -0700

snapmanagercgi (1.0.38.1~xenial) xenial; urgency=high

  * SNAP-432: Added a redirect for users who are not authorized. By default
    this is turned off. This redirect will only happen if they hit
    snapmanager.cgi and not the snapmanager "website" (one page really.)

 -- Alexis Wilke <alexis@m2osw.com>  Sun, 25 Sep 2016 18:19:47 -0700

snapmanagercgi (1.0.38.0~xenial) xenial; urgency=high

  * SNAP-289: Applied fixes to lines of code pointed out by Coverity.
  * Test the return value of the doc.setContent(), chmod(), chownnm(),
    lseek() functions.

 -- Alexis Wilke <alexis@m2osw.com>  Sat, 24 Sep 2016 21:28:48 -0700

snapmanagercgi (1.0.37.0~xenial) xenial; urgency=high

  * SNAP-289: Removed obj->enum_name::enum_value so Coverity is happy.

 -- Alexis Wilke <alexis@m2osw.com>  Fri, 23 Sep 2016 18:56:49 -0700

snapmanagercgi (1.0.36.0~xenial) xenial; urgency=high

  * SNAP-110: Noticed that 3 bundle files were not getting installed.
  * Also two were not being checked.

 -- Alexis Wilke <alexis@m2osw.com>  Fri, 23 Sep 2016 17:50:49 -0700

snapmanagercgi (1.0.35.0~xenial) xenial; urgency=high

  * SNAP-110: Fixed up other configuration file installation.

 -- Alexis Wilke <alexis@m2osw.com>  Fri, 23 Sep 2016 16:52:49 -0700

snapmanagercgi (1.0.34.0~xenial) xenial; urgency=high

  * SNAP-110: Moved .properties files under .../logger/.

 -- Alexis Wilke <alexis@m2osw.com>  Fri, 23 Sep 2016 15:08:49 -0700

snapmanagercgi (1.0.33.0~xenial) xenial; urgency=high

  * SNAP-110: Made sure we had a rule to setup CMAKE_BUILD_TYPE before we
    start compiling anything.

 -- Alexis Wilke <alexis@m2osw.com>  Thu, 15 Sep 2016 17:36:07 -0700

snapmanagercgi (1.0.32.0~xenial) xenial; urgency=high

  * SNAP-110: Fixed the handling of the comment for broadcast_rpc_address
    and auto_snapshot.

 -- Alexis Wilke <alexis@m2osw.com>  Thu, 15 Sep 2016 13:55:07 -0700

snapmanagercgi (1.0.31.0~xenial) xenial; urgency=high

  * SNAP-110: Fixed the replacement of a variable when it may be commented.

 -- Alexis Wilke <alexis@m2osw.com>  Thu, 15 Sep 2016 13:39:07 -0700

snapmanagercgi (1.0.30.0~xenial) xenial; urgency=high

  * SNAP-110: Applied fix so we can change the "seeds" cassandra.yaml field.

 -- Alexis Wilke <alexis@m2osw.com>  Thu, 15 Sep 2016 12:56:07 -0700

snapmanagercgi (1.0.29.0~xenial) xenial; urgency=high

  * SNAP-110: Bumped version to get my test system to upgrade properly.

 -- Alexis Wilke <alexis@m2osw.com>  Tue, 13 Sep 2016 11:59:22 -0700

snapmanagercgi (1.0.28.0~xenial) xenial; urgency=high

  * SNAP-110: Okay, this time the actual implementation.

 -- Alexis Wilke <alexis@m2osw.com>  Fri, 09 Sep 2016 02:00:55 -0700

snapmanagercgi (1.0.27.0~xenial) xenial; urgency=high

  * SNAP-110: Getting there, adding more logs and probably the correct code too.

 -- Alexis Wilke <alexis@m2osw.com>  Fri, 09 Sep 2016 02:00:55 -0700

snapmanagercgi (1.0.26.0~xenial) xenial; urgency=high

  * SNAP-110: Added more test code to understand how to retrieve the
    replication factor with our existing interface.

 -- Alexis Wilke <alexis@m2osw.com>  Fri, 09 Sep 2016 02:00:55 -0700

snapmanagercgi (1.0.25.0~xenial) xenial; urgency=high

  * SNAP-110: Added code to support changing the replication factor.

 -- Alexis Wilke <alexis@m2osw.com>  Fri, 09 Sep 2016 02:00:55 -0700

snapmanagercgi (1.0.24.0~xenial) xenial; urgency=high

  * SNAP-110: Added a warning along the highlight so people know why the
    memory entry gets lit.

 -- Alexis Wilke <alexis@m2osw.com>  Thu, 08 Sep 2016 22:19:04 -0700

snapmanagercgi (1.0.23.0~xenial) xenial; urgency=high

  * SNAP-110: Added the highlight class that was still missing.

 -- Alexis Wilke <alexis@m2osw.com>  Thu, 08 Sep 2016 19:40:04 -0700

snapmanagercgi (1.0.22.0~xenial) xenial; urgency=high

  * SNAP-110: Fixed the VPN script name so it is defined in one place and
    reused as required. Also use the cache path instead of the lib path.

 -- Alexis Wilke <alexis@m2osw.com>  Thu, 08 Sep 2016 14:23:15 -0700

snapmanagercgi (1.0.21.0~xenial) xenial; urgency=high

  * SNAP-110: Somehow some messages for local processes make it to other
    servers.

 -- Alexis Wilke <alexis@m2osw.com>  Thu, 08 Sep 2016 12:36:39 -0700

snapmanagercgi (1.0.20.0~xenial) xenial; urgency=high

  * SNAP-110: Need to open the input file before reading from it.

 -- Alexis Wilke <alexis@m2osw.com>  Thu, 08 Sep 2016 09:19:39 -0700

snapmanagercgi (1.0.19.0~xenial) xenial; urgency=high

  * Fixed the sending of the CASSANDRAQUERY message.

 -- Alexis Wilke <alexis@m2osw.com>  Wed, 07 Sep 2016 09:52:41 -0700

snapmanagercgi (1.0.18.0~xenial) xenial; urgency=high

  * Okay, there is a synchronization problem. I added a sleep() as a
    temporary hack until we do better...

 -- Alexis Wilke <alexis@m2osw.com>  Tue, 06 Sep 2016 02:00:54 -0700

snapmanagercgi (1.0.17.0~xenial) xenial; urgency=high

  * Trying to understand why apt-get update returns 100 by no error messages.

 -- Alexis Wilke <alexis@m2osw.com>  Tue, 06 Sep 2016 02:00:54 -0700

snapmanagercgi (1.0.16.1~xenial) xenial; urgency=high

  * Still an error with reading the zone files. Try again.

 -- R. Douglas Barbieri <doug@dooglio.net>  Sat, 03 Sep 2016 23:47:39 -0700

snapmanagercgi (1.0.15.1~xenial) xenial; urgency=high

  * Fixed error in script call.

 -- R. Douglas Barbieri <doug@dooglio.net>  Sat, 03 Sep 2016 23:16:19 -0700

snapmanagercgi (1.0.14.1~xenial) xenial; urgency=high

  * Bumped version for script fixes.

 -- R. Douglas Barbieri <doug@dooglio.net>  Sat, 03 Sep 2016 23:08:32 -0700

snapmanagercgi (1.0.13.1~xenial) xenial; urgency=high

  * Added dns plugin.

 -- R. Douglas Barbieri <doug@dooglio.net>  Sat, 03 Sep 2016 18:19:18 -0700

snapmanagercgi (1.0.12.0~xenial) xenial; urgency=high

  * SNAP-110: Added the affected-services tag to the XSD definitions.

 -- Alexis Wilke <alexis@m2osw.com>  Mon, 29 Aug 2016 02:00:55 -0700

snapmanagercgi (1.0.11.0~xenial) xenial; urgency=high

  * Fix for snapcgi apache conf file.

 -- Doug Barbieri <doug@dooglio.net>  Mon, 22 Aug 2016 18:28:34 -0700

snapmanagercgi (1.0.10.1~xenial) xenial; urgency=high

  * Bumping to accomodate new change to enable openvpn.

 -- Doug Barbieri <doug@dooglio.net>  Fri, 19 Aug 2016 14:47:59 -0700

snapmanagercgi (1.0.9.0~xenial) xenial; urgency=high

  * SNAP-406: Adding various logs to try to find out where it crashes
    with an invalid string.

 -- Alexis Wilke <alexis@m2osw.com>  Thu, 18 Aug 2016 14:07:14 -0700

snapmanagercgi (1.0.8.0~xenial) xenial; urgency=high

  * Applied a couple of fixes to the handling of installation bundles.

 -- Alexis Wilke <alexis@m2osw.com>  Thu, 18 Aug 2016 14:07:14 -0700

snapmanagercgi (1.0.7.2~xenial) xenial; urgency=high

  * SNAP-403: Now puts up vpn client box *only* on clients, and similar for servers.

 -- R. Douglas Barbieri <doug@dooglio.net>  Tue, 16 Aug 2016 18:15:23 -0700

snapmanagercgi (1.0.7.1~xenial) xenial; urgency=high

  * SNAP-403: Can't use "ovpn" suffix under linux
  * SNAP-403: <crt> is wrong: it is really <cert>

 -- R. Douglas Barbieri <doug@dooglio.net>  Tue, 16 Aug 2016 17:17:31 -0700

snapmanagercgi (1.0.7.0~xenial) xenial; urgency=high

  * SNAP-403: Need to remove script before trying to overwrite it.

 -- Doug Barbieri <doug@dooglio.net>  Tue, 16 Aug 2016 16:51:41 -0700

snapmanagercgi (1.0.6.7~xenialm2osw4) xenial; urgency=high

  * SNAP-403: Now can handle text without any '\n's in it.

 -- R. Douglas Barbieri <doug@dooglio.net>  Tue, 16 Aug 2016 16:26:58 -0700

snapmanagercgi (1.0.6.7~xenialm2osw3) xenial; urgency=high

  * SNAP-403: Now using public_ip for script, and clients are one per line.

 -- R. Douglas Barbieri <doug@dooglio.net>  Tue, 16 Aug 2016 15:37:00 -0700

snapmanagercgi (1.0.6.7~xenialm2osw2) xenial; urgency=high

  * SNAP-403: Bumping version for testing of new client-level functionality in plugin

 -- Doug Barbieri <doug@dooglio.net>  Tue, 16 Aug 2016 14:55:46 -0700

snapmanagercgi (1.0.6.7~xenialm2osw1) xenial; urgency=high

  * SNAP-403: Text box appears with no button for VPN certs.

 -- Doug Barbieri <doug@dooglio.net>  Tue, 16 Aug 2016 13:10:27 -0700

snapmanagercgi (1.0.6~xenial) xenial; urgency=high

  * SNAP-110: Also make the script executable (755).

 -- Alexis Wilke <alexis@m2osw.com>  Thu, 11 Aug 2016 16:03:24 -0700

snapmanagercgi (1.0.5~xenial) xenial; urgency=high

  * SNAP-110: Fixed the snapmanagercgi so it sends the bundle variables
    name and value instead of just the name of the variable.
  * SNAP-110: Also applied a fix in the event a variable entry is just a
    name so it works as expected in the installer.

 -- Alexis Wilke <alexis@m2osw.com>  Thu, 11 Aug 2016 09:07:09 -0700

snapmanagercgi (1.0.4~xenial) xenial; urgency=high

  * SNAP-110: Change the scheme to make use of a preinst/postinst script
    file instead of calling system() with that one long script.

 -- Alexis Wilke <alexis@m2osw.com>  Wed, 10 Aug 2016 12:25:49 -0700

snapmanagercgi (1.0.3.1~xenial) xenial; urgency=high

  * Taking back out apache confs and sites we put in.

 -- Doug Barbieri <doug@dooglio.net>  Sun, 07 Aug 2016 17:47:52 -0700

snapmanagercgi (1.0.2.1~xenial) xenial; urgency=high

  * SNAP-110: Delete the bundles.status whenever a bundle gets intalled/uninstalled.
  * SNAP-110: Missed one 'e'.

 -- Doug Barbieri <doug@dooglio.net>  Mon, 01 Aug 2016 18:06:07 -0700

snapmanagercgi (1.0.1.78~xenial) xenial; urgency=high

  * SNAP-110: Removed the extra quotes for the Dpkg::Options::=...

 -- Doug Barbieri <doug@dooglio.net>  Mon, 01 Aug 2016 16:17:44 -0700

snapmanagercgi (1.0.0) xenial; urgency=high

  * Initial release of packaging for snapmanager.cgi.

 -- Alexis Wilke <alexis@m2osw.com>  Wed, 25 May 2016 08:31:39 -0700<|MERGE_RESOLUTION|>--- conflicted
+++ resolved
@@ -1,8 +1,4 @@
-<<<<<<< HEAD
-snapmanagercgi (1.2.18.2~xenial) xenial; urgency=high
-=======
 snapmanagercgi (1.2.32.1~xenial) xenial; urgency=high
->>>>>>> 06e9be4c
 
   * Nightly build.
 
