--- conflicted
+++ resolved
@@ -1,10 +1,3 @@
-<<<<<<< HEAD
-snapmanagercgi (1.1.30.6~xenial) xenial; urgency=high
-
-  * Nightly build.
-
- -- Build Server <build@m2osw.com>  Wed, 19 Oct 2016 13:36:08 -0700
-=======
 snapmanagercgi (1.1.31.0~xenial) xenial; urgency=high
 
   * SNAP-491: Changed Ctrl-C in the equivalent of a STOP.
@@ -13,7 +6,6 @@
   * Restore the SIGINT signal handler after the first SIGINT received.
 
  -- Alexis Wilke <alexis@m2osw.com>  Wed, 20 Oct 2016 12:27:49 -0700
->>>>>>> ed5d711e
 
 snapmanagercgi (1.1.30.0~xenial) xenial; urgency=high
 
