<<<<<<< HEAD
snapmanagercgi (1.2.46.20~xenial) xenial; urgency=high
=======
snapmanagercgi (1.2.46.21~xenial) xenial; urgency=high
>>>>>>> b419296f

  * Nightly build.

 -- Build Server <build@m2osw.com>  Tue, 22 Nov 2016 02:00:49 -0800

snapmanagercgi (1.2.46.0~xenial) xenial; urgency=high

  * SNAP-521: Add PasswordAuthentication field for ssh server in ssh plugin.

 -- R. Douglas Barbieri <doug@dooglio.net>  Mon, 21 Nov 2016 10:11:44 -0800

snapmanagercgi (1.2.45.5~xenial) xenial; urgency=high

  * Nightly build.

 -- Build Server <build@m2osw.com>  Sat, 19 Nov 2016 02:00:49 -0800

snapmanagercgi (1.2.45.0~xenial) xenial; urgency=high

  * SNAP-465: Removed a newline in case no output was returned from an install.

 -- Alexis Wilke <alexis@m2osw.com>  Sat, 19 Nov 2016 00:56:45 -0800

snapmanagercgi (1.2.44.0~xenial) xenial; urgency=high

  * SNAP-465: Actually put the snap-named-jail.conf in the package.

 -- Alexis Wilke <alexis@m2osw.com>  Sat, 12 Nov 2016 13:52:50 -0800

snapmanagercgi (1.2.43.0~xenial) xenial; urgency=high

  * SNAP-110: The server_name must be highlighted and not be a warning when
    it is commented out. Otherwise we cannot edit the field at all.

 -- Alexis Wilke <alexis@m2osw.com>  Thu, 10 Nov 2016 15:56:50 -0800

snapmanagercgi (1.2.42.0~xenial) xenial; urgency=high

  * SNAP-110: Actually the script needs to work whether things are installed
    or not. That's the correct procedure under Debian. So do not remove
    the /etc/dpkg/dpkg.cfg.d/snapmanager-dpkg-update script...
  * Added test in logrotate script to skip the postrotate in
    case snapsignal is not available anymore.

 -- Alexis Wilke <alexis@m2osw.com>  Thu, 10 Nov 2016 15:56:50 -0800

snapmanagercgi (1.2.41.0~xenial) xenial; urgency=high

  * SNAP-110: On a "remove" we have to cancel the dpkg callback.
    (a.k.a. delete the /etc/dpkg/dpkg.cfg.d/snapmanager-dpkg-update script)

 -- Alexis Wilke <alexis@m2osw.com>  Thu, 10 Nov 2016 11:34:49 -0800

snapmanagercgi (1.2.40.0~xenial) xenial; urgency=high

  * SNAP-110: Made the ServerName a comment by default again.
  * Changed the field to a WARNING if ServerName is commented.

 -- Alexis Wilke <alexis@m2osw.com>  Wed, 09 Nov 2016 23:48:47 -0700

snapmanagercgi (1.2.39.0~xenial) xenial; urgency=high

  * SNAP-509: Allow favicon.ico to go through.
  * SNAP-110: Increased stop wait from 1 min. to 5 min.
  * Create /etc/apache2/snap-conf instead of /usr/share/snapwebsites/...
  * Removed the /etc/apache2/snap-conf/snapmanager on a purge.

 -- Alexis Wilke <alexis@m2osw.com>  Wed, 09 Nov 2016 22:27:47 -0700

snapmanagercgi (1.2.38.0~xenial) xenial; urgency=high

  * SNAP-509: Added a redirect for "/" to "/snapmanager" when index.html is
    not accessible (it makes more sense, I think.)

 -- Alexis Wilke <alexis@m2osw.com>  Tue, 08 Nov 2016 22:42:50 -0800

snapmanagercgi (1.2.37.0~xenial) xenial; urgency=high

  * SNAP-509: Missed a couple of /cgi-bin/snapmanager.cgi, converted now.

 -- Alexis Wilke <alexis@m2osw.com>  Tue, 08 Nov 2016 22:25:50 -0800

snapmanagercgi (1.2.36.0~xenial) xenial; urgency=high

  * SNAP-509: The REQUEST_URI actually includes the Query String...

 -- Alexis Wilke <alexis@m2osw.com>  Tue, 08 Nov 2016 22:05:50 -0800

snapmanagercgi (1.2.35.0~xenial) xenial; urgency=high

  * SNAP-509: Added wrong path to log so we can see why it fails.
  * Made a few more updated to the index.html.
  * Fixed the path in the Home and Log Out links.

 -- Alexis Wilke <alexis@m2osw.com>  Tue, 08 Nov 2016 21:54:50 -0800

snapmanagercgi (1.2.34.0~xenial) xenial; urgency=high

  * SNAP-509: Access to snapmanager.cgi is now through "/snapmanager" only.

 -- Alexis Wilke <alexis@m2osw.com>  Tue, 08 Nov 2016 21:29:50 -0800

snapmanagercgi (1.2.33.0~xenial) xenial; urgency=high

  * SNAP-509: Ignore all parameters on command line of snapmanager.cgi.
  * Changed snapmanager-apache2.conf to use RewriteRule which prevents unwanted
    access (because all is sent to snapmanager.cgi which is in control).
  * SNAP-110: Moved snapmanager.cgi to /var/www/snapmanager/cgi-bin so it is
    not universally accessible.

 -- Alexis Wilke <alexis@m2osw.com>  Tue, 08 Nov 2016 12:24:50 -0800

snapmanagercgi (1.2.32.0~xenial) xenial; urgency=high

  * SNAP-484: Remove all the snapmanager sessions on a --purge.
  * Added the signal handlers to the snapmanagercgi/snapmanagerdaemon.

 -- Alexis Wilke <alexis@m2osw.com>  Mon, 07 Nov 2016 22:16:48 -0700

snapmanagercgi (1.2.31.0~xenial) xenial; urgency=high

  * SNAP-484: Added a logout link.

 -- Alexis Wilke <alexis@m2osw.com>  Mon, 07 Nov 2016 20:45:48 -0700

snapmanagercgi (1.2.30.0~xenial) xenial; urgency=high

  * SNAP-484: Made the user_name variable a field so we know who is logged in.
  * Fixed the write() to the session to include a "\n".
  * Fixed a test with == instead of !=, so old sessions do get deleted.

 -- Alexis Wilke <alexis@m2osw.com>  Mon, 07 Nov 2016 16:46:48 -0700

snapmanagercgi (1.2.29.0~xenial) xenial; urgency=high

  * SNAP-484: Fixed the user_password check, it needed to use !=.
  * Added logs to the login operation.

 -- Alexis Wilke <alexis@m2osw.com>  Mon, 07 Nov 2016 16:46:48 -0700

snapmanagercgi (1.2.28.0~xenial) xenial; urgency=high

  * SNAP-484: Prevent reinterpretation of the POST after a log in.
  * Added a snappassword.log file to log output of snappassword.
  * Added a corresponding logrotate entry.
  * exit(2) if password file cannot be read or user cannot be found.
  * Fixed the test of the exit code using proper macros.
  * Added a '\n' at the end of the session file.
  * Added a link back to home when outputting an error.

 -- Alexis Wilke <alexis@m2osw.com>  Mon, 07 Nov 2016 17:43:48 -0700

snapmanagercgi (1.2.27.0~xenial) xenial; urgency=high

  * SNAP-484: Fixed session ID generation (race condition and loop test.)

 -- Alexis Wilke <alexis@m2osw.com>  Mon, 07 Nov 2016 16:46:48 -0700

snapmanagercgi (1.2.26.0~xenial) xenial; urgency=high

  * SNAP-484: Making snappassword --check work for non-root users.

 -- Alexis Wilke <alexis@m2osw.com>  Mon, 07 Nov 2016 16:13:48 -0700

snapmanagercgi (1.2.25.0~xenial) xenial; urgency=high

  * SNAP-484: Test the cookie on the GET only.
  * Fixed the form further, especially, the button is a "submit" now.

 -- Alexis Wilke <alexis@m2osw.com>  Mon, 07 Nov 2016 16:13:48 -0700

snapmanagercgi (1.2.24.0~xenial) xenial; urgency=high

  * SNAP-484: Fixed the replace_all_copy() with just replace_all().
  * Enhanced the form, added validation of at least one character.
  * Fixed the form declaration, it now includes an action.

 -- Alexis Wilke <alexis@m2osw.com>  Mon, 07 Nov 2016 15:53:48 -0700

snapmanagercgi (1.2.23.0~xenial) xenial; urgency=high

  * SNAP-484: Printed the HTML twice, removed first output.

 -- Alexis Wilke <alexis@m2osw.com>  Mon, 07 Nov 2016 15:20:48 -0700

snapmanagercgi (1.2.22.0~xenial) xenial; urgency=high

  * SNAP-484: Try again with logs. It is still not work right.

 -- Alexis Wilke <alexis@m2osw.com>  Mon, 07 Nov 2016 14:58:48 -0700

snapmanagercgi (1.2.21.0~xenial) xenial; urgency=high

  * SNAP-484: Wrong return when the loging page is displayed.

 -- Alexis Wilke <alexis@m2osw.com>  Mon, 07 Nov 2016 14:58:48 -0700

snapmanagercgi (1.2.20.0~xenial) xenial; urgency=high

  * SNAP-484: Properly installed the snapmanager-login.html file.
  * On purge, delete the snapmanagercgi.pwd file.

 -- Alexis Wilke <alexis@m2osw.com>  Mon, 07 Nov 2016 14:28:48 -0700

snapmanagercgi (1.2.19.0~xenial) xenial; urgency=high

  * SNAP-484: Implemented the support for a cookie.
  * Added a login HTML file.

 -- Alexis Wilke <alexis@m2osw.com>  Mon, 07 Nov 2016 13:38:48 -0700

snapmanagercgi (1.2.18.0~xenial) xenial; urgency=high

  * SNAP-484: snappassword needs to be explicitly installed.

 -- Alexis Wilke <alexis@m2osw.com>  Sun, 06 Nov 2016 23:26:48 -0700

snapmanagercgi (1.2.17.0~xenial) xenial; urgency=high

  * SNAP-484: Fixed a couple of bugs in the config script.

 -- Alexis Wilke <alexis@m2osw.com>  Sun, 06 Nov 2016 23:16:48 -0700

snapmanagercgi (1.2.16.0~xenial) xenial; urgency=high

  * SNAP-484: The templates file cannot include comments anywhere.

 -- Alexis Wilke <alexis@m2osw.com>  Sun, 06 Nov 2016 23:01:48 -0700

snapmanagercgi (1.2.15.0~xenial) xenial; urgency=high

  * SNAP-484: The passwords folder is in snapmanagercgi, not -daemon.

 -- Alexis Wilke <alexis@m2osw.com>  Sun, 06 Nov 2016 22:55:48 -0700

snapmanagercgi (1.2.14.0~xenial) xenial; urgency=high

  * SNAP-484: It is required to have the /etc/snapwebsites/passwords folder.

 -- Alexis Wilke <alexis@m2osw.com>  Sun, 06 Nov 2016 21:46:48 -0700

snapmanagercgi (1.2.13.0~xenial) xenial; urgency=high

  * SNAP-484: The templates file cannot include comments.

 -- Alexis Wilke <alexis@m2osw.com>  Sun, 06 Nov 2016 21:46:48 -0700

snapmanagercgi (1.2.12.0~xenial) xenial; urgency=high

  * SNAP-484: Added a command line tool one can use to setup passwords.
  * SNAP-110: Fixed the --version help string to use %p for the project name.
  * Added a .config to ask for the administrator IP addresses and the first
    user and password. Updated the postinst accordingly.

 -- Alexis Wilke <alexis@m2osw.com>  Sun, 06 Nov 2016 20:16:48 -0700

snapmanagercgi (1.2.11.0~xenial) xenial; urgency=high

  * SNAP-110: Removing the 50-snap.conf and rkhunter.d folder on an uninstall.

 -- Alexis Wilke <alexis@m2osw.com>  Thu, 03 Nov 2016 12:47:47 -0700

snapmanagercgi (1.2.10.0~xenial) xenial; urgency=high

  * SNAP-110: Put "true" in CRON_DAILY_RUN.
  * Set "true" in CRON_DB_UPDATE so we won't have to run --propupd
  * Set "true" in APT_AUTOGEN so it gets updated when upgrading/installing.
  * Set "19" in NICE so it is less likely to bother other processes.
  * Moved the REPORT_EMAIL to /etc/default/rkhunter.

 -- Alexis Wilke <alexis@m2osw.com>  Thu, 03 Nov 2016 11:33:47 -0700

snapmanagercgi (1.2.9.0~xenial) xenial; urgency=high

  * SNAP-465: Fixed test to block proxy attempts received by snapmanager.cgi.
  * Changed the block to 1 year on a proxy attempt.
  * Added a test, if snapmanager.cgi receives /xmlrpc.php, block immediately.

 -- Alexis Wilke <alexis@m2osw.com>  Wed,  2 Oct 2016 10:35:46 -0700

snapmanagercgi (1.2.8.0~xenial) xenial; urgency=high

  * SNAP-110: rkhunter does not create the /etc/rkhunter.d folder.

 -- Alexis Wilke <alexis@m2osw.com>  Tue,  1 Oct 2016 22:21:47 -0700

snapmanagercgi (1.2.7.0~xenial) xenial; urgency=high

  * SNAP-110: Added entries to accept byobu files to rkhunter exceptions.
  * Fixed a couple of comments.

 -- Alexis Wilke <alexis@m2osw.com>  Tue,  1 Oct 2016 13:53:47 -0700

snapmanagercgi (1.2.6.0~xenial) xenial; urgency=high

  * SNAP-465: Added -q to systemctl when using is-active so we avoid output
    in our scripts.

 -- Alexis Wilke <alexis@m2osw.com>  Sun, 30 Oct 2016 23:44:46 -0700

snapmanagercgi (1.2.5.0~xenial) xenial; urgency=high

  * SNAP-110: Changed the apache2 path to ${APACHE_LOG_DIR}.

 -- Alexis Wilke <alexis@m2osw.com>  Sat, 29 Oct 2016 22:38:49 -0700

snapmanagercgi (1.2.4.0~xenial) xenial; urgency=high

  * SNAP-110: Trimmed a log message to avoid the \n at the end of it.

 -- Alexis Wilke <alexis@m2osw.com>  Sat, 29 Oct 2016 11:34:49 -0700

snapmanagercgi (1.2.3.0~xenial) xenial; urgency=high

  * SNAP-110: Adding a debug message in snapmanagerdaemon plugins when
    connecting to cassandra to know whether we are using SSL or not.
  * Various clean ups.

 -- Alexis Wilke <alexis@m2osw.com>  Sat, 29 Oct 2016 11:34:49 -0700

snapmanagercgi (1.2.2.0~xenial) xenial; urgency=high

  * SNAP-110: Fixed the path in the redirect from port 80 to 443.

 -- Alexis Wilke <alexis@m2osw.com>  Tue, 28 Oct 2016 20:33:33 -0700

snapmanagercgi (1.2.1.0~xenial) xenial; urgency=high

  * SNAP-110: Fixed the destination path for the user-snap-apache2* files.

 -- Alexis Wilke <alexis@m2osw.com>  Tue, 28 Oct 2016 20:06:33 -0700

snapmanagercgi (1.2.0.0~xenial) xenial; urgency=high

  * SNAP-110: Could not install files under /etc/apache2/snap-conf/snapmanager
    because it did not exist. Added a README.md file in it.
  * Fixed the path used by Include in snapmanager-apache2.conf

 -- Alexis Wilke <alexis@m2osw.com>  Tue, 28 Oct 2016 19:43:33 -0700

snapmanagercgi (1.1.52.0~xenial) xenial; urgency=high

  * SNAP-110: The .install was not installing apache2 files.

 -- Alexis Wilke <alexis@m2osw.com>  Tue, 28 Oct 2016 19:13:33 -0700

snapmanagercgi (1.1.51.0~xenial) xenial; urgency=high

  * SNAP-110: Extracted user modified apache2 options to separate files.
  * Updated the concerned scripts accordingly.
  * Enable the rewrite module because we now use it for the redirect.
  * Replaced abbreviated flags with full length names in RewriteRule's.

 -- Alexis Wilke <alexis@m2osw.com>  Tue, 28 Oct 2016 17:27:33 -0700

snapmanagercgi (1.1.50.0~xenial) xenial; urgency=high

  * SNAP-110: done() is now mark_done() for all connections.

 -- Alexis Wilke <alexis@m2osw.com>  Thu, 27 Oct 2016 14:14:46 -0700

snapmanagercgi (1.1.49.0~xenial) xenial; urgency=high

  * SNAP-110: Fixed the loop sending the RELOADCONFIG, we must send that
    message to the snapcommunicator last.

 -- Alexis Wilke <alexis@m2osw.com>  Wed, 26 Oct 2016 23:14:34 -0700

snapmanagercgi (1.1.39.0~xenial) xenial; urgency=high

  * SNAP-110: Added a title to a few errors.

 -- Alexis Wilke <alexis@m2osw.com>  Wed, 26 Oct 2016 17:56:34 -0700

snapmanagercgi (1.1.38.0~xenial) xenial; urgency=high

  * SNAP-110: Added an environment variable so we know whether we are accessing
    the snapmanager.cgi from the right VirtualHost.

 -- Alexis Wilke <alexis@m2osw.com>  Wed, 26 Oct 2016 17:13:34 -0700

snapmanagercgi (1.1.37.0~xenial) xenial; urgency=high

  * SNAP-110: Added a viewport entry to the index.html.

 -- Alexis Wilke <alexis@m2osw.com>  Wed, 26 Oct 2016 13:29:34 -0700

snapmanagercgi (1.1.36.0~xenial) xenial; urgency=high

  * SNAP-497: specify YAML::Newline so comment at the end is on a newline.

 -- R. Douglas Barbieri <doug@dooglio.net>  Tue, 25 Oct 2016 17:46:49 -0700

snapmanagercgi (1.1.36.0~xenial) xenial; urgency=high

  * EX-110: Fixed the saving of the .is-installed scripts, now we use the cache.

 -- Alexis Wilke <alexis@m2osw.com>  Tue, 25 Oct 2016 13:50:49 -0700

snapmanagercgi (1.1.35.0~xenial) xenial; urgency=high

  * SNAP-465: postinst/postrm cleanups.
  * Properly remove the user defined snapserver.conf file if present.
  * Fix the mode of the snapmanager-bundle.log file to 640 instead of 644.
  * Delete the snapmanager-bundle.log in postrm.

 -- Alexis Wilke <alexis@m2osw.com>  Mon, 24 Oct 2016 23:48:38 -0700

snapmanagercgi (1.1.34.0~xenial) xenial; urgency=high

  * SNAP-465: Removed the disabling of the snapmanager-apache2 site from the
    postrm since it is actually done in the prerm script already.
  * Remove the site configurations on a remove as well.

 -- Alexis Wilke <alexis@m2osw.com>  Mon, 24 Oct 2016 16:12:38 -0700

snapmanagercgi (1.1.33.0~xenial) xenial; urgency=high

  * SNAP-465: Call the snapapacheinit script to run the common initialization.
  * Remove the site configurations on a remove as well.

 -- Alexis Wilke <alexis@m2osw.com>  Mon, 24 Oct 2016 16:12:38 -0700

snapmanagercgi (1.1.32.0~xenial) xenial; urgency=high

  * SNAP-465: Added a file to enable the bind9 jail for fail2ban.
  * Added scripts in the DNS bundle to install/remove the jail.

 -- Alexis Wilke <alexis@m2osw.com>  Sun, 23 Oct 2016 17:39:38 -0700

snapmanagercgi (1.1.31.0~xenial) xenial; urgency=high

  * SNAP-491: Changed Ctrl-C in the equivalent of a STOP.
  * Read the lock_path, user, group from snapserver.conf now.
  * Fixed the stop() function so it removes the messenger if not connected.
  * Restore the SIGINT signal handler after the first SIGINT received.

 -- Alexis Wilke <alexis@m2osw.com>  Wed, 20 Oct 2016 12:27:49 -0700

snapmanagercgi (1.1.30.0~xenial) xenial; urgency=high

  * SNAP-461: Removed "Requires=..." since all servers can run by themselves.

 -- Alexis Wilke <alexis@m2osw.com>  Wed, 19 Oct 2016 12:21:49 -0700

snapmanagercgi (1.1.29.0~xenial) xenial; urgency=high

  * SNAP-479: Moving the SSL configuration and log format to snapbase.

 -- Alexis Wilke <alexis@m2osw.com>  Mon, 17 Oct 2016 23:57:47 -0700

snapmanagercgi (1.1.28.0~xenial) xenial; urgency=high

  * SNAP-479: Removed the snap-bundles-footer from the install.

 -- Alexis Wilke <alexis@m2osw.com>  Sun, 16 Oct 2016 23:25:49 -0700

snapmanagercgi (1.1.28.0~xenial) xenial; urgency=high

  * SNAP-479: Removed the snapmanagerbuild.install.
  * Moved the footer to the build-system instead.

 -- Alexis Wilke <alexis@m2osw.com>  Sun, 16 Oct 2016 21:20:49 -0700

snapmanagercgi (1.1.27.0~xenial) xenial; urgency=high

  * SNAP-479: Verify the HTTP version. It must be 1.0 or 1.1.
  * Removed the installation of the Apache2 bundle configuration file.

 -- Alexis Wilke <alexis@m2osw.com>  Sun, 16 Oct 2016 21:20:49 -0700

snapmanagercgi (1.1.26.0~xenial) xenial; urgency=high

  * SNAP-479: Removed any Allow/Deny/Order since we remove that module.
  * Removed the /server-status example since we remove that module.

 -- Alexis Wilke <alexis@m2osw.com>  Sun, 16 Oct 2016 13:20:49 -0700

snapmanagercgi (1.1.25.0~xenial) xenial; urgency=high

  * SNAP-481: Use 1,000 as the RLIMIT_NPROC. It is per user, not process.

 -- Alexis Wilke <alexis@m2osw.com>  Sat, 15 Oct 2016 17:59:49 -0700

snapmanagercgi (1.1.24.0~xenial) xenial; urgency=high

  * SNAP-481: Drastically limit the number of sub-processes the snapbackend
    can create between 100 and 1,000.

 -- Alexis Wilke <alexis@m2osw.com>  Sat, 15 Oct 2016 12:07:49 -0700

snapmanagercgi (1.1.23.0~xenial) xenial; urgency=high

  * SNAP-479: Added the snap-apache2-security.conf file to replace secure.conf.

 -- Alexis Wilke <alexis@m2osw.com>  Fri, 14 Oct 2016 22:06:44 -0700

snapmanagercgi (1.1.22.0~xenial) xenial; urgency=high

  * SNAP-110: Added a favicon to the website.

 -- Alexis Wilke <alexis@m2osw.com>  Wed, 12 Oct 2016 19:00:53 -0700

snapmanagercgi (1.1.21.0~xenial) xenial; urgency=high

  * SNAP-266: snap_child recreates snapcom messenger with thread.
  * Default is to use file logging and logging to snapcommunicator.
  * Also took out all loggingserver API and properties files.

 -- R. Douglas Barbieri <doug@dooglio.net>  Wed, 12 Oct 2016 14:50:57 -0700

snapmanagercgi (1.1.20.1~xenial) xenial; urgency=high

  * SNAP-110: Added a favicon to the website.

 -- Build Server <build@m2osw.com>  Wed, 12 Oct 2016 02:00:49 -0700

snapmanagercgi (1.1.20.0~xenial) xenial; urgency=high

   * SNAP-266: snaplog service is not "snaplogd."

 -- R. Douglas Barbieri <doug@dooglio.net>  Tue, 11 Oct 2016 15:36:28 -0700

snapmanagercgi (1.1.19.0~xenial) xenial; urgency=high

  * SNAP-110: Fixed the case where bundles are gathered and the bundle is
    not installed. It was still shown as WARNING instead of HIGHLIGHT.
  * Fixed a variable name so it is more sensible.

 -- Alexis Wilke <alexis@m2osw.com>  Fri, 07 Oct 2016 21:27:47 -0700

snapmanagercgi (1.1.18.0~xenial) xenial; urgency=high

  * SNAP-462: missed adding the return statement to the new message handler.

 -- Alexis Wilke <alexis@m2osw.com>  Fri, 30 Sep 2016 13:34:49 -0700

snapmanagercgi (1.1.17.0~xenial) xenial; urgency=high

  * SNAP-462: message parameter names cannot include a dash, use '_' instead.

 -- Alexis Wilke <alexis@m2osw.com>  Fri, 30 Sep 2016 13:14:49 -0700

snapmanagercgi (1.1.16.0~xenial) xenial; urgency=high

  * SNAP-462: added signal from dpkg so we can update our package info quickly
    after changes were made (i.e. an `apt-get upgrade` from a console, etc.)

 -- Alexis Wilke <alexis@m2osw.com>  Fri, 30 Sep 2016 11:09:49 -0700

snapmanagercgi (1.1.15.0~xenial) xenial; urgency=high

  * SNAP-440: Put a guard around the key generation stuff. If cassandra.yaml
    is not on the system, we assume Cassandra is not installed on this box.

 -- R. Douglas Barbieri <doug@dooglio.net>  Thu, 29 Sep 2016 17:02:27 -0700

snapmanagercgi (1.1.14.0~xenial) xenial; urgency=high

  * SNAP-440: The snaprestartcassandra script was not being installed
    properly.
  * Fixed the error with the session pointer.

 -- R. Douglas Barbieri <doug@dooglio.net>  Thu, 29 Sep 2016 14:07:27 -0700

snapmanagercgi (1.1.13.0~xenial) xenial; urgency=high

  * SNAP-455: Changed default directory from "/var/lib/snapwebsites/keys" to
    be "/var/lib/snapwebsites/cassandra-keys" instead.

 -- R. Douglas Barbieri <doug@dooglio.net>  Thu, 29 Sep 2016 12:47:27 -0700

snapmanagercgi (1.1.12.0~xenial) xenial; urgency=high

  * SNAP-440: Removed add_ssl_keys() method and replaced with parameter to
    QCassandraSession::connect() method.

 -- R. Douglas Barbieri <doug@dooglio.net>  Thu, 29 Sep 2016 12:47:27 -0700

snapmanagercgi (1.1.11.0~xenial) xenial; urgency=high

  * SNAP-440: Fixed bug where /etc/cassandra/ssl was not being deleted on purge.

 -- R. Douglas Barbieri <doug@dooglio.net>  Wed, 28 Sep 2016 22:39:36 -0700

snapmanagercgi (1.1.10.0~xenial) xenial; urgency=high

  * SNAP-440: Added purge-keys ability for cassandra.

 -- R. Douglas Barbieri <doug@dooglio.net>  Wed, 28 Sep 2016 19:00:30 -0700

snapmanagercgi (1.1.9.0~xenial) xenial; urgency=high

  * SNAP-440: now if a value isn't there, you can create it.

 -- R. Douglas Barbieri <doug@dooglio.net>  Wed, 28 Sep 2016 13:00:05 -0700

snapmanagercgi (1.1.8.0~xenial) xenial; urgency=high

  * SNAP-110: Ignore !<name> when installing packages.

 -- Alexis Wilke <alexis@m2osw.com>  Wed, 28 Sep 2016 11:28:54 -0700

snapmanagercgi (1.1.7.0~xenial) xenial; urgency=high

  * SNAP-440: turn off cassandra reboot after every change

 -- R. Douglas Barbieri <doug@dooglio.net>  Wed, 28 Sep 2016 10:36:48 -0700

snapmanagercgi (1.1.6.0~xenial) xenial; urgency=high

  * SNAP-110: Testing another way, somehow it still says "Uninstall" when
    it is in "Highlight" mode.

 -- Alexis Wilke <alexis@m2osw.com>  Wed, 28 Sep 2016 09:46:54 -0700

snapmanagercgi (1.1.5.0~xenial) xenial; urgency=high

  * SNAP-110: Added a test to know whether Cassandra is installed.

 -- Alexis Wilke <alexis@m2osw.com>  Wed, 28 Sep 2016 08:48:54 -0700

snapmanagercgi (1.1.4.0~xenial) xenial; urgency=high

  * SNAP-110: The Install/Uninstall was decided using WARNING, changed to
    highlight so it works with the new version.

 -- Alexis Wilke <alexis@m2osw.com>  Wed, 28 Sep 2016 08:10:54 -0700

snapmanagercgi (1.1.3.0~xenial) xenial; urgency=high

  * SNAP-440: Fixed issues with server-to-server Cassandra SSL key exchange.

 -- R. Douglas Barbieri <doug@dooglio.net>  Mon, 26 Sep 2016 19:25:01 -0700

snapmanagercgi (1.1.2.1~xenial) xenial; urgency=high

  * SNAP-440: Numerous changes for key negotiation.

 -- Doug Barbieri <doug@dooglio.net>  Sun, 25 Sep 2016 12:36:10 -0700

snapmanagercgi (1.1.1.1~xenial) xenial; urgency=high

  * SNAP-440: Added YAML-CPP support for parsing the Cassandra conf file.

 -- Doug Barbieri <doug@dooglio.net>  Sat, 24 Sep 2016 15:05:05 -0700

snapmanagercgi (1.1.0.1~xenial) xenial; urgency=high

  * SNAP-440: added SSL support.

 -- R. Douglas Barbieri <doug@dooglio.net>  Wed, 21 Sep 2016 16:54:11 -0700

snapmanagercgi (1.0.44.1~xenial) xenial; urgency=high

  * SNAP-110: Hide some bundles if they have a conflict.

 -- Alexis Wilke <alexis@m2osw.com>  Tue, 27 Sep 2016 13:17:47 -0700

snapmanagercgi (1.0.43.0~xenial) xenial; urgency=high

  * SNAP-326: Added the deletion of the cached scripts on purge.

 -- Alexis Wilke <alexis@m2osw.com>  Mon, 26 Sep 2016 16:01:46 -0700

snapmanagercgi (1.0.42.0~xenial) xenial; urgency=high

  * SNAP-326: Highlight the swap file info if considered to be in the wrong
    state (i.e. there along Cassandra, not there and no Cassandra...)

 -- Alexis Wilke <alexis@m2osw.com>  Mon, 26 Sep 2016 15:49:46 -0700

snapmanagercgi (1.0.41.0~xenial) xenial; urgency=high

  * SNAP-438: Added proper code to save data in override.conf instead
    of directly in the .service file.

 -- Alexis Wilke <alexis@m2osw.com>  Mon, 26 Sep 2016 13:05:46 -0700

snapmanagercgi (1.0.40.0~xenial) xenial; urgency=high

  * SNAP-424: Moved the bundle-scripts folder to the cache instead of the
    data directory.

 -- Alexis Wilke <alexis@m2osw.com>  Mon, 26 Sep 2016 12:33:46 -0700

snapmanagercgi (1.0.39.0~xenial) xenial; urgency=high

  * SNAP-435: Offer a field in snapmanager.cgi to redirect unwanted users.

 -- Alexis Wilke <alexis@m2osw.com>  Sun, 25 Sep 2016 19:51:49 -0700

snapmanagercgi (1.0.38.1~xenial) xenial; urgency=high

  * SNAP-432: Added a redirect for users who are not authorized. By default
    this is turned off. This redirect will only happen if they hit
    snapmanager.cgi and not the snapmanager "website" (one page really.)

 -- Alexis Wilke <alexis@m2osw.com>  Sun, 25 Sep 2016 18:19:47 -0700

snapmanagercgi (1.0.38.0~xenial) xenial; urgency=high

  * SNAP-289: Applied fixes to lines of code pointed out by Coverity.
  * Test the return value of the doc.setContent(), chmod(), chownnm(),
    lseek() functions.

 -- Alexis Wilke <alexis@m2osw.com>  Sat, 24 Sep 2016 21:28:48 -0700

snapmanagercgi (1.0.37.0~xenial) xenial; urgency=high

  * SNAP-289: Removed obj->enum_name::enum_value so Coverity is happy.

 -- Alexis Wilke <alexis@m2osw.com>  Fri, 23 Sep 2016 18:56:49 -0700

snapmanagercgi (1.0.36.0~xenial) xenial; urgency=high

  * SNAP-110: Noticed that 3 bundle files were not getting installed.
  * Also two were not being checked.

 -- Alexis Wilke <alexis@m2osw.com>  Fri, 23 Sep 2016 17:50:49 -0700

snapmanagercgi (1.0.35.0~xenial) xenial; urgency=high

  * SNAP-110: Fixed up other configuration file installation.

 -- Alexis Wilke <alexis@m2osw.com>  Fri, 23 Sep 2016 16:52:49 -0700

snapmanagercgi (1.0.34.0~xenial) xenial; urgency=high

  * SNAP-110: Moved .properties files under .../logger/.

 -- Alexis Wilke <alexis@m2osw.com>  Fri, 23 Sep 2016 15:08:49 -0700

snapmanagercgi (1.0.33.0~xenial) xenial; urgency=high

  * SNAP-110: Made sure we had a rule to setup CMAKE_BUILD_TYPE before we
    start compiling anything.

 -- Alexis Wilke <alexis@m2osw.com>  Thu, 15 Sep 2016 17:36:07 -0700

snapmanagercgi (1.0.32.0~xenial) xenial; urgency=high

  * SNAP-110: Fixed the handling of the comment for broadcast_rpc_address
    and auto_snapshot.

 -- Alexis Wilke <alexis@m2osw.com>  Thu, 15 Sep 2016 13:55:07 -0700

snapmanagercgi (1.0.31.0~xenial) xenial; urgency=high

  * SNAP-110: Fixed the replacement of a variable when it may be commented.

 -- Alexis Wilke <alexis@m2osw.com>  Thu, 15 Sep 2016 13:39:07 -0700

snapmanagercgi (1.0.30.0~xenial) xenial; urgency=high

  * SNAP-110: Applied fix so we can change the "seeds" cassandra.yaml field.

 -- Alexis Wilke <alexis@m2osw.com>  Thu, 15 Sep 2016 12:56:07 -0700

snapmanagercgi (1.0.29.0~xenial) xenial; urgency=high

  * SNAP-110: Bumped version to get my test system to upgrade properly.

 -- Alexis Wilke <alexis@m2osw.com>  Tue, 13 Sep 2016 11:59:22 -0700

snapmanagercgi (1.0.28.0~xenial) xenial; urgency=high

  * SNAP-110: Okay, this time the actual implementation.

 -- Alexis Wilke <alexis@m2osw.com>  Fri, 09 Sep 2016 02:00:55 -0700

snapmanagercgi (1.0.27.0~xenial) xenial; urgency=high

  * SNAP-110: Getting there, adding more logs and probably the correct code too.

 -- Alexis Wilke <alexis@m2osw.com>  Fri, 09 Sep 2016 02:00:55 -0700

snapmanagercgi (1.0.26.0~xenial) xenial; urgency=high

  * SNAP-110: Added more test code to understand how to retrieve the
    replication factor with our existing interface.

 -- Alexis Wilke <alexis@m2osw.com>  Fri, 09 Sep 2016 02:00:55 -0700

snapmanagercgi (1.0.25.0~xenial) xenial; urgency=high

  * SNAP-110: Added code to support changing the replication factor.

 -- Alexis Wilke <alexis@m2osw.com>  Fri, 09 Sep 2016 02:00:55 -0700

snapmanagercgi (1.0.24.0~xenial) xenial; urgency=high

  * SNAP-110: Added a warning along the highlight so people know why the
    memory entry gets lit.

 -- Alexis Wilke <alexis@m2osw.com>  Thu, 08 Sep 2016 22:19:04 -0700

snapmanagercgi (1.0.23.0~xenial) xenial; urgency=high

  * SNAP-110: Added the highlight class that was still missing.

 -- Alexis Wilke <alexis@m2osw.com>  Thu, 08 Sep 2016 19:40:04 -0700

snapmanagercgi (1.0.22.0~xenial) xenial; urgency=high

  * SNAP-110: Fixed the VPN script name so it is defined in one place and
    reused as required. Also use the cache path instead of the lib path.

 -- Alexis Wilke <alexis@m2osw.com>  Thu, 08 Sep 2016 14:23:15 -0700

snapmanagercgi (1.0.21.0~xenial) xenial; urgency=high

  * SNAP-110: Somehow some messages for local processes make it to other
    servers.

 -- Alexis Wilke <alexis@m2osw.com>  Thu, 08 Sep 2016 12:36:39 -0700

snapmanagercgi (1.0.20.0~xenial) xenial; urgency=high

  * SNAP-110: Need to open the input file before reading from it.

 -- Alexis Wilke <alexis@m2osw.com>  Thu, 08 Sep 2016 09:19:39 -0700

snapmanagercgi (1.0.19.0~xenial) xenial; urgency=high

  * Fixed the sending of the CASSANDRAQUERY message.

 -- Alexis Wilke <alexis@m2osw.com>  Wed, 07 Sep 2016 09:52:41 -0700

snapmanagercgi (1.0.18.0~xenial) xenial; urgency=high

  * Okay, there is a synchronization problem. I added a sleep() as a
    temporary hack until we do better...

 -- Alexis Wilke <alexis@m2osw.com>  Tue, 06 Sep 2016 02:00:54 -0700

snapmanagercgi (1.0.17.0~xenial) xenial; urgency=high

  * Trying to understand why apt-get update returns 100 by no error messages.

 -- Alexis Wilke <alexis@m2osw.com>  Tue, 06 Sep 2016 02:00:54 -0700

snapmanagercgi (1.0.16.1~xenial) xenial; urgency=high

  * Still an error with reading the zone files. Try again.

 -- R. Douglas Barbieri <doug@dooglio.net>  Sat, 03 Sep 2016 23:47:39 -0700

snapmanagercgi (1.0.15.1~xenial) xenial; urgency=high

  * Fixed error in script call.

 -- R. Douglas Barbieri <doug@dooglio.net>  Sat, 03 Sep 2016 23:16:19 -0700

snapmanagercgi (1.0.14.1~xenial) xenial; urgency=high

  * Bumped version for script fixes.

 -- R. Douglas Barbieri <doug@dooglio.net>  Sat, 03 Sep 2016 23:08:32 -0700

snapmanagercgi (1.0.13.1~xenial) xenial; urgency=high

  * Added dns plugin.

 -- R. Douglas Barbieri <doug@dooglio.net>  Sat, 03 Sep 2016 18:19:18 -0700

snapmanagercgi (1.0.12.0~xenial) xenial; urgency=high

  * SNAP-110: Added the affected-services tag to the XSD definitions.

 -- Alexis Wilke <alexis@m2osw.com>  Mon, 29 Aug 2016 02:00:55 -0700

snapmanagercgi (1.0.11.0~xenial) xenial; urgency=high

  * Fix for snapcgi apache conf file.

 -- Doug Barbieri <doug@dooglio.net>  Mon, 22 Aug 2016 18:28:34 -0700

snapmanagercgi (1.0.10.1~xenial) xenial; urgency=high

  * Bumping to accomodate new change to enable openvpn.

 -- Doug Barbieri <doug@dooglio.net>  Fri, 19 Aug 2016 14:47:59 -0700

snapmanagercgi (1.0.9.0~xenial) xenial; urgency=high

  * SNAP-406: Adding various logs to try to find out where it crashes
    with an invalid string.

 -- Alexis Wilke <alexis@m2osw.com>  Thu, 18 Aug 2016 14:07:14 -0700

snapmanagercgi (1.0.8.0~xenial) xenial; urgency=high

  * Applied a couple of fixes to the handling of installation bundles.

 -- Alexis Wilke <alexis@m2osw.com>  Thu, 18 Aug 2016 14:07:14 -0700

snapmanagercgi (1.0.7.2~xenial) xenial; urgency=high

  * SNAP-403: Now puts up vpn client box *only* on clients, and similar for servers.

 -- R. Douglas Barbieri <doug@dooglio.net>  Tue, 16 Aug 2016 18:15:23 -0700

snapmanagercgi (1.0.7.1~xenial) xenial; urgency=high

  * SNAP-403: Can't use "ovpn" suffix under linux
  * SNAP-403: <crt> is wrong: it is really <cert>

 -- R. Douglas Barbieri <doug@dooglio.net>  Tue, 16 Aug 2016 17:17:31 -0700

snapmanagercgi (1.0.7.0~xenial) xenial; urgency=high

  * SNAP-403: Need to remove script before trying to overwrite it.

 -- Doug Barbieri <doug@dooglio.net>  Tue, 16 Aug 2016 16:51:41 -0700

snapmanagercgi (1.0.6.7~xenialm2osw4) xenial; urgency=high

  * SNAP-403: Now can handle text without any '\n's in it.

 -- R. Douglas Barbieri <doug@dooglio.net>  Tue, 16 Aug 2016 16:26:58 -0700

snapmanagercgi (1.0.6.7~xenialm2osw3) xenial; urgency=high

  * SNAP-403: Now using public_ip for script, and clients are one per line.

 -- R. Douglas Barbieri <doug@dooglio.net>  Tue, 16 Aug 2016 15:37:00 -0700

snapmanagercgi (1.0.6.7~xenialm2osw2) xenial; urgency=high

  * SNAP-403: Bumping version for testing of new client-level functionality in plugin

 -- Doug Barbieri <doug@dooglio.net>  Tue, 16 Aug 2016 14:55:46 -0700

snapmanagercgi (1.0.6.7~xenialm2osw1) xenial; urgency=high

  * SNAP-403: Text box appears with no button for VPN certs.

 -- Doug Barbieri <doug@dooglio.net>  Tue, 16 Aug 2016 13:10:27 -0700

snapmanagercgi (1.0.6~xenial) xenial; urgency=high

  * SNAP-110: Also make the script executable (755).

 -- Alexis Wilke <alexis@m2osw.com>  Thu, 11 Aug 2016 16:03:24 -0700

snapmanagercgi (1.0.5~xenial) xenial; urgency=high

  * SNAP-110: Fixed the snapmanagercgi so it sends the bundle variables
    name and value instead of just the name of the variable.
  * SNAP-110: Also applied a fix in the event a variable entry is just a
    name so it works as expected in the installer.

 -- Alexis Wilke <alexis@m2osw.com>  Thu, 11 Aug 2016 09:07:09 -0700

snapmanagercgi (1.0.4~xenial) xenial; urgency=high

  * SNAP-110: Change the scheme to make use of a preinst/postinst script
    file instead of calling system() with that one long script.

 -- Alexis Wilke <alexis@m2osw.com>  Wed, 10 Aug 2016 12:25:49 -0700

snapmanagercgi (1.0.3.1~xenial) xenial; urgency=high

  * Taking back out apache confs and sites we put in.

 -- Doug Barbieri <doug@dooglio.net>  Sun, 07 Aug 2016 17:47:52 -0700

snapmanagercgi (1.0.2.1~xenial) xenial; urgency=high

  * SNAP-110: Delete the bundles.status whenever a bundle gets intalled/uninstalled.
  * SNAP-110: Missed one 'e'.

 -- Doug Barbieri <doug@dooglio.net>  Mon, 01 Aug 2016 18:06:07 -0700

snapmanagercgi (1.0.1.78~xenial) xenial; urgency=high

  * SNAP-110: Removed the extra quotes for the Dpkg::Options::=...

 -- Doug Barbieri <doug@dooglio.net>  Mon, 01 Aug 2016 16:17:44 -0700

snapmanagercgi (1.0.0) xenial; urgency=high

  * Initial release of packaging for snapmanager.cgi.

 -- Alexis Wilke <alexis@m2osw.com>  Wed, 25 May 2016 08:31:39 -0700<|MERGE_RESOLUTION|>--- conflicted
+++ resolved
@@ -1,8 +1,4 @@
-<<<<<<< HEAD
-snapmanagercgi (1.2.46.20~xenial) xenial; urgency=high
-=======
 snapmanagercgi (1.2.46.21~xenial) xenial; urgency=high
->>>>>>> b419296f
 
   * Nightly build.
 
