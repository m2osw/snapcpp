<?xml version="1.0"?>
<!--
  see /usr/share/snapwebsites/xsd/bundles.xsd for details
  to verify your changes (change the == with two dashes):
    xmllint ==noout ==schema /usr/share/snapwebsites/xsd/bundles.xsd /etc/snapwebsites/services.d/bundle-cassandra.xml
-->
<bundle>
  <name>cassandra</name>
  <description>
    <p>Install the Cassandra bundle and initializes it appropriately for your cluster.</p>
  </description>
  <fields>
    <field name="cluster_name" type="input">
      <label>Cluster Name</label>
      <description>Enter the name of your Cassandra cluster. <strong>All the nodes must have the same cluster name.</strong></description>
    </field>
    <field name="seeds" type="input">
      <label>Seeds</label>
      <description>Indicate Cassandra seed nodes IP addresses separated by commas.</description>
    </field>
    <field name="listen_address" type="input">
      <label>Listen Address</label>
      <description>Indicate the private IP address of this node (Try ifconfig and take the address for tun0 or eth0, make sure to use the secured IP address if you are using OpenVPN).</description>
    </field>
  </fields>
  <preinst>
    if test ! -f /etc/cassandra/cassandra.yaml
    then
      # Java on Launchpad from Oracle
      # (It is assumed that we will get Oracle installed and not any other
      # Java environment)
      apt-add-repository -y ppa:webupd8team/java
      echo oracle-java8-installer shared/accepted-oracle-license-v1-1 select true | /usr/bin/debconf-set-selections

      # Cassandra from Apache2
      echo "# Info from http://docs.datastax.com/en/cassandra/3.x/cassandra/install/installDeb.html" > /etc/apt/sources.list.d/cassandra.list
      echo "#deb http://debian.datastax.com/datastax-ddc 3.5 main" >> /etc/apt/sources.list.d/cassandra.list
      echo "deb http://www.apache.org/dist/cassandra/debian 37x main" >> /etc/apt/sources.list.d/cassandra.list
      gpg --keyserver pgp.mit.edu --recv-keys F758CE318D77295D
      gpg --export --armor F758CE318D77295D | sudo apt-key add -
      gpg --keyserver pgp.mit.edu --recv-keys 2B5C1B00
      gpg --export --armor 2B5C1B00 | sudo apt-key add -
      gpg --keyserver pgp.mit.edu --recv-keys 0353B12C
      gpg --export --armor 0353B12C | sudo apt-key add -

      # After changing sources.list files we have to update the database
      # at least once
      apt-get update
    else
      touch /run/cassandra-already-installed
    fi
  </preinst>
  <packages>oracle-java8-installer, cassandra</packages>
  <postinst>
    if test ! -f /run/cassandra-already-installed
    then
      # cassandra auto-starts with the "wrong" parameters (arrrrhhh)
      #
      systemctl stop cassandra

      # Delete the "wrong" data because it won't restart with the change
      # of the cluster_name parameter below
      #
      rm -rf /var/lib/cassandra/*

      # setup the parameters in the cassandra.yaml file
      # The rcp_address and broadcast_rpc_address are bot set, which gives
      # you the ability to later change rcp_address to 0.0.0.0 without having
      # to worry about anything else.
      #
      # Also, remove all of the default encryption stuff since we are going to
      # overwrite all of this with the plugin.
      #
      perl -0777 -i.bak -p
        -e "s/^cluster_name: .*/cluster_name: '$BUNDLE_INSTALLATION_CLUSTER_NAME'/" \
        -e "s/- seeds: \".*\"/- seeds: \"$BUNDLE_INSTALLATION_SEEDS\"/" \
        -e "s/^listen_address: .*/listen_address: $BUNDLE_INSTALLATION_LISTEN_ADDRESS/" \
        -e "s/^rpc_address: .*/rpc_address: $BUNDLE_INSTALLATION_LISTEN_ADDRESS/" \
        -e "s/broadcast_rpc_address: .*/broadcast_rpc_address: $BUNDLE_INSTALLATION_LISTEN_ADDRESS/" \
        -e "s/^endpoint_snitch: .*/endpoint_snitch: GossipingPropertyFileSnitch/" \
<<<<<<< HEAD
        -e "s/^server_encryption_options:\n.*internode_encryption:.*\n.*keystore:.*\n.*keystore_password:.*\n.*truststore:.*\n.*truststore_password:.*\n//"
        -e "s/^client_encryption_options:\n.*enabled:.*\n.*# If enabled.*\n.*optional:.*\n.*keystore:.*\n.*keystore_password:.*\n.*truststore:.*\n.*truststore_password:.*\n//"
=======
        -e "s/^auto_snapshot: .*/auto_snapshot: false/" \
>>>>>>> bd64a9f5
              /etc/cassandra/cassandra.yaml
    fi

    ########################################################
    # From: https://datastax.github.io/cpp-driver/topics/security/ssl/
    #
    if ! [ -d /etc/cassandra/ssl ]
    then
      cat &gt;&gt; /etc/cassandra/cassandra.yaml &lt;&lt;EOF

########################################################
# `date`: added encryption options for client and server
#
server_encryption_options:
    internode_encryption: all
    keystore: /etc/cassandra/ssl/keystore.jks
    keystore_password: cassandra
    truststore: /etc/cassandra/ssl/truststore.jks
    truststore_password: cassandra
#
client_encryption_options:
    enabled: true
    optional: false
    keystore: /etc/cassandra/ssl/keystore.jks
    keystore_password: cassandra
    truststore: /etc/cassandra/ssl/truststore.jks
    truststore_password: cassandra
EOF

      mkdir -p /etc/cassandra/ssl
      cd /etc/cassandra/ssl

      keytool -noprompt -genkeypair -keyalg RSA \
        -alias node.${BUNDLE_INSTALLATION_LISTEN_ADDRESS} \
        -validity 36500 \
        -keystore keystore.jks \
        -storepass cassandra \
        -keypass cassandra \
        -dname "CN=${BUNDLE_INSTALLATION_LISTEN_ADDRESS}, OU=Cassandra Backend, O=Made To Order Software Corp, L=Orangevale, ST=California, C=US"

      keytool -export -alias node.${BUNDLE_INSTALLATION_LISTEN_ADDRESS} \
        -file node-${BUNDLE_INSTALLATION_LISTEN_ADDRESS}.cer \
        -keystore keystore.jks

      keytool -import -v -trustcacerts \
        -alias node.${BUNDLE_INSTALLATION_LISTEN_ADDRESS} \
        -file node-${BUNDLE_INSTALLATION_LISTEN_ADDRESS}.cer \
        -keystore truststore.jks

      keytool -exportcert -rfc -noprompt \
        -alias node.${BUNDLE_INSTALLATION_LISTEN_ADDRESS} \
        -keystore keystore.jks \
        -storepass cassandra \
        -file /var/lib/snapwebsites/cassandra-client-${BUNDLE_INSTALLATION_LISTEN_ADDRESS}.pem
    fi

    # restart cassandra
    #
    systemctl start cassandra
  </postinst>
</bundle>
<!--
  vim: ts=2 sw=2 et
--><|MERGE_RESOLUTION|>--- conflicted
+++ resolved
@@ -78,12 +78,9 @@
         -e "s/^rpc_address: .*/rpc_address: $BUNDLE_INSTALLATION_LISTEN_ADDRESS/" \
         -e "s/broadcast_rpc_address: .*/broadcast_rpc_address: $BUNDLE_INSTALLATION_LISTEN_ADDRESS/" \
         -e "s/^endpoint_snitch: .*/endpoint_snitch: GossipingPropertyFileSnitch/" \
-<<<<<<< HEAD
+        -e "s/^auto_snapshot: .*/auto_snapshot: false/" \
         -e "s/^server_encryption_options:\n.*internode_encryption:.*\n.*keystore:.*\n.*keystore_password:.*\n.*truststore:.*\n.*truststore_password:.*\n//"
         -e "s/^client_encryption_options:\n.*enabled:.*\n.*# If enabled.*\n.*optional:.*\n.*keystore:.*\n.*keystore_password:.*\n.*truststore:.*\n.*truststore_password:.*\n//"
-=======
-        -e "s/^auto_snapshot: .*/auto_snapshot: false/" \
->>>>>>> bd64a9f5
               /etc/cassandra/cassandra.yaml
     fi
 
