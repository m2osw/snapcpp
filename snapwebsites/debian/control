--- conflicted
+++ resolved
@@ -6,18 +6,11 @@
     libmagic-dev, libmagick++-dev (>= 6.7.7.10-6ubuntu3), libicu-dev,
     libqtwebkit-dev, libboost-dev, libxml2-utils, python-pip (>= 1.4.1-2),
     libprocps3-dev, libzipios++-dev (>= 0.1.5.10m2osw1~saucy), zip, uuid-dev,
-<<<<<<< HEAD
-    libthrift-dev (>= 0.9.0), snapcmakemodules (>= 1.0.23.103~trusty),
-    libcontrolledvars-dev (>= 1.4.15.103~trusty), libadvgetopt-dev (>= 1.0.15.103~trusty),
-    libtld-dev (>= 1.4.20.104~trusty), libqtcassandra-dev (>= 0.5.20.103~trusty),
-    libqtserialization-dev (>= 0.1.16.103~trusty), closure-linter (>= 2.3.13),
-    as2js-dev (>= 0.0.1), libssl-dev (>= 1.0.1)
-=======
     libthrift-dev (>= 0.9.0), snapcmakemodules (>= 1.0.23.112~trusty),
     libcontrolledvars-dev (>= 1.4.15.112~trusty), libadvgetopt-dev (>= 1.0.15.112~trusty),
     libtld-dev (>= 1.4.20.113~trusty), libqtcassandra-dev (>= 0.5.20.112~trusty),
-    libqtserialization-dev (>= 0.1.16.112~trusty), closure-linter (>= 2.3.13)
->>>>>>> 7c351e97
+    libqtserialization-dev (>= 0.1.16.112~trusty), closure-linter (>= 2.3.13),
+    as2js-dev (>= 0.0.1), libssl-dev (>= 1.0.1)
 Standards-Version: 3.9.4
 Section: libs
 Homepage: http://www.snapwebsites.org/
