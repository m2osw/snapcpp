Source: snapwebsites
Priority: extra
Maintainer: R. Douglas Barbieri <doug@dooglio.net>
Build-Depends: debhelper, cmake,
<<<<<<< HEAD
    doxygen, graphviz, liblog4cplus-dev (>= 1.2.0.377~trusty),
=======
    libqt4-dev (>= 4.8.3), doxygen, graphviz, liblog4cplus-dev (>= 1.2.0.378~trusty),
>>>>>>> 77bd0562
    libssl-dev, libmagic-dev, libmagick++-dev (>= 6.7.7.10-6ubuntu3), libicu-dev,
    libqtwebkit-dev, libboost-dev, libxml2-utils, python-pip (>= 1.4.1-2),
    libprocps3-dev | libprocps4-dev, libzipios-dev (>= 2.1.2.105~trusty), zip, uuid-dev,
    snapcmakemodules (>= 1.0.23.231~trusty),
    libcontrolledvars-dev (>= 1.4.15.231~trusty), libadvgetopt-dev (>= 1.0.15.231~trusty),
<<<<<<< HEAD
    libtld-dev (>= 1.5.1.294~trusty), libqtcassandra-dev (>= 0.6.0.15~trusty),
    libqtserialization-dev (>= 0.1.16.607~trusty), closure-linter (>= 2.3.13),
    libas2js-dev (>= 0.1.14.102~trusty), libssl-dev (>= 1.0.1),
    libqrencode-dev (>= 3.4), libcsspp-dev (>= 1.0.10.29~trusty),
    catch (>= 1.0), csspp (>= 1.0.10.29~trusty), qt5-default, libqt5xmlpatterns5-dev,
    qtscript5-dev
=======
    libtld-dev (>= 1.5.1.295~trusty), libqtcassandra-dev (>= 0.6.0.16~trusty),
    libqtserialization-dev (>= 0.1.16.608~trusty), closure-linter (>= 2.3.13),
    libas2js-dev (>= 0.1.14.103~trusty), libssl-dev (>= 1.0.1),
    libqrencode-dev (>= 3.4), libcsspp-dev (>= 1.0.10.30~trusty),
    catch (>= 1.0), csspp (>= 1.0.10.30~trusty)
>>>>>>> 77bd0562
Standards-Version: 3.9.4
Section: libs
Homepage: http://www.snapwebsites.org/
Vcs-Git: git://git.code.sf.net/p/snapcpp/code
Vcs-Browser: http://sourceforge.net/p/snapcpp/code/ci/master/tree/snapwebsites

Package: libsnapwebsites-dev
Section: libdevel
Architecture: any
Depends: libsnapwebsites (= ${binary:Version}), ${misc:Depends}, libboost-dev,
    libqtcassandra-dev, libssl-dev
Suggests: libsnapwebsites-doc (= ${binary:Version})
Description: Fast Websites: powerful CMS for Apache written in C++ (development package).
 Snap! C++ runs your CMS using binary code written in C and C++.
 The basic concept is taken from a large set of Drupal 6.x
 modules from Drupal Core and necessary 3rd party modules (we've been using
 over 220 modules on top of the Core modules.) The result is quite
 extensible as it offers a plug-in mechanism that everyone is welcome to use to
 create their own extensions.
 .
 This is the development package complete with C++ headers.

Package: libsnapwebsites-doc
Section: doc
Architecture: all
Depends: ${misc:Depends}
Suggests: libsnapwebsites (= ${binary:Version})
Description: Fast Websites: powerful CMS for Apache written in C++ (documentation package).
 Snap! C++ runs your CMS using binary code written in C and C++.
 The basic concept is taken from a large set of Drupal 6.x
 modules from Drupal Core and necessary 3rd party modules (we've been using
 over 220 modules on top of the Core modules.) The result is quite
 extensible as it offers a plug-in mechanism that everyone is welcome to use to
 create their own extensions.
 .
 This is the documenation package, complete developer reference.

Package: libsnapwebsites
Section: libdevel
Architecture: any
Depends: ${shlibs:Depends}, ${misc:Depends}
Description: Fast Websites: powerful CMS for Apache written in C++.
 Snap! C++ runs your CMS using binary code written in C and C++.
 The basic concept is taken from a large set of Drupal 6.x
 modules from Drupal Core and necessary 3rd party modules (we've been using
 over 220 modules on top of the Core modules.) The result is quite
 extensible as it offers a plug-in mechanism that everyone is welcome to use to
 create their own extensions.
 .
 This is the runtime package for the C++ library.

Package: snapserver-core-plugins
Section: web
Architecture: any
Depends: libsnapwebsites (= ${binary:Version}), ${shlibs:Depends},
    ${misc:Depends}, html2text, clamav, libqrencode3 (>= 3.4)
Description: Fast Websites: powerful CMS for Apache written in C++.
 Snap! C++ runs your CMS using binary code written in C and C++.
 The basic concept is taken from a large set of Drupal 6.x
 modules from Drupal Core and necessary 3rd party modules (we've been using
 over 220 modules on top of the Core modules.) The result is quite
 extensible as it offers a plug-in mechanism that everyone is welcome to use to
 create their own extensions.
 .
 This package contains required core plugins for the snapserver daemon.
 .
 html2text required for sendmail.
 clamav required for antivirus.
 libqrencode3 required for qrcode.

Package: snapserver
Section: web
Architecture: any
Depends: adduser, libsnapwebsites (= ${binary:Version}),
    snapserver-core-plugins (= ${binary:Version}), iplock,
    ${shlibs:Depends}, ${misc:Depends}
Recommends: snapdb (= ${binary:Version})
Suggests: cassandra (>= 2.0.3), snapcgi (= ${binary:Version}),
    snaputils (>= ${binary:Version}), snapbounce (>= ${binary:Version})
Description: Fast Websites: powerful CMS for Apache written in C++.
 Snap! C++ runs your CMS using binary code written in C and C++.
 The basic concept is taken from a large set of Drupal 6.x
 modules from Drupal Core and necessary 3rd party modules (we've been using
 over 220 modules on top of the Core modules.) The result is quite
 extensible as it offers a plug-in mechanism that everyone is welcome to
 use to create their own extensions.
 .
 This package installs the server daemon that communicates with the
 Cassandra server.
 iplock require for snapfirewall.

Package: snapdb
Section: web
Architecture: any
Depends: libsnapwebsites (= ${binary:Version}),
    libqt4-sql-sqlite, ${shlibs:Depends}, ${misc:Depends}
Suggests: cassandra (>= 2.0.3), sqlite3 (>= 3.8.0)
Description: Fast Websites: powerful CMS for Apache written in C++.
 Snap! C++ runs your CMS using binary code written in C and C++.
 The basic concept is taken from a large set of Drupal 6.x
 modules from Drupal Core and necessary 3rd party modules (we've been using
 over 220 modules on top of the Core modules.) The result is quite
 extensible as it offers a plug-in mechanism that everyone is welcome to
 use to create their own extensions.
 .
 This package installs the snapdb command-line tool, which maintains the
 Cassandra server snapwebsites context.

Package: snapcgi
Section: web
Architecture: any
Depends: libsnapwebsites (= ${binary:Version}), ${shlibs:Depends}, ${misc:Depends}
Recommends: apache2 (>=2.4)
Description: Fast Websites: powerful CMS for Apache written in C++.
 Snap! C++ runs your CMS using binary code written in C and C++.
 The basic concept is taken from a large set of Drupal 6.x
 modules from Drupal Core and necessary 3rd party modules (we've been using
 over 220 modules on top of the Core modules.) The result is quite
 extensible as it offers a plug-in mechanism that everyone is welcome to use to
 create their own extensions.
 .
 This package contains the CGI binary for use with Apache 2. It talks to the snapserver itself.

Package: snaputils
Section: web
Architecture: any
Depends: libsnapwebsites (= ${binary:Version}), ${shlibs:Depends}, ${misc:Depends}
Description: Fast Websites: powerful CMS for Apache written in C++.
 Snap! C++ runs your CMS using binary code written in C and C++.
 The basic concept is taken from a large set of Drupal 6.x
 modules from Drupal Core and necessary 3rd party modules (we've been using
 over 220 modules on top of the Core modules.) The result is quite
 extensible as it offers a plug-in mechanism that everyone is welcome to use to
 create their own extensions.
 .
 This package contains various snap utilities that can be nice to have for
 an administrator, but are not required for the snap server to run.

Package: snapbounce
Section: web
Architecture: any
Depends: libsnapwebsites (= ${binary:Version}), ${shlibs:Depends}, ${misc:Depends}
Suggests: snapserver (= ${binary:Version})
Recommends: mail-transport-agent
Description: Fast Websites: powerful CMS for Apache written in C++.
 Snap! C++ runs your CMS using binary code written in C and C++.
 The basic concept is taken from a large set of Drupal 6.x
 modules from Drupal Core and necessary 3rd party modules (we've been using
 over 220 modules on top of the Core modules.) The result is quite
 extensible as it offers a plug-in mechanism that everyone is welcome to use to
 create their own extensions.
 .
 This package contains a utility that works with any mail agent that can forward bounced messages to a filter.
 snapbounce adds the bounced message to the "emails" table, under "bounced_raw".

# vim: ts=4 sw=4 et<|MERGE_RESOLUTION|>--- conflicted
+++ resolved
@@ -2,30 +2,18 @@
 Priority: extra
 Maintainer: R. Douglas Barbieri <doug@dooglio.net>
 Build-Depends: debhelper, cmake,
-<<<<<<< HEAD
-    doxygen, graphviz, liblog4cplus-dev (>= 1.2.0.377~trusty),
-=======
-    libqt4-dev (>= 4.8.3), doxygen, graphviz, liblog4cplus-dev (>= 1.2.0.378~trusty),
->>>>>>> 77bd0562
+    doxygen, graphviz, liblog4cplus-dev (>= 1.2.0.378~trusty),
     libssl-dev, libmagic-dev, libmagick++-dev (>= 6.7.7.10-6ubuntu3), libicu-dev,
     libqtwebkit-dev, libboost-dev, libxml2-utils, python-pip (>= 1.4.1-2),
     libprocps3-dev | libprocps4-dev, libzipios-dev (>= 2.1.2.105~trusty), zip, uuid-dev,
     snapcmakemodules (>= 1.0.23.231~trusty),
     libcontrolledvars-dev (>= 1.4.15.231~trusty), libadvgetopt-dev (>= 1.0.15.231~trusty),
-<<<<<<< HEAD
-    libtld-dev (>= 1.5.1.294~trusty), libqtcassandra-dev (>= 0.6.0.15~trusty),
-    libqtserialization-dev (>= 0.1.16.607~trusty), closure-linter (>= 2.3.13),
-    libas2js-dev (>= 0.1.14.102~trusty), libssl-dev (>= 1.0.1),
-    libqrencode-dev (>= 3.4), libcsspp-dev (>= 1.0.10.29~trusty),
-    catch (>= 1.0), csspp (>= 1.0.10.29~trusty), qt5-default, libqt5xmlpatterns5-dev,
-    qtscript5-dev
-=======
     libtld-dev (>= 1.5.1.295~trusty), libqtcassandra-dev (>= 0.6.0.16~trusty),
     libqtserialization-dev (>= 0.1.16.608~trusty), closure-linter (>= 2.3.13),
     libas2js-dev (>= 0.1.14.103~trusty), libssl-dev (>= 1.0.1),
     libqrencode-dev (>= 3.4), libcsspp-dev (>= 1.0.10.30~trusty),
-    catch (>= 1.0), csspp (>= 1.0.10.30~trusty)
->>>>>>> 77bd0562
+    catch (>= 1.0), csspp (>= 1.0.10.30~trusty),
+    qt5-default, libqt5xmlpatterns5-dev, qtscript5-dev
 Standards-Version: 3.9.4
 Section: libs
 Homepage: http://www.snapwebsites.org/
