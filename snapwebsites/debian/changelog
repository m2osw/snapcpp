--- conflicted
+++ resolved
@@ -1,14 +1,10 @@
-<<<<<<< HEAD
 snapwebsites (1.5.7.0~xenial) xenial; urgency=high
 
   * snapmanager: changed dbproxy and ssh to use switches.
 
  -- R. Douglas Barbieri <doug@dooglio.net>  Thu, 06 Jul 2017 14:23:18 -0700
 
-snapwebsites (1.5.6.7~xenial) xenial; urgency=high
-=======
 snapwebsites (1.5.6.8~xenial) xenial; urgency=high
->>>>>>> 9f5124a1
 
   * Nightly build.
 
