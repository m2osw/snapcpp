<<<<<<< HEAD
snapwebsites (1.5.18.5~xenial) xenial; urgency=high
=======
snapwebsites (1.5.20.1~xenial) xenial; urgency=high
>>>>>>> 7548c29b

  * Nightly build.

 -- Build Server <build@m2osw.com>  Thu, 10 Aug 2017 16:12:07 -0700

snapwebsites (1.5.20.0~xenial) xenial; urgency=high

  * EX-193: Added Reply-To header support.

 -- Doug Barbieri <doug@garibaldi>  Thu, 10 Aug 2017 09:04:52 -0700

snapwebsites (1.5.18.0~xenial) xenial; urgency=high

  * Fixed the help of the "snapclearcache".

 -- Alexis Wilke <alexis@m2osw.com>  Wed, 03 Aug 2017 20:31:45 -0700

snapwebsites (1.5.17.0~xenial) xenial; urgency=high

  * Made the clear-cache.sh script a command line utility: "snapclearcache".

 -- Alexis Wilke <alexis@m2osw.com>  Wed, 02 Aug 2017 14:22:40 -0700

snapwebsites (1.5.16.0~xenial) xenial; urgency=high

  * The fix to the root user permissions actually exposed another bug: the
    updating of the cache could end up using an empty version of the list
    of permissions when we shortcut the calculation of the permissions to
    know whether the user is allowed (i.e. the default list is the empty
    list and we would save that even if we did not call the function used
    to generate the list of permissions of a page.)

 -- Alexis Wilke <alexis@m2osw.com>  Wed, 02 Aug 2017 13:54:07 -0700

snapwebsites (1.5.15.0~xenial) xenial; urgency=high

  * Fixed the root user permissions so the root can really access ALL pages
    as it was first intended.

 -- Alexis Wilke <alexis@m2osw.com>  Tue, 01 Aug 2017 20:31:10 -0700

snapwebsites (1.5.14.0~xenial) xenial; urgency=high

  * Added new API to content::path_info_t such that access to the database
    can be hidden and encapsulated.

 -- R. Douglas Barbieri <doug@dooglio.net>  Mon, 31 Jul 2017 22:20:27 -0700

snapwebsites (1.5.13.0~xenial) xenial; urgency=high

  * Added default for the snapbackup variables in case the default script
    does not (yet) include those values.

 -- Alexis Wilke <alexis@m2osw.com>  Thu, 27 Jul 2017 17:01:34 -0700

snapwebsites (1.5.12.0~xenial) xenial; urgency=high

  * Added INFO suffix in log for when snap_child finishes.
  * Also fixed snapbackend with regard to the manager plugin.

 -- R. Douglas Barbieri <doug@dooglio.net>  Wed, 26 Jul 2017 17:52:50 -0700

snapwebsites (1.5.11.0~xenial) xenial; urgency=high

  * Fixed the snapbackup CRON script, the date requires a backslash.

 -- Alexis Wilke <alexis@m2osw.com>  Mon, 24 Jul 2017 19:58:15 -0700

snapwebsites (1.5.10.1~xenial) xenial; urgency=high

  * Added "Save Everywhere" for ssh public keys (in ssh plugin).

 -- Doug Barbieri <doug@garibaldi>  Fri, 21 Jul 2017 14:01:46 -0700

snapwebsites (1.5.9.0~xenial) xenial; urgency=high

  * EX-79: Found out that if a page supports more than one image, then we must
    have a field name and not use "image" as that name. We may have a problem
    with the body which does not offer a separate field name for each image...

 -- Alexis Wilke <alexis@m2osw.com>  Sat, 08 Jul 2017 17:14:51 -0700

snapwebsites (1.5.8.0~xenial) xenial; urgency=high

  * Fixed an error in snapfirewall where the manager plugin was not being
    installed, and where the fail2ban action file was being put into the wrong
    directory.
  * Updated some manager-plugins to use the new `widget_select` for drop
    downs.

 -- R. Douglas Barbieri <doug@dooglio.net>  Fri, 07 Jul 2017 11:38:24 -0700

snapwebsites (1.5.7.0~xenial) xenial; urgency=high

  * snapmanager: changed dbproxy and ssh to use switches.

 -- R. Douglas Barbieri <doug@dooglio.net>  Thu, 06 Jul 2017 14:23:18 -0700

snapwebsites (1.5.6.0~xenial) xenial; urgency=high

  * SNAP-222: Checking whether a file was properly added required to test
    with the correct path and not whether a file is attached to the field
    (because on Save we get a string, not the file which was already sent
    to use using AJAX.)

 -- Alexis Wilke <alexis@m2osw.com>  Thu, 29 Jun 2017 11:49:42 -0700

snapwebsites (1.5.5.0~xenial) xenial; urgency=high

  * SNAP-574: Fixed the snapcgi.install so we get the HTML for maintenance and
    first install under /usr/share/snapwebsites/html.

 -- Alexis Wilke <alexis@m2osw.com>  Thu, 29 Jun 2017 11:49:42 -0700

snapwebsites (1.5.4.0~xenial) xenial; urgency=high

  * SNAP-584: Send all output to $BACKUP_LOG now.
  * Fixed the path, we were still using a hard coded path in two places.
  * Prevent the backup process if the mkdir fails.

 -- Alexis Wilke <alexis@m2osw.com>  Wed, 28 Jun 2017 14:36:42 -0700

snapwebsites (1.5.3.0~xenial) xenial; urgency=high

  * SNAP-584: Moved the rotation of /var/mail/root to snapbase.

 -- Alexis Wilke <alexis@m2osw.com>  Wed, 28 Jun 2017 11:56:59 -0700

snapwebsites (1.5.2.0~xenial) xenial; urgency=high

  * SNAP-579: Split snaplistd/snaplog into a new bundle: mysql. These bundles
    both rely on the mysql bundle to be installed. And both bundles will
    manage their respective users and tables, removing them when purged.

 -- R. Douglas Barbieri <doug@dooglio.net>  Wed, 28 Jun 2017 11:26:49 -0700

snapwebsites (1.5.1.5~xenial) xenial; urgency=high

  * SNAP-574: Removed all debian subfolders but kept all of the changelogs.
  * Added "NUM_DAYS" to `/etc/default/snaplog` so the admin may tune the
    threshold for vacuuming.

 -- R. Douglas Barbieri <doug@dooglio.net>  Tue, 27 Jun 2017 14:26:51 -0700

snapwebsites (1.5.1.1~xenial) xenial; urgency=high

  * SNAP-547: Fixed issue with install spec for `libsnapwebsites-dev`. It no longer
    installs the plugin headers.
  * SNAP-547: Removed qtcassandra call in from cmake.

 -- R. Douglas Barbieri <doug@dooglio.net>  Mon, 26 Jun 2017 11:45:42 -0700

snapwebsites (1.5.0.3) xenial; urgency=high

  * SNAP-547: Initial release of packaging for the snapwebsites project, which brings in
    all packaging into one debian source package.
  * Bumping up to 1.5 so that way the older packing is sure to upgrade to
    this version.

 -- R. Douglas Barbieri <doug@dooglio.net>  Wed, 19 Jun 2017 09:18:44 -0800<|MERGE_RESOLUTION|>--- conflicted
+++ resolved
@@ -1,8 +1,4 @@
-<<<<<<< HEAD
-snapwebsites (1.5.18.5~xenial) xenial; urgency=high
-=======
 snapwebsites (1.5.20.1~xenial) xenial; urgency=high
->>>>>>> 7548c29b
 
   * Nightly build.
 
