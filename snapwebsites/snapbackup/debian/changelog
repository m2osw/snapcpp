<<<<<<< HEAD
snapbackup (0.1.3.15~xenial) xenial; urgency=high
=======
snapbackup (0.1.4.8~xenial) xenial; urgency=high

  * Nightly build.

 -- Doug Barbieri <doug@dooglio.net>  Thu, 22 Sep 2016 13:48:57 -0700

snapbackup (0.1.4.1~xenial) xenial; urgency=high

  * SNAP-440: Added SSL support for Cassandra.

 -- R. Douglas Barbieri <doug@dooglio.net>  Wed, 21 Sep 2016 16:57:39 -0700

snapbackup (0.1.3.14~xenial) xenial; urgency=high
>>>>>>> 5eb15081

  * Nightly build.

 -- Doug Barbieri <doug@dooglio.net>  Tue, 13 Sep 2016 17:34:08 -0700

snapbackup (0.1.3.0~xenial) xenial; urgency=high

  * SNAP-110: Bumped version to get my test system to upgrade properly.

 -- Alexis Wilke <alexis@m2osw.com>  Tue, 13 Sep 2016 11:59:22 -0700

snapbackup (0.1.2.0~xenial) xenial; urgency=high

  * Added compression to the backup script.

 -- Alexis Wilke <alexis@m2osw.com>  Thu, 25 Aug 2016 02:00:50 -0700

snapbackup (0.1.1) xenial; urgency=high

  * Initial release of packaging for snapbackup. It has been moved out of
    the snapwebsites project.

 -- R. Douglas Barbieri <doug@dooglio.net>  Fri, 20 May 2016 17:07:48 -0700<|MERGE_RESOLUTION|>--- conflicted
+++ resolved
@@ -1,6 +1,3 @@
-<<<<<<< HEAD
-snapbackup (0.1.3.15~xenial) xenial; urgency=high
-=======
 snapbackup (0.1.4.8~xenial) xenial; urgency=high
 
   * Nightly build.
@@ -14,7 +11,6 @@
  -- R. Douglas Barbieri <doug@dooglio.net>  Wed, 21 Sep 2016 16:57:39 -0700
 
 snapbackup (0.1.3.14~xenial) xenial; urgency=high
->>>>>>> 5eb15081
 
   * Nightly build.
 
