<<<<<<< HEAD
snapbackend (1.0.12.6~xenial) xenial; urgency=high

  * Nightly build.

 -- Build Server <build@m2osw.com>  Wed, 19 Oct 2016 13:36:07 -0700
=======
snapbackend (1.0.13.0~xenial) xenial; urgency=high

  * SNAP-491: Make use of the snapstop command to stop snapbackend processes.

 -- Alexis Wilke <alexis@m2osw.com>  Wed, 20 Oct 2016 11:17:49 -0700
>>>>>>> ed5d711e

snapbackend (1.0.12.0~xenial) xenial; urgency=high

  * SNAP-461: Removed "Requires=..." since all servers can run by themselves.

 -- Alexis Wilke <alexis@m2osw.com>  Wed, 19 Oct 2016 12:21:49 -0700

snapbackend (1.0.11.0~xenial) xenial; urgency=high

  * SNAP-481: Use 1,000 as the RLIMIT_NPROC. It is per user, not process.

 -- Alexis Wilke <alexis@m2osw.com>  Sat, 15 Oct 2016 17:59:49 -0700

snapbackend (1.0.10.0~xenial) xenial; urgency=high

  * SNAP-481: Drastically limit the number of sub-processes the snapbackend
    can create between 100 and 1,000.

 -- Alexis Wilke <alexis@m2osw.com>  Sat, 15 Oct 2016 12:07:49 -0700

snapbackend (1.0.9.0~xenial) xenial; urgency=high

  * SNAP-439: Added the NoNewPrivileges flag to the sendmail service because
    without it postfix /usr/sbin/postdrop fails to drop new emails (i.e. the
    group cannot change to "postdrop".)

 -- Alexis Wilke <alexis@m2osw.com>  Tue, 27 Sep 2016 17:40:40 -0700

snapbackend (1.0.8.0~xenial) xenial; urgency=high

  * SNAP-413: Replaced the snapcreatetables call with the NEWTABLE signal.

 -- Alexis Wilke <alexis@m2osw.com>  Tue, 27 Sep 2016 14:50:47 -0700

snapbackend (1.0.7.0~xenial) xenial; urgency=high

  * SNAP-438: Fixed the misspelled "Se[r]vice" for the RestartSec parameter.

 -- Alexis Wilke <alexis@m2osw.com>  Mon, 26 Sep 2016 23:13:09 -0700

snapbackend (1.0.6.0~xenial) xenial; urgency=high

  * SNAP-438: Added the SECTION flag, without it the section won't work.
  * Fixed the cache once a service configuration is changed.

 -- Alexis Wilke <alexis@m2osw.com>  Mon, 26 Sep 2016 17:39:09 -0700

snapbackend (1.0.5.0~xenial) xenial; urgency=high

  * SNAP-438: Added proper code to save data in override.conf instead
    of directly in the .service file.

 -- Alexis Wilke <alexis@m2osw.com>  Mon, 26 Sep 2016 13:06:09 -0700

snapbackend (1.0.4.0~xenial) xenial; urgency=high

  * SNAP-110: Bumped version to get my test system to upgrade properly.

 -- Alexis Wilke <alexis@m2osw.com>  Tue, 13 Sep 2016 11:59:22 -0700

snapbackend (1.0.3.0~xenial) xenial; urgency=high

  * Applied a fix so disabling/enabling/activating a service works.

 -- Alexis Wilke <alexis@m2osw.com>  Sun, 28 Aug 2016 10:10:16 -0700

snapbackend (1.0.2.0~xenial) xenial; urgency=high

  * The .timer file also needs to be installed by us.

 -- Alexis Wilke <alexis@m2osw.com>  Fri, 26 Aug 2016 02:00:52 -0700

snapbackend (1.0.1.1~xenial) xenial; urgency=high

  * Fixing install mistakes with new systemd services.

 -- Doug Barbieri <doug@dooglio.net>  Thu, 25 Aug 2016 20:11:35 -0700

snapbackend (1.0.0) xenial; urgency=high

  * Initial release of packaging.

 -- R. Douglas Barbieri <doug@dooglio.net>  Wed, 26 May 2016 22:49:55 -0800<|MERGE_RESOLUTION|>--- conflicted
+++ resolved
@@ -1,16 +1,8 @@
-<<<<<<< HEAD
-snapbackend (1.0.12.6~xenial) xenial; urgency=high
-
-  * Nightly build.
-
- -- Build Server <build@m2osw.com>  Wed, 19 Oct 2016 13:36:07 -0700
-=======
 snapbackend (1.0.13.0~xenial) xenial; urgency=high
 
   * SNAP-491: Make use of the snapstop command to stop snapbackend processes.
 
  -- Alexis Wilke <alexis@m2osw.com>  Wed, 20 Oct 2016 11:17:49 -0700
->>>>>>> ed5d711e
 
 snapbackend (1.0.12.0~xenial) xenial; urgency=high
 
