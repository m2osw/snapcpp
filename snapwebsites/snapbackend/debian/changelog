<<<<<<< HEAD
snapbackend (1.0.15.10~xenial) xenial; urgency=high
=======
snapbackend (1.0.16.1~xenial) xenial; urgency=high
>>>>>>> 6df43eae

  * Nightly build.

 -- Build Server <build@m2osw.com>  Thu, 10 Nov 2016 02:00:48 -0800

snapbackend (1.0.16.0~xenial) xenial; urgency=high

  * SNAP-110: Increased stop wait from 1 min. to 5 min.

 -- Alexis Wilke <alexis@m2osw.com>  Wed, 09 Nov 2016 22:27:47 -0700

snapbackend (1.0.15.0~xenial) xenial; urgency=high

  * SNAP-110: Added -q on the `systemctl is-enabled ...` command.

 -- Alexis Wilke <alexis@m2osw.com>  Mon, 31 Oct 2016 12:43:47 -0700

snapbackend (1.0.14.0~xenial) xenial; urgency=high

  * SNAP-465: Added -q to systemctl when using is-active so we avoid output
    in our scripts.

 -- Alexis Wilke <alexis@m2osw.com>  Sun, 30 Oct 2016 23:44:46 -0700

snapbackend (1.0.13.0~xenial) xenial; urgency=high

  * SNAP-491: Make use of the snapstop command to stop snapbackend processes.

 -- Alexis Wilke <alexis@m2osw.com>  Wed, 20 Oct 2016 11:17:49 -0700

snapbackend (1.0.12.0~xenial) xenial; urgency=high

  * SNAP-461: Removed "Requires=..." since all servers can run by themselves.

 -- Alexis Wilke <alexis@m2osw.com>  Wed, 19 Oct 2016 12:21:49 -0700

snapbackend (1.0.11.0~xenial) xenial; urgency=high

  * SNAP-481: Use 1,000 as the RLIMIT_NPROC. It is per user, not process.

 -- Alexis Wilke <alexis@m2osw.com>  Sat, 15 Oct 2016 17:59:49 -0700

snapbackend (1.0.10.0~xenial) xenial; urgency=high

  * SNAP-481: Drastically limit the number of sub-processes the snapbackend
    can create between 100 and 1,000.

 -- Alexis Wilke <alexis@m2osw.com>  Sat, 15 Oct 2016 12:07:49 -0700

snapbackend (1.0.9.0~xenial) xenial; urgency=high

  * SNAP-439: Added the NoNewPrivileges flag to the sendmail service because
    without it postfix /usr/sbin/postdrop fails to drop new emails (i.e. the
    group cannot change to "postdrop".)

 -- Alexis Wilke <alexis@m2osw.com>  Tue, 27 Sep 2016 17:40:40 -0700

snapbackend (1.0.8.0~xenial) xenial; urgency=high

  * SNAP-413: Replaced the snapcreatetables call with the NEWTABLE signal.

 -- Alexis Wilke <alexis@m2osw.com>  Tue, 27 Sep 2016 14:50:47 -0700

snapbackend (1.0.7.0~xenial) xenial; urgency=high

  * SNAP-438: Fixed the misspelled "Se[r]vice" for the RestartSec parameter.

 -- Alexis Wilke <alexis@m2osw.com>  Mon, 26 Sep 2016 23:13:09 -0700

snapbackend (1.0.6.0~xenial) xenial; urgency=high

  * SNAP-438: Added the SECTION flag, without it the section won't work.
  * Fixed the cache once a service configuration is changed.

 -- Alexis Wilke <alexis@m2osw.com>  Mon, 26 Sep 2016 17:39:09 -0700

snapbackend (1.0.5.0~xenial) xenial; urgency=high

  * SNAP-438: Added proper code to save data in override.conf instead
    of directly in the .service file.

 -- Alexis Wilke <alexis@m2osw.com>  Mon, 26 Sep 2016 13:06:09 -0700

snapbackend (1.0.4.0~xenial) xenial; urgency=high

  * SNAP-110: Bumped version to get my test system to upgrade properly.

 -- Alexis Wilke <alexis@m2osw.com>  Tue, 13 Sep 2016 11:59:22 -0700

snapbackend (1.0.3.0~xenial) xenial; urgency=high

  * Applied a fix so disabling/enabling/activating a service works.

 -- Alexis Wilke <alexis@m2osw.com>  Sun, 28 Aug 2016 10:10:16 -0700

snapbackend (1.0.2.0~xenial) xenial; urgency=high

  * The .timer file also needs to be installed by us.

 -- Alexis Wilke <alexis@m2osw.com>  Fri, 26 Aug 2016 02:00:52 -0700

snapbackend (1.0.1.1~xenial) xenial; urgency=high

  * Fixing install mistakes with new systemd services.

 -- Doug Barbieri <doug@dooglio.net>  Thu, 25 Aug 2016 20:11:35 -0700

snapbackend (1.0.0) xenial; urgency=high

  * Initial release of packaging.

 -- R. Douglas Barbieri <doug@dooglio.net>  Wed, 26 May 2016 22:49:55 -0800<|MERGE_RESOLUTION|>--- conflicted
+++ resolved
@@ -1,8 +1,4 @@
-<<<<<<< HEAD
-snapbackend (1.0.15.10~xenial) xenial; urgency=high
-=======
 snapbackend (1.0.16.1~xenial) xenial; urgency=high
->>>>>>> 6df43eae
 
   * Nightly build.
 
