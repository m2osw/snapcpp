--- conflicted
+++ resolved
@@ -1,8 +1,4 @@
-<<<<<<< HEAD
-snapcgi (1.1.4.3~xenial) xenial; urgency=high
-=======
 snapcgi (1.1.5.1~xenial) xenial; urgency=high
->>>>>>> 074178a1
 
   * Nightly build.
 
