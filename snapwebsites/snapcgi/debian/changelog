--- conflicted
+++ resolved
@@ -1,8 +1,4 @@
-<<<<<<< HEAD
-snapcgi (1.0.8.4~xenial) xenial; urgency=high
-=======
 snapcgi (1.0.8.6~xenial) xenial; urgency=high
->>>>>>> 5eb15081
 
   * Nightly build.
 
