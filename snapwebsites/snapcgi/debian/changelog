<<<<<<< HEAD
snapcgi (1.0.1.6~xenial) xenial; urgency=high
=======
snapcgi (1.0.6.1~xenial) xenial; urgency=high
>>>>>>> 1c67b4e7

  * Nightly build.

 -- Build Server <build@m2osw.com>  Fri, 23 Sep 2016 02:00:50 -0700

snapcgi (1.0.6.0~xenial) xenial; urgency=high

  * SNAP-443: Verify whether it uses a secure connection or not.

 -- Alexis Wilke <build@m2osw.com>  Fri, 22 Sep 2016 13:06:48 -0700

snapcgi (1.0.5.0~xenial) xenial; urgency=high

  * SNAP-443: The parameter also needs to be mark as "part of configuration".

 -- Alexis Wilke <build@m2osw.com>  Fri, 22 Sep 2016 13:06:48 -0700

snapcgi (1.0.4.0~xenial) xenial; urgency=high

  * SNAP-443: Had to add the "use_ssl" option to the command line options.

 -- Alexis Wilke <build@m2osw.com>  Fri, 22 Sep 2016 12:17:48 -0700

snapcgi (1.0.3.0~xenial) xenial; urgency=high

  * SNAP-443: Bumping version so I can test snap.cgi.

 -- Alexis Wilke <build@m2osw.com>  Fri, 22 Sep 2016 12:17:48 -0700

snapcgi (1.0.2.0~xenial) xenial; urgency=high

  * SNAP-110: Added an SSL configuration file with ciphers, etc.

 -- Alexis Wilke <alexis@dm2osw.com>  Tue, 13 Sep 2016 17:34:11 -0700

snapcgi (1.0.1.0~xenial) xenial; urgency=high

  * SNAP-110: Bumped version to get my test system to upgrade properly.

 -- Alexis Wilke <alexis@m2osw.com>  Tue, 13 Sep 2016 11:59:22 -0700

snapcgi (1.0.0) xenial; urgency=high

  * Initial release of packaging.

 -- R. Douglas Barbieri <doug@dooglio.net>  Wed, 26 May 2016 22:49:55 -0800<|MERGE_RESOLUTION|>--- conflicted
+++ resolved
@@ -1,8 +1,4 @@
-<<<<<<< HEAD
-snapcgi (1.0.1.6~xenial) xenial; urgency=high
-=======
 snapcgi (1.0.6.1~xenial) xenial; urgency=high
->>>>>>> 1c67b4e7
 
   * Nightly build.
 
