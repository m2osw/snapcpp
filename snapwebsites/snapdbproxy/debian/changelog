<<<<<<< HEAD
snapdbproxy (1.1.26.4~xenial) xenial; urgency=high
=======
snapdbproxy (1.1.27.0~xenial) xenial; urgency=high
>>>>>>> 6df43eae

  * SNAP-110: Added test in logrotate script to skip the postrotate in
    case snapsignal is not available anymore.

 -- Alexis Wilke <alexis@m2osw.com>  Thu, 10 Nov 2016 15:56:50 -0800

snapdbproxy (1.1.26.0~xenial) xenial; urgency=high

  * SNAP-110: Fixed the --version help string to use %p for the project name.
  * Fixed the return value from 1 to 0 when using --version.

 -- Alexis Wilke <alexis@m2osw.com>  Sun, 06 Nov 2016 20:16:48 -0700

snapdbproxy (1.1.25.0~xenial) xenial; urgency=high

  * SNAP-110: Removed temporary logs from 1.1.22.

 -- Alexis Wilke <alexis@m2osw.com>  Sat, 29 Oct 2016 22:07:49 -0700

snapdbproxy (1.1.24.0~xenial) xenial; urgency=high

  * SNAP-110: Fixed the no_cassandra() call from the child thread by sending
    a SIGUSR1 signal instead.
  * Added a new snapdbproxy_cassandra class to handle the SIGUSR1 signal.

 -- Alexis Wilke <alexis@m2osw.com>  Sat, 29 Oct 2016 21:00:49 -0700

snapdbproxy (1.1.23.0~xenial) xenial; urgency=high

  * SNAP-110: There is actually an exception (Column family ID mismatch).
  * Added close() calls in case an exception occurs.

 -- Alexis Wilke <alexis@m2osw.com>  Sat, 29 Oct 2016 14:24:49 -0700

snapdbproxy (1.1.22.0~xenial) xenial; urgency=high

  * SNAP-110: Added temporary debugs in an attempt to determine what blocks.

 -- Alexis Wilke <alexis@m2osw.com>  Sat, 29 Oct 2016 14:09:49 -0700

snapdbproxy (1.1.21.0~xenial) xenial; urgency=high

  * SNAP-110: Fixed the QtCassandraSession::connect() in the
    snapdbproxy_connection class for slow commands.

 -- Alexis Wilke <alexis@m2osw.com>  Sat, 29 Oct 2016 12:59:49 -0700

snapdbproxy (1.1.20.0~xenial) xenial; urgency=high

  * SNAP-110: Use snap::process to run the snapcreatecontext/tables tools.

 -- Alexis Wilke <alexis@m2osw.com>  Sat, 29 Oct 2016 12:17:49 -0700

snapdbproxy (1.1.19.0~xenial) xenial; urgency=high

  * SNAP-110: Fixed the dbproxy plugin so we check the use_ssl flag as defined
    in snapdbproxy.conf.
  * Adding a debug message in snapmanagerdaemon plugins when connecting to
    cassandra to know whether we are using SSL or not.
  * Fixed the saving of field "cassandra_use_ssl", it has to return true and
    we do not have to send the RELOADCONFIG twice.
  * Fixed the mark_done() call in snapdbproxy to use "true" (i.e. kill the
    messenger as well once done.)

 -- Alexis Wilke <alexis@m2osw.com>  Sat, 29 Oct 2016 11:34:49 -0700

snapdbproxy (1.1.18.0~xenial) xenial; urgency=high

  * SNAP-465: postinst/postrm cleanups.
  * Properly remove the user defined snapserver.conf file if present.

 -- Alexis Wilke <alexis@m2osw.com>  Mon, 24 Oct 2016 23:48:38 -0700

snapdbproxy (1.1.17.0~xenial) xenial; urgency=high

  * SNAP-493: Added code to detect Cassandra server disconnect, and forces a reconnect.

 -- R. Douglas Barbieri <doug@dooglio.net>  Sun, 23 Oct 2016 18:04:01 -0700

snapdbproxy (1.1.16.0~xenial) xenial; urgency=high

  * SNAP-491: Changed Ctrl-C in the equivalent of a STOP.
  * Fixed the stop() by adding the removal of the f_timer connection and
    so it removes the messenger if not connected.
  * Restore the SIGINT signal handler after the first SIGINT received.

 -- Alexis Wilke <alexis@m2osw.com>  Wed, 20 Oct 2016 11:17:49 -0700

snapdbproxy (1.1.15.0~xenial) xenial; urgency=high

  * SNAP-461: Removed "Requires=..." since all servers can run by themselves.

 -- Alexis Wilke <alexis@m2osw.com>  Wed, 19 Oct 2016 12:21:49 -0700

snapdbproxy (1.1.14.0~xenial) xenial; urgency=high

  * SNAP-481: Use 1,000 as the RLIMIT_NPROC. It is per user, not process.

 -- Alexis Wilke <alexis@m2osw.com>  Sat, 15 Oct 2016 17:59:49 -0700

snapdbproxy (1.1.13.0~xenial) xenial; urgency=high

  * SNAP-481: Drastically limit the number of sub-processes the snapbackend
    can create between 100 and 1,000.

 -- Alexis Wilke <alexis@m2osw.com>  Sat, 15 Oct 2016 12:07:49 -0700

snapdbproxy (1.1.12.0~xenial) xenial; urgency=high

  * SNAP-454: Fixed the culprit that would keep the connection alive.
  * Made the way the connection is passed to the thread actually safe now.
  * Protected all the f_socket changes because they may be used by both sides.

 --Alexis Wilke <alexis@m2osw.com>   Wed, 12 Oct 2016 15:47:53 -0700

snapdbproxy (1.1.11.0~xenial) xenial; urgency=high

  * SNAP-266: snap_child recreates snapcom messenger with thread.
  * Default is to use file logging and logging to snapcommunicator.
  * Also took out all loggingserver API and properties files.

 -- R. Douglas Barbieri <doug@dooglio.net>  Wed, 12 Oct 2016 14:48:34 -0700

snapdbproxy (1.1.10.0~xenial) xenial; urgency=high

  * SNAP-110: Fixed the CMakeLists.txt so it actually works.

 -- Alexis Wilke <alexis@m2osw.com>  Sun, 02 Oct 2016 15:36:47 -0700

snapdbproxy (1.1.9.0~xenial) xenial; urgency=high

  * SNAP-110: Added a snapwebsiteready to mark a website as ready in case a
    tool changing that state fails inadvertendly.

 -- Alexis Wilke <alexis@m2osw.com>  Sun, 02 Oct 2016 11:30:47 -0700

snapdbproxy (1.1.8.0~xenial) xenial; urgency=high

  * SNAP-378: snapinitializewebsite supports --protocol <HTTP | HTTPS>.
  * Added my cassandra-start script to the snapdbproxy/tools.

 -- Alexis Wilke <alexis@m2osw.com>  Thu, 29 Sep 2016 21:52:27 -0700

snapdbproxy (1.1.7.0~xenial) xenial; urgency=high

  * SNAP-440: Removed add_ssl_keys() method and replaced with parameter to
    QCassandraSession::connect() method.

 -- R. Douglas Barbieri <doug@dooglio.net>  Thu, 29 Sep 2016 12:47:27 -0700

snapdbproxy (1.1.6.0~xenial) xenial; urgency=high

  * SNAP-440: Added purge-keys ability for cassandra.

 -- R. Douglas Barbieri <doug@dooglio.net>  Wed, 28 Sep 2016 19:01:36 -0700

snapdbproxy (1.1.5.0~xenial) xenial; urgency=high

  * SNAP-413: Replaced the snapcreatetables call with the NEWTABLE signal.
  * Added support for a NEWTABLE message (not implemented yet though.)

 -- Alexis Wilke <alexis@m2osw.com>  Tue, 27 Sep 2016 14:54:54 -0700

snapdbproxy (1.1.4.0~xenial) xenial; urgency=high

  * SNAP-440: Key file has to be flushed before QCassandraSession can pick it up.

 -- R. Douglas Barbieri <doug@dooglio.net>  Mon, 26 Sep 2016 17:46:40 -0700

snapdbproxy (1.1.2.0~xenial) xenial; urgency=high

  * SNAP-440: Don't accept a key we already have.

 -- R. Douglas Barbieri <doug@dooglio.net>  Mon, 26 Sep 2016 15:51:03 -0700

snapdbproxy (1.1.1.0~xenial) xenial; urgency=high

  * SNAP-440: key is properly saved from cassandra plugin.

 -- Doug Barbieri <doug@dooglio.net>  Sun, 25 Sep 2016 12:37:03 -0700

snapdbproxy (1.1.0.1~xenial) xenial; urgency=high

  * SNAP-440: added support for SSL to Cassandra.

 -- R. Douglas Barbieri <doug@dooglio.net>  Wed, 21 Sep 2016 16:54:43 -0700

snapdbproxy (1.0.15.0~xenial) xenial; urgency=high

  * SNAP-443: Missed updating the snapinstallwebsite tool with SSL support.

 -- Alexis Wilke <alexis@m2osw.com>  Sun, 25 Sep 2016 12:50:48 -0700

snapdbproxy (1.0.14.0~xenial) xenial; urgency=high

  * SNAP-289: Applied fixes to lines of code pointed out by Coverity.
  * Check the socket parameter and make sure it is positive (open).
  * Added a try/catch to the snapinstallwebsite tool to avoid terminations.

 -- Alexis Wilke <alexis@m2osw.com>  Sat, 24 Sep 2016 21:25:48 -0700

snapdbproxy (1.0.13.0~xenial) xenial; urgency=high

  * SNAP-110: Moved .properties files under .../logger/.

 -- Alexis Wilke <alexis@m2osw.com>  Wed, 23 Sep 2016 15:05:49 -0700

snapdbproxy (1.0.12.0~xenial) xenial; urgency=high

  * SNAP-450: Reintroduced the f_socket so kill() works safely.

 -- Alexis Wilke <alexis@m2osw.com>  Tue, 20 Sep 2016 23:00:09 -0700

snapdbproxy (1.0.11.0~xenial) xenial; urgency=high

  * SNAP-450: Removed debug trace and fixed the while() by removing the comma.

 -- Alexis Wilke <alexis@m2osw.com>  Tue, 20 Sep 2016 22:26:09 -0700

snapdbproxy (1.0.10.0~xenial) xenial; urgency=high

  * SNAP-450: Added some debug to try to understand why it uses 100% CPU
    on my test VM (local connections on 4042 it seems).

 -- Alexis Wilke <alexis@m2osw.com>  Tue, 20 Sep 2016 21:55:09 -0700

snapdbproxy (1.0.9.0~xenial) xenial; urgency=high

  * SNAP-450: Bump version to see that the latest works properly.

 -- Alexis Wilke <alexis@m2osw.com>  Tue, 20 Sep 2016 21:36:09 -0700

snapdbproxy (1.0.8.0~xenial) xenial; urgency=high

  * SNAP-110: Actually start the website initialization thread.
  * Removed the throw and replaced it with cerr + exit(1).
  * Added logging.

 -- Build Server <build@m2osw.com>  Tue, 13 Sep 2016 16:10:44 -0700

snapdbproxy (1.0.7.0~xenial) xenial; urgency=high

  * SNAP-110: The delay of the timer used to reconnect in case we lose the
    connection to snapdbproxy (or never got one from the start) was never
    set. I also added the code that increases that delay (doubling it) on
    each attempt from 1s to 5 min.

 -- Build Server <build@m2osw.com>  Mon, 12 Sep 2016 02:00:44 -0700

snapdbproxy (1.0.6.0~xenial) xenial; urgency=high

  * SNAP-110: Added a warning in case the consistency sent to the query
    object is not QUORUM.

 -- Alexis WIlke <alexis@m2osw.com>  Sat, 10 Sep 2016 02:00:55 -0700

snapdbproxy (1.0.5.0~xenial) xenial; urgency=high

  * Added support for the RELOADCONFIG message.
  * Fixed a bug in the dbproxy plugin so values get saved.

 -- Alexis WIlke <alexis@m2osw.com>  Sun, 28 Aug 2016 10:10:15 -0700

snapdbproxy (1.0.4.0~xenial) xenial; urgency=high

  * Now uses QtCassandra::QCassandraSchema to detect if the snapwebsites
    schema has been created yet.

 -- R. Douglas Barbieri <doug@dooglio.net>  Mon, 22 Aug 2016 22:37:14 -0700

snapdbproxy (1.0.3.0~xenial) xenial; urgency=high

  * Removed the Cassandra database test from the manager plugin. It's wrong.

 -- Alexis <alexis@m2osw.com>  Mon, 22 Aug 2016 02:00:52 -0700

snapdbproxy (1.0.2.0~xenial) xenial; urgency=high

  * Fixing the case where someone connects and sends requests before
    snapdbproxy is able to process orders with Cassandra.

 -- Alexis Wilke <alexis@m2osw.com>  Fri, 19 Aug 2016 14:54:06 -0700

snapdbproxy (1.0.1) xenial; urgency=high

  * Initial release of packaging for snapdbproxy. 

 -- R. Douglas Barbieri <doug@dooglio.net>  Mon, 30 May 2016 13:38:48 -0700<|MERGE_RESOLUTION|>--- conflicted
+++ resolved
@@ -1,8 +1,4 @@
-<<<<<<< HEAD
-snapdbproxy (1.1.26.4~xenial) xenial; urgency=high
-=======
 snapdbproxy (1.1.27.0~xenial) xenial; urgency=high
->>>>>>> 6df43eae
 
   * SNAP-110: Added test in logrotate script to skip the postrotate in
     case snapsignal is not available anymore.
