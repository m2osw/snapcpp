<<<<<<< HEAD
snapdbproxy (1.1.28.26~xenial) xenial; urgency=high
=======
snapdbproxy (1.1.28.27~xenial) xenial; urgency=high
>>>>>>> b419296f

  * Nightly build.

 -- Build Server <build@m2osw.com>  Fri, 18 Nov 2016 02:00:47 -0800

snapdbproxy (1.1.28.0~xenial) xenial; urgency=high

  * SNAP-513: Send CASSANDRAREADY after creating all tables.

 -- Alexis Wilke <alexis@m2osw.com>  Wed, 16 Nov 2016 22:59:49 -0800

snapdbproxy (1.1.27.0~xenial) xenial; urgency=high

  * SNAP-110: Added test in logrotate script to skip the postrotate in
    case snapsignal is not available anymore.
  * Fixed --help output of snapinstallwebsite to mention the ?intall-layouts=.

 -- Alexis Wilke <alexis@m2osw.com>  Thu, 10 Nov 2016 15:56:50 -0800

snapdbproxy (1.1.26.0~xenial) xenial; urgency=high

  * SNAP-110: Fixed the --version help string to use %p for the project name.
  * Fixed the return value from 1 to 0 when using --version.

 -- Alexis Wilke <alexis@m2osw.com>  Sun, 06 Nov 2016 20:16:48 -0700

snapdbproxy (1.1.25.0~xenial) xenial; urgency=high

  * SNAP-110: Removed temporary logs from 1.1.22.

 -- Alexis Wilke <alexis@m2osw.com>  Sat, 29 Oct 2016 22:07:49 -0700

snapdbproxy (1.1.24.0~xenial) xenial; urgency=high

  * SNAP-110: Fixed the no_cassandra() call from the child thread by sending
    a SIGUSR1 signal instead.
  * Added a new snapdbproxy_cassandra class to handle the SIGUSR1 signal.

 -- Alexis Wilke <alexis@m2osw.com>  Sat, 29 Oct 2016 21:00:49 -0700

snapdbproxy (1.1.23.0~xenial) xenial; urgency=high

  * SNAP-110: There is actually an exception (Column family ID mismatch).
  * Added close() calls in case an exception occurs.

 -- Alexis Wilke <alexis@m2osw.com>  Sat, 29 Oct 2016 14:24:49 -0700

snapdbproxy (1.1.22.0~xenial) xenial; urgency=high

  * SNAP-110: Added temporary debugs in an attempt to determine what blocks.

 -- Alexis Wilke <alexis@m2osw.com>  Sat, 29 Oct 2016 14:09:49 -0700

snapdbproxy (1.1.21.0~xenial) xenial; urgency=high

  * SNAP-110: Fixed the QtCassandraSession::connect() in the
    snapdbproxy_connection class for slow commands.

 -- Alexis Wilke <alexis@m2osw.com>  Sat, 29 Oct 2016 12:59:49 -0700

snapdbproxy (1.1.20.0~xenial) xenial; urgency=high

  * SNAP-110: Use snap::process to run the snapcreatecontext/tables tools.

 -- Alexis Wilke <alexis@m2osw.com>  Sat, 29 Oct 2016 12:17:49 -0700

snapdbproxy (1.1.19.0~xenial) xenial; urgency=high

  * SNAP-110: Fixed the dbproxy plugin so we check the use_ssl flag as defined
    in snapdbproxy.conf.
  * Adding a debug message in snapmanagerdaemon plugins when connecting to
    cassandra to know whether we are using SSL or not.
  * Fixed the saving of field "cassandra_use_ssl", it has to return true and
    we do not have to send the RELOADCONFIG twice.
  * Fixed the mark_done() call in snapdbproxy to use "true" (i.e. kill the
    messenger as well once done.)

 -- Alexis Wilke <alexis@m2osw.com>  Sat, 29 Oct 2016 11:34:49 -0700

snapdbproxy (1.1.18.0~xenial) xenial; urgency=high

  * SNAP-465: postinst/postrm cleanups.
  * Properly remove the user defined snapserver.conf file if present.

 -- Alexis Wilke <alexis@m2osw.com>  Mon, 24 Oct 2016 23:48:38 -0700

snapdbproxy (1.1.17.0~xenial) xenial; urgency=high

  * SNAP-493: Added code to detect Cassandra server disconnect, and forces a reconnect.

 -- R. Douglas Barbieri <doug@dooglio.net>  Sun, 23 Oct 2016 18:04:01 -0700

snapdbproxy (1.1.16.0~xenial) xenial; urgency=high

  * SNAP-491: Changed Ctrl-C in the equivalent of a STOP.
  * Fixed the stop() by adding the removal of the f_timer connection and
    so it removes the messenger if not connected.
  * Restore the SIGINT signal handler after the first SIGINT received.

 -- Alexis Wilke <alexis@m2osw.com>  Wed, 20 Oct 2016 11:17:49 -0700

snapdbproxy (1.1.15.0~xenial) xenial; urgency=high

  * SNAP-461: Removed "Requires=..." since all servers can run by themselves.

 -- Alexis Wilke <alexis@m2osw.com>  Wed, 19 Oct 2016 12:21:49 -0700

snapdbproxy (1.1.14.0~xenial) xenial; urgency=high

  * SNAP-481: Use 1,000 as the RLIMIT_NPROC. It is per user, not process.

 -- Alexis Wilke <alexis@m2osw.com>  Sat, 15 Oct 2016 17:59:49 -0700

snapdbproxy (1.1.13.0~xenial) xenial; urgency=high

  * SNAP-481: Drastically limit the number of sub-processes the snapbackend
    can create between 100 and 1,000.

 -- Alexis Wilke <alexis@m2osw.com>  Sat, 15 Oct 2016 12:07:49 -0700

snapdbproxy (1.1.12.0~xenial) xenial; urgency=high

  * SNAP-454: Fixed the culprit that would keep the connection alive.
  * Made the way the connection is passed to the thread actually safe now.
  * Protected all the f_socket changes because they may be used by both sides.

 --Alexis Wilke <alexis@m2osw.com>   Wed, 12 Oct 2016 15:47:53 -0700

snapdbproxy (1.1.11.0~xenial) xenial; urgency=high

  * SNAP-266: snap_child recreates snapcom messenger with thread.
  * Default is to use file logging and logging to snapcommunicator.
  * Also took out all loggingserver API and properties files.

 -- R. Douglas Barbieri <doug@dooglio.net>  Wed, 12 Oct 2016 14:48:34 -0700

snapdbproxy (1.1.10.0~xenial) xenial; urgency=high

  * SNAP-110: Fixed the CMakeLists.txt so it actually works.

 -- Alexis Wilke <alexis@m2osw.com>  Sun, 02 Oct 2016 15:36:47 -0700

snapdbproxy (1.1.9.0~xenial) xenial; urgency=high

  * SNAP-110: Added a snapwebsiteready to mark a website as ready in case a
    tool changing that state fails inadvertendly.

 -- Alexis Wilke <alexis@m2osw.com>  Sun, 02 Oct 2016 11:30:47 -0700

snapdbproxy (1.1.8.0~xenial) xenial; urgency=high

  * SNAP-378: snapinitializewebsite supports --protocol <HTTP | HTTPS>.
  * Added my cassandra-start script to the snapdbproxy/tools.

 -- Alexis Wilke <alexis@m2osw.com>  Thu, 29 Sep 2016 21:52:27 -0700

snapdbproxy (1.1.7.0~xenial) xenial; urgency=high

  * SNAP-440: Removed add_ssl_keys() method and replaced with parameter to
    QCassandraSession::connect() method.

 -- R. Douglas Barbieri <doug@dooglio.net>  Thu, 29 Sep 2016 12:47:27 -0700

snapdbproxy (1.1.6.0~xenial) xenial; urgency=high

  * SNAP-440: Added purge-keys ability for cassandra.

 -- R. Douglas Barbieri <doug@dooglio.net>  Wed, 28 Sep 2016 19:01:36 -0700

snapdbproxy (1.1.5.0~xenial) xenial; urgency=high

  * SNAP-413: Replaced the snapcreatetables call with the NEWTABLE signal.
  * Added support for a NEWTABLE message (not implemented yet though.)

 -- Alexis Wilke <alexis@m2osw.com>  Tue, 27 Sep 2016 14:54:54 -0700

snapdbproxy (1.1.4.0~xenial) xenial; urgency=high

  * SNAP-440: Key file has to be flushed before QCassandraSession can pick it up.

 -- R. Douglas Barbieri <doug@dooglio.net>  Mon, 26 Sep 2016 17:46:40 -0700

snapdbproxy (1.1.2.0~xenial) xenial; urgency=high

  * SNAP-440: Don't accept a key we already have.

 -- R. Douglas Barbieri <doug@dooglio.net>  Mon, 26 Sep 2016 15:51:03 -0700

snapdbproxy (1.1.1.0~xenial) xenial; urgency=high

  * SNAP-440: key is properly saved from cassandra plugin.

 -- Doug Barbieri <doug@dooglio.net>  Sun, 25 Sep 2016 12:37:03 -0700

snapdbproxy (1.1.0.1~xenial) xenial; urgency=high

  * SNAP-440: added support for SSL to Cassandra.

 -- R. Douglas Barbieri <doug@dooglio.net>  Wed, 21 Sep 2016 16:54:43 -0700

snapdbproxy (1.0.15.0~xenial) xenial; urgency=high

  * SNAP-443: Missed updating the snapinstallwebsite tool with SSL support.

 -- Alexis Wilke <alexis@m2osw.com>  Sun, 25 Sep 2016 12:50:48 -0700

snapdbproxy (1.0.14.0~xenial) xenial; urgency=high

  * SNAP-289: Applied fixes to lines of code pointed out by Coverity.
  * Check the socket parameter and make sure it is positive (open).
  * Added a try/catch to the snapinstallwebsite tool to avoid terminations.

 -- Alexis Wilke <alexis@m2osw.com>  Sat, 24 Sep 2016 21:25:48 -0700

snapdbproxy (1.0.13.0~xenial) xenial; urgency=high

  * SNAP-110: Moved .properties files under .../logger/.

 -- Alexis Wilke <alexis@m2osw.com>  Wed, 23 Sep 2016 15:05:49 -0700

snapdbproxy (1.0.12.0~xenial) xenial; urgency=high

  * SNAP-450: Reintroduced the f_socket so kill() works safely.

 -- Alexis Wilke <alexis@m2osw.com>  Tue, 20 Sep 2016 23:00:09 -0700

snapdbproxy (1.0.11.0~xenial) xenial; urgency=high

  * SNAP-450: Removed debug trace and fixed the while() by removing the comma.

 -- Alexis Wilke <alexis@m2osw.com>  Tue, 20 Sep 2016 22:26:09 -0700

snapdbproxy (1.0.10.0~xenial) xenial; urgency=high

  * SNAP-450: Added some debug to try to understand why it uses 100% CPU
    on my test VM (local connections on 4042 it seems).

 -- Alexis Wilke <alexis@m2osw.com>  Tue, 20 Sep 2016 21:55:09 -0700

snapdbproxy (1.0.9.0~xenial) xenial; urgency=high

  * SNAP-450: Bump version to see that the latest works properly.

 -- Alexis Wilke <alexis@m2osw.com>  Tue, 20 Sep 2016 21:36:09 -0700

snapdbproxy (1.0.8.0~xenial) xenial; urgency=high

  * SNAP-110: Actually start the website initialization thread.
  * Removed the throw and replaced it with cerr + exit(1).
  * Added logging.

 -- Build Server <build@m2osw.com>  Tue, 13 Sep 2016 16:10:44 -0700

snapdbproxy (1.0.7.0~xenial) xenial; urgency=high

  * SNAP-110: The delay of the timer used to reconnect in case we lose the
    connection to snapdbproxy (or never got one from the start) was never
    set. I also added the code that increases that delay (doubling it) on
    each attempt from 1s to 5 min.

 -- Build Server <build@m2osw.com>  Mon, 12 Sep 2016 02:00:44 -0700

snapdbproxy (1.0.6.0~xenial) xenial; urgency=high

  * SNAP-110: Added a warning in case the consistency sent to the query
    object is not QUORUM.

 -- Alexis WIlke <alexis@m2osw.com>  Sat, 10 Sep 2016 02:00:55 -0700

snapdbproxy (1.0.5.0~xenial) xenial; urgency=high

  * Added support for the RELOADCONFIG message.
  * Fixed a bug in the dbproxy plugin so values get saved.

 -- Alexis WIlke <alexis@m2osw.com>  Sun, 28 Aug 2016 10:10:15 -0700

snapdbproxy (1.0.4.0~xenial) xenial; urgency=high

  * Now uses QtCassandra::QCassandraSchema to detect if the snapwebsites
    schema has been created yet.

 -- R. Douglas Barbieri <doug@dooglio.net>  Mon, 22 Aug 2016 22:37:14 -0700

snapdbproxy (1.0.3.0~xenial) xenial; urgency=high

  * Removed the Cassandra database test from the manager plugin. It's wrong.

 -- Alexis <alexis@m2osw.com>  Mon, 22 Aug 2016 02:00:52 -0700

snapdbproxy (1.0.2.0~xenial) xenial; urgency=high

  * Fixing the case where someone connects and sends requests before
    snapdbproxy is able to process orders with Cassandra.

 -- Alexis Wilke <alexis@m2osw.com>  Fri, 19 Aug 2016 14:54:06 -0700

snapdbproxy (1.0.1) xenial; urgency=high

  * Initial release of packaging for snapdbproxy. 

 -- R. Douglas Barbieri <doug@dooglio.net>  Mon, 30 May 2016 13:38:48 -0700<|MERGE_RESOLUTION|>--- conflicted
+++ resolved
@@ -1,8 +1,4 @@
-<<<<<<< HEAD
-snapdbproxy (1.1.28.26~xenial) xenial; urgency=high
-=======
 snapdbproxy (1.1.28.27~xenial) xenial; urgency=high
->>>>>>> b419296f
 
   * Nightly build.
 
