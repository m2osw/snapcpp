--- conflicted
+++ resolved
@@ -38,6 +38,7 @@
 #pragma GCC diagnostic ignored "-Wold-style-cast"
 #include <QFile>
 #include <QUuid>
+#include <QTextStream>
 #pragma GCC diagnostic pop
 
 #include "poison.h"
@@ -1530,11 +1531,7 @@
         QString                                         f_revision_owner;
         QString                                         f_field_name;
         QString                                         f_self;
-<<<<<<< HEAD
-        QSharedPointer<QtCassandra::QCassandraTable>    f_current_table;
-=======
-        QtCassandra::QCassandraTable::pointer_t    f_content_table;
->>>>>>> 376acee0
+        QtCassandra::QCassandraTable::pointer_t         f_current_table;
         QDomElement                                     f_element;
         controlled_vars::fbool_t                        f_found_self;
         controlled_vars::fbool_t                        f_saved;
@@ -2545,7 +2542,7 @@
                 field += "::" + f_locale;
             }
 
-            QSharedPointer<QtCassandra::QCassandraTable> content_table(f_content_plugin->get_content_table());
+            QtCassandra::QCassandraTable::pointer_t content_table(f_content_plugin->get_content_table());
             if(content_table->exists(f_key)
             && content_table->row(f_key)->exists(field))
             {
@@ -2783,9 +2780,9 @@
  *
  * \return The pointer to the content table.
  */
-QSharedPointer<QtCassandra::QCassandraTable> content::get_content_table()
-{
-    if(f_content_table.isNull())
+QtCassandra::QCassandraTable::pointer_t content::get_content_table()
+{
+    if(!f_content_table)
     {
         f_content_table = f_snap->create_table(get_name(SNAP_NAME_CONTENT_TABLE), "Website content table.");
     }
@@ -2863,9 +2860,9 @@
  *
  * \return The pointer to the content table.
  */
-QSharedPointer<QtCassandra::QCassandraTable> content::get_data_table()
-{
-    if(f_data_table.isNull())
+QtCassandra::QCassandraTable::pointer_t content::get_data_table()
+{
+    if(!f_data_table)
     {
         f_data_table = f_snap->create_table(get_name(SNAP_NAME_CONTENT_DATA_TABLE), "Website data table.");
     }
@@ -2892,9 +2889,9 @@
  *
  * \return The pointer to the files table.
  */
-QSharedPointer<QtCassandra::QCassandraTable> content::get_files_table()
-{
-    if(f_files_table.isNull())
+QtCassandra::QCassandraTable::pointer_t content::get_files_table()
+{
+    if(!f_files_table)
     {
         f_files_table = f_snap->create_table(get_name(SNAP_NAME_CONTENT_FILES_TABLE), "List of all the files ever uploaded to all the websites.");
     }
@@ -3005,7 +3002,7 @@
     QString current_branch_key(QString("%1::%2").arg(base_key).arg(get_name(working_branch
                                 ? SNAP_NAME_CONTENT_REVISION_CONTROL_CURRENT_WORKING_BRANCH
                                 : SNAP_NAME_CONTENT_REVISION_CONTROL_CURRENT_BRANCH)));
-    QSharedPointer<QtCassandra::QCassandraTable> content_table(get_content_table());
+    QtCassandra::QCassandraTable::pointer_t content_table(get_content_table());
     if(content_table->exists(key)
     && content_table->row(key)->exists(current_branch_key))
     {
@@ -3041,7 +3038,7 @@
     {
         // not a valid user branch, first check whether there is a latest
         // user branch, if so, put the new data on the newest branch
-        QSharedPointer<QtCassandra::QCassandraTable> content_table(get_content_table());
+        QtCassandra::QCassandraTable::pointer_t content_table(get_content_table());
 
         // get the last branch number
         QString const base_key(get_revision_base_key(owner));
@@ -3106,7 +3103,7 @@
     {
         revision_key += "::" + locale;
     }
-    QSharedPointer<QtCassandra::QCassandraTable> content_table(get_content_table());
+    QtCassandra::QCassandraTable::pointer_t content_table(get_content_table());
     if(content_table->exists(key)
     && content_table->row(key)->exists(revision_key))
     {
@@ -3158,7 +3155,7 @@
     {
         revision_key += "::" + locale;
     }
-    QSharedPointer<QtCassandra::QCassandraTable> content_table(get_content_table());
+    QtCassandra::QCassandraTable::pointer_t content_table(get_content_table());
     if(content_table->exists(key)
     && content_table->row(key)->exists(revision_key))
     {
@@ -3211,7 +3208,7 @@
  */
 snap_version::version_number_t content::get_new_branch(QString const& key, QString const& owner, QString const& locale)
 {
-    QSharedPointer<QtCassandra::QCassandraTable> content_table(get_content_table());
+    QtCassandra::QCassandraTable::pointer_t content_table(get_content_table());
 
     // get the last branch number
     QString const base_key(get_revision_base_key(owner));
@@ -3292,7 +3289,7 @@
  */
 snap_version::version_number_t content::get_new_revision(QString const& key, QString const& owner, snap_version::version_number_t branch, QString const& locale)
 {
-    QSharedPointer<QtCassandra::QCassandraTable> content_table(get_content_table());
+    QtCassandra::QCassandraTable::pointer_t content_table(get_content_table());
 
     // define the key
     QString const base_key(get_revision_base_key(owner));
@@ -3371,7 +3368,7 @@
                         : SNAP_NAME_CONTENT_REVISION_CONTROL_CURRENT_WORKING_BRANCH_KEY)));
 
     // get the data key from the content table
-    QSharedPointer<QtCassandra::QCassandraTable> content_table(get_content_table());
+    QtCassandra::QCassandraTable::pointer_t content_table(get_content_table());
     QtCassandra::QCassandraValue const value(content_table->row(key)->cell(current_key)->value());
     return value.stringValue();
 }
@@ -3416,7 +3413,7 @@
                         : SNAP_NAME_CONTENT_REVISION_CONTROL_CURRENT_WORKING_BRANCH)));
 
     // save the data key in the content table
-    QSharedPointer<QtCassandra::QCassandraTable> content_table(get_content_table());
+    QtCassandra::QCassandraTable::pointer_t content_table(get_content_table());
     content_table->row(key)->cell(current_key)->setValue(static_cast<snap_version::basic_version_number_t>(branch));
 }
 
@@ -3445,7 +3442,6 @@
  *
  * \return This function returns a copy of the current branch key.
  */
-<<<<<<< HEAD
 QString content::set_branch_key(QString const& key, QString const& owner, snap_version::version_number_t branch, bool working_branch)
 {
     // key in the data table
@@ -3460,7 +3456,7 @@
                         : SNAP_NAME_CONTENT_REVISION_CONTROL_CURRENT_WORKING_BRANCH_KEY)));
 
     // save the data key in the content table
-    QSharedPointer<QtCassandra::QCassandraTable> content_table(get_content_table());
+    QtCassandra::QCassandraTable::pointer_t content_table(get_content_table());
     content_table->row(key)->cell(current_key)->setValue(current_branch_key);
     return current_branch_key;
 }
@@ -3483,15 +3479,10 @@
 void content::initialize_branch(QString const& key, QString const& locale)
 {
     QString const base_key(get_revision_base_key(get_plugin_name()));
-    QSharedPointer<QtCassandra::QCassandraTable> content_table(get_content_table());
+    QtCassandra::QCassandraTable::pointer_t content_table(get_content_table());
 
     // *** BRANCH ***
     snap_version::version_number_t branch_number(static_cast<snap_version::basic_version_number_t>(snap_version::SPECIAL_VERSION_SYSTEM_BRANCH));
-=======
-QtCassandra::QCassandraTable::pointer_t content::get_content_table()
-{
-    if(!f_content_table)
->>>>>>> 376acee0
     {
         // Last branch
         QString const last_branch_key(QString("%1::%2").arg(base_key).arg(get_name(SNAP_NAME_CONTENT_REVISION_CONTROL_LAST_BRANCH)));
@@ -3644,7 +3635,7 @@
     }
 
     // get the data key from the content table
-    QSharedPointer<QtCassandra::QCassandraTable> content_table(get_content_table());
+    QtCassandra::QCassandraTable::pointer_t content_table(get_content_table());
     QtCassandra::QCassandraValue const value(content_table->row(key)->cell(current_key)->value());
     return value.stringValue();
 }
@@ -3674,15 +3665,9 @@
  *
  * \return The revision key as used in the data table.
  */
-<<<<<<< HEAD
 QString content::generate_revision_key(QString const& key, snap_version::version_number_t branch, snap_version::version_number_t revision, QString const& locale)
 {
     if(locale.isEmpty())
-=======
-QtCassandra::QCassandraTable::pointer_t content::get_files_table()
-{
-    if(!f_files_table)
->>>>>>> 376acee0
     {
         return QString("%1#%2.%3").arg(key).arg(branch).arg(revision);
     }
@@ -3724,7 +3709,6 @@
  */
 QString content::generate_revision_key(QString const& key, QString const& revision, QString const& locale)
 {
-<<<<<<< HEAD
     if(locale.isEmpty())
     {
         return QString("%1#%2").arg(key).arg(revision);
@@ -3733,42 +3717,6 @@
     return QString("%1#%2/%3").arg(key).arg(locale).arg(revision);
 }
 
-=======
-    // TODO: we probably do not want to check for attachment to send if the
-    //       action is not "view"...
-    QtCassandra::QCassandraTable::pointer_t content_table(get_content_table());
-    QString const site_key(f_snap->get_site_key_with_slash());
-    QString const key(site_key + cpath);
-    if(content_table->exists(key)
-    && content_table->row(key)->exists(get_name(SNAP_NAME_CONTENT_ATTACHMENT_REVISION_CONTROL_CURRENT)))
-    {
-        QtCassandra::QCassandraRow::pointer_t row(content_table->row(key));
-        QtCassandra::QCassandraValue revision_value(row->cell(get_name(SNAP_NAME_CONTENT_ATTACHMENT_REVISION_CONTROL_CURRENT))->value());
-        if(!revision_value.nullValue())
-        {
-            QString revision(revision_value.stringValue());
-            QString revision_key(QString("%1::%2").arg(get_name(SNAP_NAME_CONTENT_ATTACHMENT)).arg(revision));
-//std::cerr << "revision key [" << revision << "] [" << revision_key << "]\n";
-            if(row->exists(revision_key))
-            {
-                QtCassandra::QCassandraValue attachment_key(row->cell(revision_key)->value());
-                if(!attachment_key.nullValue())
-                {
-                    QtCassandra::QCassandraTable::pointer_t files_table(get_files_table());
-                    if(!files_table->exists(attachment_key.binaryValue())
-                    || !files_table->row(attachment_key.binaryValue())->exists(get_name(SNAP_NAME_CONTENT_FILES_DATA)))
-                    {
-                        // somehow the file data is not available
-                        f_snap->die(snap_child::HTTP_CODE_NOT_FOUND, "Attachment Not Found",
-                                "The attachment \"" + cpath + "\" was not found.",
-                                QString("Could not find field \"%1\" of the file \"%2\".")
-                                        .arg(get_name(SNAP_NAME_CONTENT_FILES_DATA))
-                                        .arg(QString::fromAscii(attachment_key.binaryValue().toHex())));
-                        NOTREACHED();
-                    }
-
-                    QtCassandra::QCassandraRow::pointer_t file_row(files_table->row(attachment_key.binaryValue()));
->>>>>>> 376acee0
 
 /** \brief Save the revision as current.
  *
@@ -3800,7 +3748,7 @@
     }
 
     // get the data key from the content table
-    QSharedPointer<QtCassandra::QCassandraTable> content_table(get_content_table());
+    QtCassandra::QCassandraTable::pointer_t content_table(get_content_table());
     content_table->row(key)->cell(current_key)->setValue(static_cast<snap_version::basic_version_number_t>(revision));
 }
 
@@ -3855,7 +3803,7 @@
     }
 
     // save the data key in the content table
-    QSharedPointer<QtCassandra::QCassandraTable> content_table(get_content_table());
+    QtCassandra::QCassandraTable::pointer_t content_table(get_content_table());
     content_table->row(key)->cell(current_key)->setValue(current_revision_key);
     return current_revision_key;
 }
@@ -3899,7 +3847,7 @@
     }
 
     // save the data key in the content table
-    QSharedPointer<QtCassandra::QCassandraTable> content_table(get_content_table());
+    QtCassandra::QCassandraTable::pointer_t content_table(get_content_table());
     content_table->row(key)->cell(current_key)->setValue(current_revision_key);
     return current_revision_key;
 }
@@ -3968,52 +3916,14 @@
  */
 bool content::create_content_impl(path_info_t& ipath, QString const& owner, QString const& type)
 {
-<<<<<<< HEAD
-    QSharedPointer<QtCassandra::QCassandraTable> content_table(get_content_table());
-    QSharedPointer<QtCassandra::QCassandraTable> data_table(get_data_table());
+    QtCassandra::QCassandraTable::pointer_t content_table(get_content_table());
+    QtCassandra::QCassandraTable::pointer_t data_table(get_data_table());
     QString const site_key(f_snap->get_site_key_with_slash());
     QString const key(ipath.get_key());
 
     // create the row
     QString const primary_owner(get_name(SNAP_NAME_CONTENT_PRIMARY_OWNER));
-    QSharedPointer<QtCassandra::QCassandraRow> row(content_table->row(key));
-=======
-    QtCassandra::QCassandraTable::pointer_t content_table(get_content_table());
-    QString const site_key(f_snap->get_site_key_with_slash());
-    QString const key(site_key + path);
-
-    if(!path.isEmpty())
-    {
-        // parent path is the path without the last "/..." part
-        QString parent_path;
-        int const pos(path.lastIndexOf('/'));
-        if(pos != -1)
-        {
-            QString parent_key(site_key + path.left(pos));
-            QtCassandra::QCassandraRow::pointer_t parent_row(content_table->row(parent_key));
-            if(parent_row->exists(get_name(SNAP_NAME_CONTENT_FINAL)))
-            {
-                QtCassandra::QCassandraValue final_value(parent_row->cell(get_name(SNAP_NAME_CONTENT_FINAL))->value());
-                if(final_value.nullValue())
-                {
-                    if(final_value.signedCharValue())
-                    {
-                        // the user was trying to add content under a final leaf
-                        f_snap->die(snap_child::HTTP_CODE_FORBIDDEN, "Final Parent",
-                                QString("Page \"%1\" cannot be added under \"%2\" as that parent page is marked as final.")
-                                            .arg(key).arg(parent_key),
-                                "The parent row does not allow for further children.");
-                        NOTREACHED();
-                    }
-                }
-            }
-        }
-    }
-
-    // create the row
-    QString const primary_owner(path::get_name(path::SNAP_NAME_PATH_PRIMARY_OWNER));
     QtCassandra::QCassandraRow::pointer_t row(content_table->row(key));
->>>>>>> 376acee0
     if(row->exists(primary_owner))
     {
         // the row already exists, this is considered created.
@@ -4074,7 +3984,7 @@
     }
 
     //QString const branch_key(generate_branch_key(key, branch_number));
-    QSharedPointer<QtCassandra::QCassandraRow> data_row(data_table->row(ipath.get_branch_key()));
+    QtCassandra::QCassandraRow::pointer_t data_row(data_table->row(ipath.get_branch_key()));
     data_row->cell(QString(get_name(SNAP_NAME_CONTENT_CREATED)))->setValue(start_date);
     data_row->cell(QString(get_name(SNAP_NAME_CONTENT_MODIFIED)))->setValue(start_date);
 
@@ -4248,13 +4158,8 @@
     snap_child::post_file_t const& post_file(file.get_file());
     QString attachment_filename(post_file.get_basename());
 
-<<<<<<< HEAD
     // make sure that the parent of the attachment isn't final
     if(is_final(parent_key))
-=======
-    QtCassandra::QCassandraRow::pointer_t parent_row(content_table->row(key));
-    if(parent_row->exists(get_name(SNAP_NAME_CONTENT_FINAL)))
->>>>>>> 376acee0
     {
         // the user was trying to add content under a final leaf
         f_snap->die(snap_child::HTTP_CODE_FORBIDDEN, "Final Parent",
@@ -4409,7 +4314,6 @@
 
     // path in the content table, the attachment_filename is the simple
     // name without version, language, or encoding
-<<<<<<< HEAD
     path_info_t attachment_ipath;
     //attachment_ipath.set_owner(...); -- this is not additional so keep the default (content)
     attachment_ipath.set_path(QString("%1/%2").arg(file.get_cpath()).arg(attachment_filename));
@@ -4420,11 +4324,6 @@
         // files only at this point.)
         attachment_ipath.force_extended_revision(revision);
     }
-=======
-    QString const attachment_cpath(file.get_cpath() + "/" + attachment_filename);
-    QString const attachment_key(site_key + attachment_cpath);
-    QtCassandra::QCassandraRow::pointer_t attachment_row;
->>>>>>> 376acee0
 
 
 SNAP_LOG_DEBUG("attaching ")(file.get_file().get_filename())(", attachment_key = ")(attachment_ipath.get_key());
@@ -4560,7 +4459,7 @@
     // have to test several things before we can call create_content()...
     QString const attachment_owner(get_name(SNAP_NAME_CONTENT_OWNER));
 
-    QSharedPointer<QtCassandra::QCassandraTable> data_table(get_data_table());
+    QtCassandra::QCassandraTable::pointer_t data_table(get_data_table());
 
     // if the revision is still empty then we're dealing with a file
     // which is neither a JavaScript nor a CSS file
@@ -4586,43 +4485,11 @@
                        && data_table->row(attachment_ipath.get_branch_key())->exists(attachment_ref);
             if(file_exists)
             {
-<<<<<<< HEAD
                 // the reference row exists!
                 file_exists = true; // avoid generation of a new revision!
                 revision_number = data_table->row(attachment_ipath.get_branch_key())->cell(attachment_ref)->value().int64Value();
                 attachment_ipath.force_revision(revision_number);
                 //content_table->row(attachment_ipath.get_key())->cell(get_name(SNAP_NAME_CONTENT_ATTACHMENT_REVISION_CONTROL_CURRENT_WORKING_VERSION))->setValue(revision);
-=======
-                attachment_row->clearCache();
-                attachment_row->readCells(revision_column_predicate);
-                const QtCassandra::QCassandraCells& revision_cells(attachment_row->cells());
-                if(revision_cells.isEmpty())
-                {
-                    break;
-                }
-                // handle one batch
-                for(QtCassandra::QCassandraCells::const_iterator rc(revision_cells.begin());
-                        rc != revision_cells.end();
-                        ++rc)
-                {
-                    // get the email from the database
-                    // we expect empty values once in a while because a dropCell() is
-                    // not exactly instantaneous in Cassandra
-                    QtCassandra::QCassandraCell::pointer_t revision_cell(*rc);
-                    if(!revision_cell->value().nullValue())
-                    {
-                        if(revision_cell->value().binaryValue() == md5)
-                        {
-                            // found it!
-                            file_exists = true; // avoid generation of a new revision!
-                            int const length(strlen(get_name(SNAP_NAME_CONTENT_ATTACHMENT)) + 2); // this can be optimized at compile time!
-                            revision = revision_cell->columnName().mid(length);
-                            content_table->row(attachment_key)->cell(get_name(SNAP_NAME_CONTENT_ATTACHMENT_REVISION_CONTROL_CURRENT_WORKING_VERSION))->setValue(revision);
-                            break;
-                        }
-                    }
-                }
->>>>>>> 376acee0
             }
         }
 
@@ -4693,11 +4560,11 @@
     // this name is "content::attachment::<plugin owner>::<field name>::path" (unique)
     //           or "content::attachment::<plugin owner>::<field name>::path::<server name>_<unique number>" (multiple)
     QString const name(file.get_name());
-    QSharedPointer<QtCassandra::QCassandraRow> parent_row(content_table->row(parent_key));
-
-    QSharedPointer<QtCassandra::QCassandraRow> content_attachment_row(content_table->row(attachment_ipath.get_key()));
-    //QSharedPointer<QtCassandra::QCassandraRow> branch_attachment_row(data_table->row(attachment_ipath.get_branch_key()));
-    QSharedPointer<QtCassandra::QCassandraRow> revision_attachment_row(data_table->row(attachment_ipath.get_revision_key()));
+    QtCassandra::QCassandraRow::pointer_t parent_row(content_table->row(parent_key));
+
+    QtCassandra::QCassandraRow::pointer_t content_attachment_row(content_table->row(attachment_ipath.get_key()));
+    //QtCassandra::QCassandraRow::pointer_t branch_attachment_row(data_table->row(attachment_ipath.get_branch_key()));
+    QtCassandra::QCassandraRow::pointer_t revision_attachment_row(data_table->row(attachment_ipath.get_revision_key()));
 
     // if the field exists and that attachment is unique (i.e. supports only
     // one single file), then we want to delete the existing page unless
@@ -4857,10 +4724,10 @@
  */
 bool content::is_final(QString const& key)
 {
-    QSharedPointer<QtCassandra::QCassandraTable> content_table(get_content_table());
+    QtCassandra::QCassandraTable::pointer_t content_table(get_content_table());
     if(content_table->exists(key))
     {
-        QSharedPointer<QtCassandra::QCassandraRow> parent_row(content_table->row(key));
+        QtCassandra::QCassandraRow::pointer_t parent_row(content_table->row(key));
         if(parent_row->exists(get_name(SNAP_NAME_CONTENT_FINAL)))
         {
             QtCassandra::QCassandraValue final_value(parent_row->cell(get_name(SNAP_NAME_CONTENT_FINAL))->value());
@@ -4892,30 +4759,20 @@
  */
 bool content::load_attachment(QString const& key, attachment_file& file, bool load_data)
 {
-<<<<<<< HEAD
     path_info_t ipath;
     ipath.set_path(key);
 
-    QSharedPointer<QtCassandra::QCassandraTable> content_table(get_content_table());
-std::cerr << "testing key " << ipath.get_key() << "\n";
+    QtCassandra::QCassandraTable::pointer_t content_table(get_content_table());
     if(!content_table->exists(ipath.get_key()))
-=======
-    QtCassandra::QCassandraTable::pointer_t content_table(get_content_table());
-    if(!content_table->exists(key))
->>>>>>> 376acee0
     {
         // the row does not even exist yet...
         return false;
     }
-<<<<<<< HEAD
-=======
-    QtCassandra::QCassandraRow::pointer_t attachment_row(content_table->row(key));
->>>>>>> 376acee0
 
     // TODO: select the WORKING_VERSION if the user is logged in and can
     //       edit this attachment
-    QSharedPointer<QtCassandra::QCassandraTable> data_table(get_data_table());
-    QSharedPointer<QtCassandra::QCassandraRow> revision_attachment_row(data_table->row(ipath.get_revision_key()));
+    QtCassandra::QCassandraTable::pointer_t data_table(get_data_table());
+    QtCassandra::QCassandraRow::pointer_t revision_attachment_row(data_table->row(ipath.get_revision_key()));
     QtCassandra::QCassandraValue md5_value(revision_attachment_row->cell(get_name(SNAP_NAME_CONTENT_ATTACHMENT))->value());
 
     QtCassandra::QCassandraTable::pointer_t files_table(get_files_table());
@@ -5034,15 +4891,8 @@
  */
 bool content::modified_content_impl(path_info_t& ipath)
 {
-<<<<<<< HEAD
-    QSharedPointer<QtCassandra::QCassandraTable> content_table(get_content_table());
+    QtCassandra::QCassandraTable::pointer_t content_table(get_content_table());
     QString const key(ipath.get_branch_key());
-=======
-    QtCassandra::QCassandraTable::pointer_t content_table(get_content_table());
-    QString const site_key(f_snap->get_site_key_with_slash());
-    QString const key(site_key + path);
-
->>>>>>> 376acee0
     if(!content_table->exists(key))
     {
         // the row doesn't exist?!
@@ -5090,9 +4940,8 @@
     {
     case PARAM_REVISION_GLOBAL:
         {
-            QSharedPointer<QtCassandra::QCassandraTable> content_table(get_content_table());
-
-<<<<<<< HEAD
+            QtCassandra::QCassandraTable::pointer_t content_table(get_content_table());
+
             if(!content_table->exists(ipath.get_key())
             || !content_table->row(ipath.get_key())->exists(param_name))
             {
@@ -5100,16 +4949,13 @@
                 QtCassandra::QCassandraValue value;
                 return value;
             }
-=======
-    QtCassandra::QCassandraTable::pointer_t content_table(get_content_table());
->>>>>>> 376acee0
 
             return content_table->row(ipath.get_key())->cell(param_name)->value();
         }
 
     case PARAM_REVISION_BRANCH:
         {
-            QSharedPointer<QtCassandra::QCassandraTable> data_table(get_data_table());
+            QtCassandra::QCassandraTable::pointer_t data_table(get_data_table());
 
             if(!data_table->exists(ipath.get_branch_key())
             || !data_table->row(ipath.get_branch_key())->exists(param_name))
@@ -5124,7 +4970,7 @@
 
     case PARAM_REVISION_REVISION:
         {
-            QSharedPointer<QtCassandra::QCassandraTable> data_table(get_data_table());
+            QtCassandra::QCassandraTable::pointer_t data_table(get_data_table());
 
             if(!data_table->exists(ipath.get_revision_key())
             || !data_table->row(ipath.get_revision_key())->exists(param_name))
@@ -5842,12 +5688,8 @@
     }
 
     QString const site_key(f_snap->get_site_key_with_slash());
-<<<<<<< HEAD
-    QSharedPointer<QtCassandra::QCassandraTable> content_table(get_content_table());
-    QSharedPointer<QtCassandra::QCassandraTable> data_table(get_data_table());
-=======
     QtCassandra::QCassandraTable::pointer_t content_table(get_content_table());
->>>>>>> 376acee0
+    QtCassandra::QCassandraTable::pointer_t data_table(get_data_table());
     for(content_block_map_t::iterator d(f_blocks.begin());
             d != f_blocks.end(); ++d)
     {
@@ -5921,7 +5763,7 @@
                 QString const locale(data.key());
 
                 // define the key and table affected
-                QSharedPointer<QtCassandra::QCassandraTable> param_table;
+                QtCassandra::QCassandraTable::pointer_t param_table;
                 QString row_key;
                 switch(p->f_revision_type)
                 {
@@ -6374,13 +6216,8 @@
     }
     f_added_javascripts[name] = true;
 
-<<<<<<< HEAD
-    QSharedPointer<QtCassandra::QCassandraTable> files_table(get_files_table());
-    if(!files_table->exists("javascripts"/*javascript::get_name(javascript::SNAP_NAME_JAVASCRIPT_ROW)*/))
-=======
     QtCassandra::QCassandraTable::pointer_t files_table(get_files_table());
-    if(!files_table->exists(javascript::get_name(javascript::SNAP_NAME_JAVASCRIPT_ROW)))
->>>>>>> 376acee0
+    if(!files_table->exists("javascripts"/*javascript::get_name(javascript::SNAP_NAME_JAVASCRIPT_ROW)--incorrect dependency*/))
     {
         // absolutely no JavaScripts available!
         f_snap->die(snap_child::HTTP_CODE_NOT_FOUND, "JavaScript Not Found",
@@ -6388,11 +6225,7 @@
                 "A JavaScript was requested in the \"files\" table before it was inserted under /js/...");
         NOTREACHED();
     }
-<<<<<<< HEAD
-    QSharedPointer<QtCassandra::QCassandraRow> javascript_row(files_table->row("javascripts"/*javascript::get_name(javascript::SNAP_NAME_JAVASCRIPT_ROW)*/));
-=======
-    QtCassandra::QCassandraRow::pointer_t javascript_row(files_table->row(javascript::get_name(javascript::SNAP_NAME_JAVASCRIPT_ROW)));
->>>>>>> 376acee0
+    QtCassandra::QCassandraRow::pointer_t javascript_row(files_table->row("javascripts"/*javascript::get_name(javascript::SNAP_NAME_JAVASCRIPT_ROW)*/));
 
     // TODO: at this point I read all the entries with "name_..."
     //       we'll want to first check with the user's browser and
