#
# File:
#      plugins/sendmail/CMakeLists.txt
#
# Description:
#      Send emails to specified addresses using the system sendmail command
#      line. This plugin makes use of a backend process to actually process
#      the emails on a mail server. The front end saves the email in your
#      Cassandra database.
#
# Documentation:
#      See the CMake documentation.
#
# License:
#      Copyright (c) 2013 Made to Order Software Corp.
#
#      http://snapwebsites.org/
#      contact@m2osw.com
#
#      Permission is hereby granted, free of charge, to any person obtaining a
#      copy of this software and associated documentation files (the
#      "Software"), to deal in the Software without restriction, including
#      without limitation the rights to use, copy, modify, merge, publish,
#      distribute, sublicense, and/or sell copies of the Software, and to
#      permit persons to whom the Software is furnished to do so, subject to
#      the following conditions:
#
#      The above copyright notice and this permission notice shall be included
#      in all copies or substantial portions of the Software.
#
#      THE SOFTWARE IS PROVIDED "AS IS", WITHOUT WARRANTY OF ANY KIND, EXPRESS
#      OR IMPLIED, INCLUDING BUT NOT LIMITED TO THE WARRANTIES OF
#      MERCHANTABILITY, FITNESS FOR A PARTICULAR PURPOSE AND NONINFRINGEMENT.
#      IN NO EVENT SHALL THE AUTHORS OR COPYRIGHT HOLDERS BE LIABLE FOR ANY
#      CLAIM, DAMAGES OR OTHER LIABILITY, WHETHER IN AN ACTION OF CONTRACT,
#      TORT OR OTHERWISE, ARISING FROM, OUT OF OR IN CONNECTION WITH THE
#      SOFTWARE OR THE USE OR OTHER DEALINGS IN THE SOFTWARE.
#

project(plugin_sendmail)

find_package( Qt4 4.8.1 QUIET REQUIRED QtCore )
include( ${QT_USE_FILE} )
add_definitions( ${QT_DEFINITIONS} )

include_directories(
    ${CMAKE_CURRENT_SOURCE_DIR}
    ${CONTROLLEDVARS_INCLUDE_DIRS}
    ${LIBTLD_INCLUDE_DIRS}
    ${QT_INCLUDES}
)


QT4_ADD_RESOURCES(SNAP_MANAGER_RESOURCES_RCC
    sendmail.qrc
)

<<<<<<< HEAD
set( XMLFILES content.xml )
snap_validate_dtd( ${PROJECT_NAME} ${XMLFILES} )
=======
include_directories( ${MAGIC_INCLUDE_PATH} )

snap_validate_xml( content.xml content.dtd )
>>>>>>> ad3cc1e7

add_library(sendmail SHARED
    sendmail.cpp
    ${SNAP_MANAGER_MOC_CXX}
    ${SNAP_MANAGER_RESOURCES_RCC}
    content.xml
)

target_link_libraries( sendmail ${QT_LIBRARIES} )

get_property( 3RDPARTY_INCLUDED GLOBAL PROPERTY 3RDPARTY_INCLUDED )
if( 3RDPARTY_INCLUDED )
    add_dependencies( sendmail make_controlled_vars_headers )
endif()

install(
    TARGETS sendmail LIBRARY DESTINATION ${PLUGIN_INSTALL_DIR}
)

# vim: ts=4 sw=4 et<|MERGE_RESOLUTION|>--- conflicted
+++ resolved
@@ -55,14 +55,8 @@
     sendmail.qrc
 )
 
-<<<<<<< HEAD
-set( XMLFILES content.xml )
-snap_validate_dtd( ${PROJECT_NAME} ${XMLFILES} )
-=======
-include_directories( ${MAGIC_INCLUDE_PATH} )
+snap_validate_xml( content.xml content.dtd )
 
-snap_validate_xml( content.xml content.dtd )
->>>>>>> ad3cc1e7
 
 add_library(sendmail SHARED
     sendmail.cpp
