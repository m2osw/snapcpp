--- conflicted
+++ resolved
@@ -274,13 +274,9 @@
  * \param[in,out] xml  The XML document where tokens are being replaced.
  * \param[in,out] token  The token object, with the token name and optional parameters.
  */
-<<<<<<< HEAD
-bool filter::replace_token_impl(filter *f, QString const& cpath, QDomDocument& xml, token_info_t& token)
-=======
 #pragma GCC diagnostic push
 #pragma GCC diagnostic ignored "-Wunused-parameter"
-bool filter::replace_token_impl(filter *f, QDomDocument& xml, token_info_t& token)
->>>>>>> 994e4df0
+bool filter::replace_token_impl(filter *f, QString const& cpath, QDomDocument& xml, token_info_t& token)
 {
     if(token.is_token("test"))
     {
