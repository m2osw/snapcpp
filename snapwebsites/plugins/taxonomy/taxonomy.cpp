// Snap Websites Server -- manage taxonomy types
// Copyright (C) 2012-2014  Made to Order Software Corp.
//
// This program is free software; you can redistribute it and/or modify
// it under the terms of the GNU General Public License as published by
// the Free Software Foundation; either version 2 of the License, or
// (at your option) any later version.
//
// This program is distributed in the hope that it will be useful,
// but WITHOUT ANY WARRANTY; without even the implied warranty of
// MERCHANTABILITY or FITNESS FOR A PARTICULAR PURPOSE.  See the
// GNU General Public License for more details.
//
// You should have received a copy of the GNU General Public License
// along with this program; if not, write to the Free Software
// Foundation, Inc., 51 Franklin St, Fifth Floor, Boston, MA  02110-1301  USA

#include "taxonomy.h"

#include "../output/output.h"

#include "not_reached.h"

#include <iostream>

#include <QtCore/QDebug>


SNAP_PLUGIN_START(taxonomy, 1, 0)



/** \brief Get a fixed taxnomy name.
 *
 * The taxnomy plugin makes use of different names in the database. This
 * function ensures that you get the right spelling for a given name.
 *
 * \param[in] name  The name to retrieve.
 *
 * \return A pointer to the name.
 */
const char *get_name(name_t name)
{
    switch(name)
    {
    case SNAP_NAME_TAXONOMY_NAME:
        return "taxonomy::name";

    default:
        // invalid index
        throw snap_logic_exception("invalid SNAP_NAME_TAXONOMY_...");

    }
    NOTREACHED();
}


/** \brief Initialize the taxonomy plugin.
 *
 * This function is used to initialize the taxonomy plugin object.
 */
taxonomy::taxonomy()
    //: f_snap(NULL) -- auto-init
{
}

/** \brief Clean up the taxonomy plugin.
 *
 * Ensure the taxonomy object is clean before it is gone.
 */
taxonomy::~taxonomy()
{
}

/** \brief Initialize the taxonomy plugin.
 *
 * This function terminates the initialization of the taxonomy plugin
 * by registering for different events.
 *
 * \param[in] snap  The child handling this request.
 */
void taxonomy::on_bootstrap(::snap::snap_child *snap)
{
    f_snap = snap;
}

/** \brief Get a pointer to the taxonomy plugin.
 *
 * This function returns an instance pointer to the taxonomy plugin.
 *
 * Note that you cannot assume that the pointer will be valid until the
 * bootstrap event is called.
 *
 * \return A pointer to the taxonomy plugin.
 */
taxonomy *taxonomy::instance()
{
    return g_plugin_taxonomy_factory.instance();
}

/** \brief Return the description of this plugin.
 *
 * This function returns the English description of this plugin.
 * The system presents that description when the user is offered to
 * install or uninstall a plugin on his website. Translation may be
 * available in the database.
 *
 * \return The description in a QString.
 */
QString taxonomy::description() const
{
    return "This plugin manages the different types on your website."
        " Types include categories, tags, permissions, etc."
        " Some of these types are locked so the system continues to"
        " work, however, all can be edited by the user in some way.";
}

/** \brief Check whether updates are necessary.
 *
 * This function updates the database when a newer version is installed
 * and the corresponding updates where not run.
 *
 * This works for newly installed plugins and older plugins that were
 * updated.
 *
 * \param[in] last_updated  The UTC Unix date when the website was last updated (in micro seconds).
 *
 * \return The UTC Unix date of the last update of this plugin.
 */
int64_t taxonomy::do_update(int64_t last_updated)
{
    SNAP_PLUGIN_UPDATE_INIT();

    SNAP_PLUGIN_UPDATE(2012, 1, 1, 0, 0, 0, initial_update);
    SNAP_PLUGIN_UPDATE(2012, 1, 1, 0, 0, 0, content_update);

    SNAP_PLUGIN_UPDATE_EXIT();
}

/** \brief First update to run for the taxonomy plugin.
 *
 * This function is the first update for the taxonomy plugin. It installs
 * the initial data required by the taxonomy plugin.
 *
 * \param[in] variables_timestamp  The timestamp for all the variables added
 *                                 to the database by this update
 *                                 (in micro-seconds).
 */
#pragma GCC diagnostic push
#pragma GCC diagnostic ignored "-Wunused-parameter"
void taxonomy::initial_update(int64_t variables_timestamp)
{
}
#pragma GCC diagnostic pop

/** \brief Update the taxonomy plugin content.
 *
 * This function updates the contents in the database using the
 * system update settings found in the resources.
 *
 * This file, contrary to most content files, makes heavy use
 * of the overwrite flag to make sure that the basic system
 * types are and stay defined as expected.
 *
 * \param[in] variables_timestamp  The timestamp for all the variables added to the database by this update (in micro-seconds).
 */
#pragma GCC diagnostic push
#pragma GCC diagnostic ignored "-Wunused-parameter"
void taxonomy::content_update(int64_t variables_timestamp)
{
    content::content::instance()->add_xml("taxonomy");
}
#pragma GCC diagnostic pop

/** \brief Search for a field in a type tree.
 *
 * This function checks for the \p col_name field in the specified type
 * and up checking each parent up to and including the parent as specified
 * by the \p limit_name column name.
 *
 * If the limit is not found, then an error is generated because it should
 * always exist (i.e. at least a system type that the user cannot edit.)
 *
 * \param[in] ipath  The content where we start.
 * \param[in] taxonomy_name  The name of the link to the taxonomy to use for the search.
 * \param[in] col_name  The name of the column to search.
 * \param[in] limit_name  The title at which was stop the search.
 *
 * \return The value found in the Cassandra database.
 */
QtCassandra::QCassandraValue taxonomy::find_type_with(content::path_info_t& ipath, const QString& taxonomy_name, const QString& col_name, const QString& limit_name)
{
<<<<<<< HEAD
    QtCassandra::QCassandraValue not_found;
    // get link taxonomy_name from ipath
    links::link_info type_info(taxonomy_name, true, ipath.get_key(), ipath.get_branch());
    QSharedPointer<links::link_context> type_ctxt(links::links::instance()->new_link_context(type_info));
    links::link_info link_type;
    if(!type_ctxt->next_link(link_type))
    {
        // this should never happen because we should always have a parent
        // up until limit_name is found
        return not_found;
    }
    QString type_key(link_type.key());
    if(type_key.isEmpty())
    {
        return not_found;
    }
    QSharedPointer<QtCassandra::QCassandraTable> content_table(content::content::instance()->get_content_table());
    for(;;)
    {
        // TODO: determine whether the type should be checked in the branch instead of global area.
        content::path_info_t tpath;
        tpath.set_path(type_key);

        if(!content_table->exists(type_key))
        {
            // TODO: should this be an error instead? all the types should exist!
            return not_found;
        }
        QSharedPointer<QtCassandra::QCassandraRow> row(content_table->row(type_key));

        // check for the key, if it exists we found what the user is
        // looking for!
        QtCassandra::QCassandraValue result(row->cell(col_name)->value());
        if(!result.nullValue())
        {
            return result;
        }
        // have we reached the limit
        QtCassandra::QCassandraValue limit(row->cell(QString(get_name(SNAP_NAME_TAXONOMY_NAME)))->value());
        if(!limit.nullValue() && limit.stringValue() == limit_name)
        {
            // we reached the limit and have not found a result
            return not_found;
        }
        // get the parent
        links::link_info info(content::get_name(content::SNAP_NAME_CONTENT_PARENT), true, tpath.get_key(), tpath.get_branch());
        QSharedPointer<links::link_context> ctxt(links::links::instance()->new_link_context(info));
        links::link_info link_info;
        if(!ctxt->next_link(link_info))
        {
            // this should never happen because we should always have a parent
            // up until limit_name is found
            return not_found;
        }
        type_key = link_info.key();
    }
    NOTREACHED();
=======
	QtCassandra::QCassandraValue not_found;
	QString site_key(f_snap->get_site_key_with_slash());
	QString content_key(site_key + cpath);
	// get link taxonomy_name from cpath
	links::link_info type_info(taxonomy_name, true, content_key);
	QSharedPointer<links::link_context> type_ctxt(links::links::instance()->new_link_context(type_info));
	links::link_info link_type;
	if(!type_ctxt->next_link(link_type))
	{
		// this should never happen because we should always have a parent
		// up until limit_name is found
		return not_found;
	}
	QString type_key(link_type.key());

	//QtCassandra::QCassandraValue type_path(content::content::instance()->get_content_table()->row(content_key)->cell(taxonomy_name)->value());
	//if(type_path.nullValue())
	if(type_key.isEmpty())
	{
		return not_found;
	}
	//QString type_key(site_key + type_path.stringValue());
	QtCassandra::QCassandraTable::pointer_t content_table(content::content::instance()->get_content_table());
	for(;;)
	{
		if(!content_table->exists(type_key))
		{
			// TODO: should this be an error instead? all the types should exist!
			return not_found;
		}
		QtCassandra::QCassandraRow::pointer_t row(content_table->row(type_key));

		// check for the key, if it exists we found what the user is
		// looking for!
		QtCassandra::QCassandraValue result(row->cell(col_name)->value());
		if(!result.nullValue())
		{
			return result;
		}
		// have we reached the limit
		QtCassandra::QCassandraValue limit(row->cell(QString(get_name(SNAP_NAME_TAXONOMY_NAME)))->value());
		if(!limit.nullValue() && limit.stringValue() == limit_name)
		{
			// we reached the limit and have not found a result
			return not_found;
		}
		// get the parent
		links::link_info info(content::get_name(content::SNAP_NAME_CONTENT_PARENT), true, type_key);
		QSharedPointer<links::link_context> ctxt(links::links::instance()->new_link_context(info));
		links::link_info link_info;
		if(!ctxt->next_link(link_info))
		{
			// this should never happen because we should always have a parent
			// up until limit_name is found
			return not_found;
		}
		type_key = link_info.key();
	}
	NOTREACHED();
>>>>>>> 376acee0
}


bool taxonomy::on_path_execute(content::path_info_t& ipath)
{
    f_snap->output(layout::layout::instance()->apply_layout(ipath, this));

    return true;
}


void taxonomy::on_generate_main_content(layout::layout *l, content::path_info_t& ipath, QDomElement& page, QDomElement& body, const QString& ctemplate)
{
    // a type is just like a regular page
    output::output::instance()->on_generate_main_content(l, ipath, page, body, ctemplate);
}


SNAP_PLUGIN_END()

// vim: ts=4 sw=4 et<|MERGE_RESOLUTION|>--- conflicted
+++ resolved
@@ -190,7 +190,6 @@
  */
 QtCassandra::QCassandraValue taxonomy::find_type_with(content::path_info_t& ipath, const QString& taxonomy_name, const QString& col_name, const QString& limit_name)
 {
-<<<<<<< HEAD
     QtCassandra::QCassandraValue not_found;
     // get link taxonomy_name from ipath
     links::link_info type_info(taxonomy_name, true, ipath.get_key(), ipath.get_branch());
@@ -207,7 +206,7 @@
     {
         return not_found;
     }
-    QSharedPointer<QtCassandra::QCassandraTable> content_table(content::content::instance()->get_content_table());
+    QtCassandra::QCassandraTable::pointer_t content_table(content::content::instance()->get_content_table());
     for(;;)
     {
         // TODO: determine whether the type should be checked in the branch instead of global area.
@@ -219,7 +218,7 @@
             // TODO: should this be an error instead? all the types should exist!
             return not_found;
         }
-        QSharedPointer<QtCassandra::QCassandraRow> row(content_table->row(type_key));
+        QtCassandra::QCassandraRow::pointer_t row(content_table->row(type_key));
 
         // check for the key, if it exists we found what the user is
         // looking for!
@@ -248,67 +247,6 @@
         type_key = link_info.key();
     }
     NOTREACHED();
-=======
-	QtCassandra::QCassandraValue not_found;
-	QString site_key(f_snap->get_site_key_with_slash());
-	QString content_key(site_key + cpath);
-	// get link taxonomy_name from cpath
-	links::link_info type_info(taxonomy_name, true, content_key);
-	QSharedPointer<links::link_context> type_ctxt(links::links::instance()->new_link_context(type_info));
-	links::link_info link_type;
-	if(!type_ctxt->next_link(link_type))
-	{
-		// this should never happen because we should always have a parent
-		// up until limit_name is found
-		return not_found;
-	}
-	QString type_key(link_type.key());
-
-	//QtCassandra::QCassandraValue type_path(content::content::instance()->get_content_table()->row(content_key)->cell(taxonomy_name)->value());
-	//if(type_path.nullValue())
-	if(type_key.isEmpty())
-	{
-		return not_found;
-	}
-	//QString type_key(site_key + type_path.stringValue());
-	QtCassandra::QCassandraTable::pointer_t content_table(content::content::instance()->get_content_table());
-	for(;;)
-	{
-		if(!content_table->exists(type_key))
-		{
-			// TODO: should this be an error instead? all the types should exist!
-			return not_found;
-		}
-		QtCassandra::QCassandraRow::pointer_t row(content_table->row(type_key));
-
-		// check for the key, if it exists we found what the user is
-		// looking for!
-		QtCassandra::QCassandraValue result(row->cell(col_name)->value());
-		if(!result.nullValue())
-		{
-			return result;
-		}
-		// have we reached the limit
-		QtCassandra::QCassandraValue limit(row->cell(QString(get_name(SNAP_NAME_TAXONOMY_NAME)))->value());
-		if(!limit.nullValue() && limit.stringValue() == limit_name)
-		{
-			// we reached the limit and have not found a result
-			return not_found;
-		}
-		// get the parent
-		links::link_info info(content::get_name(content::SNAP_NAME_CONTENT_PARENT), true, type_key);
-		QSharedPointer<links::link_context> ctxt(links::links::instance()->new_link_context(info));
-		links::link_info link_info;
-		if(!ctxt->next_link(link_info))
-		{
-			// this should never happen because we should always have a parent
-			// up until limit_name is found
-			return not_found;
-		}
-		type_key = link_info.key();
-	}
-	NOTREACHED();
->>>>>>> 376acee0
 }
 
 
