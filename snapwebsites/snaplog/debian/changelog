--- conflicted
+++ resolved
@@ -1,14 +1,4 @@
-<<<<<<< HEAD
-snaplog (1.0.2.1~xenial) xenial; urgency=high
-=======
-snaplog (1.0.2.2~xenial) xenial; urgency=high
-
-  * Nightly build.
-
- -- Doug Barbieri <doug@dooglio.net>  Fri, 14 Oct 2016 20:49:29 -0700
-
-snaplog (1.0.2.0~xenial) xenial; urgency=high
->>>>>>> 07719725
+snaplog (1.0.2.3~xenial) xenial; urgency=high
 
   * SNAP-266: Added support for mysql.
   * Fixed errors in bundle-snaplog.xml and shortened timeout.
