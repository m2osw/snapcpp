<<<<<<< HEAD
snapdb (1.0.8.5~xenial) xenial; urgency=high
=======
snapdb (1.0.8.7~xenial) xenial; urgency=high
>>>>>>> 798c1f99

  * Nightly build.

 -- Build Server <build@m2osw.com>  Mon, 07 Nov 2016 02:00:49 -0800

snapdb (1.0.8.0~xenial) xenial; urgency=high

  * SNAP-110: Fixed the --version help string to use %p for the project name.
  * Moved the old snapdb.cpp, snapdb.h, snapsiteinfo.cpp to the archive area.

 -- Alexis Wilke <alexis@m2osw.com>  Sun, 06 Nov 2016 20:16:48 -0700

snapdb (1.0.7.0~xenial) xenial; urgency=high

  * SNAP-110: Will output its own version instead of the libsnapwebsites one.

 -- Alexis Wilke <alexis@m2osw.com>  Fri, 07 Oct 2016 11:28:46 -0700

snapdb (1.0.6.0~xenial) xenial; urgency=high

  * EX-128: Added the --save-cell command line option. It was accepted in
    the code, but was not in the advgetopt list.

 -- Alexis Wilke <alexis@m2osw.com>  Sun, 02 Oct 2016 15:38:49 -0700

snapdb (1.0.5.0~xenial) xenial; urgency=high

  * SNAP-440: Removed add_ssl_keys() method and replaced with parameter to
    QCassandraSession::connect() method.

 -- R. Douglas Barbieri <doug@dooglio.net>  Thu, 29 Sep 2016 12:47:27 -0700

snapdb (1.0.4.0~xenial) xenial; urgency=high

  * SNAP-440: Added SSL support for Cassandra.

 -- R. Douglas Barbieri <doug@dooglio.net>  Wed, 21 Sep 2016 16:57:14 -0700

snapdb (1.0.3.0~xenial) xenial; urgency=high

  * SNAP-110: Moved .properties files under .../logger/.

 -- Alexis Wilke <alexis@m2osw.com>  Tue, 23 Sep 2016 15:04:10 -0700

snapdb (1.0.2.0~xenial) xenial; urgency=high

  * SNAP-110: Bumped version to get my test system to upgrade properly.

 -- Alexis Wilke <alexis@m2osw.com>  Tue, 13 Sep 2016 11:59:22 -0700

snapdb (1.0.1) xenial; urgency=high

  * Initial release of packaging for snapdb. 

 -- R. Douglas Barbieri <doug@dooglio.net>  Mon, 30 May 2016 13:38:48 -0700<|MERGE_RESOLUTION|>--- conflicted
+++ resolved
@@ -1,8 +1,4 @@
-<<<<<<< HEAD
-snapdb (1.0.8.5~xenial) xenial; urgency=high
-=======
 snapdb (1.0.8.7~xenial) xenial; urgency=high
->>>>>>> 798c1f99
 
   * Nightly build.
 
