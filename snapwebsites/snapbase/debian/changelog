--- conflicted
+++ resolved
@@ -1,8 +1,4 @@
-<<<<<<< HEAD
-snapbase (1.0.25.11~xenial) xenial; urgency=high
-=======
 snapbase (1.0.26.1~xenial) xenial; urgency=high
->>>>>>> 06e9be4c
 
   * Nightly build.
 
