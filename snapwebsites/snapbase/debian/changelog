--- conflicted
+++ resolved
@@ -1,10 +1,3 @@
-<<<<<<< HEAD
-snapbase (1.0.29.1~xenial) xenial; urgency=high
-
-  * Nightly build.
-
- -- Doug Barbieri <doug@dooglio.net>  Thu, 10 Nov 2016 20:21:21 -0800
-=======
 snapbase (1.0.30.2~xenial) xenial; urgency=high
 
   * Nightly build.
@@ -17,7 +10,6 @@
     on a purge of snapbase.
 
  -- Alexis Wilke <alexis@m2osw.com>  Fri, 11 Nov 2016 16:13:48 -0800
->>>>>>> 798c1f99
 
 snapbase (1.0.29.0~xenial) xenial; urgency=high
 
