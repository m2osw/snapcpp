--- conflicted
+++ resolved
@@ -1,8 +1,4 @@
-<<<<<<< HEAD
-snapbase (1.0.14.7~xenial) xenial; urgency=high
-=======
 snapbase (1.0.14.9~xenial) xenial; urgency=high
->>>>>>> b83587d4
 
   * Nightly build.
 
