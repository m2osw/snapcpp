--- conflicted
+++ resolved
@@ -1,8 +1,4 @@
-<<<<<<< HEAD
-snapbase (1.0.25.12~xenial) xenial; urgency=high
-=======
 snapbase (1.0.26.2~xenial) xenial; urgency=high
->>>>>>> 074178a1
 
   * Nightly build.
 
