<<<<<<< HEAD
snapbase (1.0.37.0~xenial) xenial; urgency=high

  * Added `id` attribute defs to `img`, `ul`, and `li`.

 -- R. Douglas Barbieri <doug@dooglio.net>  Fri, 17 Feb 2017 10:42:08 -0800
=======
snapbase (1.0.36.1~xenial) xenial; urgency=high

  * Nightly build.

 -- Build Server <build@m2osw.com>  Fri, 17 Feb 2017 02:00:58 -0800
>>>>>>> 1d251cd0

snapbase (1.0.36.0~xenial) xenial; urgency=high

  * EX-79: Added definitions to simplified-xslt20.dtd.

 -- Alexis Wilke <alexis@m2osw.com>  Thu, 16 Feb 2017 17:45:48 -0800

snapbase (1.0.35.0~xenial) xenial; urgency=high

  * EX-79: Added definitions to simplified-xslt20.dtd.

 -- Alexis Wilke <alexis@m2osw.com>  Thu, 16 Feb 2017 00:24:48 -0800

snapbase (1.0.34.0~xenial) xenial; urgency=high

  * EX-79: Added a "lock_obtension_duration" parameter to snapserver.conf.
  * Added the "table_schema_path" to the snapserver.conf, it was missing.

 -- Alexis Wilke <alexis@m2osw.com>  Tue, 14 Feb 2017 13:13:48 -0800

snapbase (1.0.33.0~xenial) xenial; urgency=high

  * Added 'src' attribute to <script> tag.
  * Changed 'type' attribute of <link> tag so it's not required.

 -- R. Douglas Barbieri <doug@dooglio.net>  Sat, 11 Feb 2017 23:31:44 -0800

snapbase (1.0.32.0~xenial) xenial; urgency=high

  * Bumped copyright notice to 2017.

 -- Alexis Wilke <alexis@m2osw.com>  Sat, 21 Jan 2017 14:50:48 -0800

snapbase (1.0.31.0~xenial) xenial; urgency=high

  * SNAP-530: Added the qs_hit definition to the .conf file.

 -- Alexis Wilke <alexis@m2osw.com>  Mon, 12 Dec 2016 11:58:42 -0800

snapbase (1.0.30.0~xenial) xenial; urgency=high

  * SNAP-110: Remove the /run/lock/snapwebsites and /run/snapwebsites folders
    on a purge of snapbase.

 -- Alexis Wilke <alexis@m2osw.com>  Fri, 11 Nov 2016 16:13:48 -0800

snapbase (1.0.29.0~xenial) xenial; urgency=high

  * SNAP-110: Removed the server.log and secure.log entries from logrotate.
    Those where in case we were using the log4cplus loggingserver.

 -- Alexis Wilke <alexis@m2osw.com>  Thu, 10 Nov 2016 15:56:50 -0800

snapbase (1.0.28.0~xenial) xenial; urgency=high

  * SNAP-512: Moved the snapwebsites user/group to the preinst.

 -- Alexis Wilke <alexis@m2osw.com>  Wed, 09 Nov 2016 20:07:48 -0800

snapbase (1.0.27.0~xenial) xenial; urgency=high

  * SNAP-512: Define snapwebsites user/group before we start snapbootinit.

 -- Alexis Wilke <alexis@m2osw.com>  Wed, 09 Nov 2016 16:39:48 -0800

snapbase (1.0.26.0~xenial) xenial; urgency=high

  * SNAP-484: Added a monthly deletion of session files.

 -- Alexis Wilke <alexis@m2osw.com>  Mon, 07 Nov 2016 17:43:48 -0700

snapbase (1.0.25.0~xenial) xenial; urgency=high

  * SNAP-110: Enable the SSL module.

 -- Alexis Wilke <alexis@m2osw.com>  Tue, 28 Oct 2016 17:27:33 -0700

snapbase (1.0.24.0~xenial) xenial; urgency=high

  * SNAP-110: Added the -m option to a2en* calls.
  * Make use of the a2query to know whether a site is enabled.

 -- Alexis Wilke <alexis@m2osw.com>  Tue, 28 Oct 2016 17:27:33 -0700

snapbase (1.0.23.0~xenial) xenial; urgency=high

  * SNAP-465: Also run `snapbootinit` once in `snapbase.postinst`.
  * And enable the `snapbase` service, it does not get enabled automatically.

 -- Alexis Wilke <alexis@m2osw.com>  Tue, 25 Oct 2016 13:53:49 -0700

snapbase (1.0.22.0~xenial) xenial; urgency=high

  * SNAP-465: postinst/postrm cleanups.
  * Properly remove the user defined snapserver.conf file if present.

 -- Alexis Wilke <alexis@m2osw.com>  Mon, 24 Oct 2016 23:48:38 -0700

snapbase (1.0.21.0~xenial) xenial; urgency=high

  * SNAP-465: Moved the apache cleanup to the snapapacheinit script.
  * Call the script from the snapbase.prerm script.
  * Added the missing apache SSL log removal in snapbase.

 -- Alexis Wilke <alexis@m2osw.com>  Mon, 24 Oct 2016 21:19:38 -0700

snapbase (1.0.20.0~xenial) xenial; urgency=high

  * SNAP-465: Use restart and not reload in the snapapacheinit script.
  * Fixed the sed in the snapbootinit, the $1 requires we use " and not '.
  * snapbootinit would break on mkdir if it was already there, use -p now.

 -- Alexis Wilke <alexis@m2osw.com>  Mon, 24 Oct 2016 17:18:38 -0700

snapbase (1.0.19.0~xenial) xenial; urgency=high

  * SNAP-465: Swapped the snapapacheinit and snapbootinit location.

 -- Alexis Wilke <alexis@m2osw.com>  Mon, 24 Oct 2016 17:18:38 -0700

snapbase (1.0.18.0~xenial) xenial; urgency=high

  * SNAP-465: Merged all the apache2 initialization in snapapachelog.sh and
    then renamed the script snapapacheinit.
  * Moved the apache2 setup in snapapacheinit.
  * Moved the snapapacheinit script to /usr/lib/snapwebsites/scripts/.
  * Protected an rmdir in case the directory was already removed.

 -- Alexis Wilke <alexis@m2osw.com>  Mon, 24 Oct 2016 16:12:38 -0700

snapbase (1.0.17.0~xenial) xenial; urgency=high

  * SNAP-465: Actually install the swap-usage script.
  * SNAP-491: Actually install the snapbootinit script.

 -- Alexis Wilke <alexis@m2osw.com>  Mon, 24 Oct 2016 12:39:37 -0700

snapbase (1.0.16.0~xenial) xenial; urgency=high

  * SNAP-465: Added a script to list processes using swap space.

 -- Alexis Wilke <alexis@m2osw.com>  Sun, 23 Oct 2016 14:54:38 -0700

snapbase (1.0.15.0~xenial) xenial; urgency=high

  * SNAP-491: Changed Ctrl-C in the equivalent of a STOP.
  * Moved the run_path, lock_path, user, and group parameters from
    snapcommunicator.conf to snapserver.conf.
  * Moved the code from snapcommunicator to initialize the /run/...
    directories to snapbootinit and made that a "runonce" service.
  * Enhanced start script to it shuffles the daemons each time.
  * Updated the start script to save the PID so we can have a stop script.

 -- Alexis Wilke <alexis@m2osw.com>  Wed, 20 Oct 2016 11:17:49 -0700

snapbase (1.0.14.0~xenial) xenial; urgency=high

  * SNAP-479: One of the directory names needed updating.

 -- Alexis Wilke <alexis@m2osw.com>  Mon, 18 Oct 2016 11:53:47 -0700

snapbase (1.0.13.0~xenial) xenial; urgency=high

  * SNAP-479: Moved the special rule to change the permissions on ssl-snap.

 -- Alexis Wilke <alexis@m2osw.com>  Mon, 18 Oct 2016 10:14:47 -0700

snapbase (1.0.12.0~xenial) xenial; urgency=high

  * SNAP-479: Moving the SSL configuration and log format to snapbase.

 -- Alexis Wilke <alexis@m2osw.com>  Mon, 17 Oct 2016 23:57:47 -0700

snapbase (1.0.11.0~xenial) xenial; urgency=high

  * SNAP-479: Fixed the spelling of "mod" (no 'e').

 -- Alexis Wilke <alexis@m2osw.com>  Mon, 17 Oct 2016 00:53:47 -0700

snapbase (1.0.10.0~xenial) xenial; urgency=high

  * SNAP-479: Finished up setting up the CIS recommendations.
  * Install the snap-apache2-extra-options.conf file under /usr/share/...

 -- Alexis Wilke <alexis@m2osw.com>  Sun, 16 Oct 2016 21:18:47 -0700

snapbase (1.0.9.0~xenial) xenial; urgency=high

  * SNAP-479: Added a snap-apache2-extra-options.conf file to replace Mutex.
  * Try to prevent use of .htaccess files.
  * Deny access of /usr/share directory.
  * Made only index.html and index.htm default directory items.

 -- Alexis Wilke <alexis@m2osw.com>  Sun, 16 Oct 2016 13:15:47 -0700

snapbase (1.0.8.0~xenial) xenial; urgency=high

  * SNAP-479: Added the snap-apache2-security.conf file to replace secure.conf.

 -- Alexis Wilke <alexis@m2osw.com>  Fri, 14 Oct 2016 21:59:53 -0700

snapbase (1.0.7.0~xenial) xenial; urgency=high

  * SNAP-266: snap_child recreates snapcom messenger with thread.
  * Default is to use file logging and logging to snapcommunicator.
  * Also took out all loggingserver API and properties files.

 -- R. Douglas Barbieri <doug@dooglio.net>  Wed, 12 Oct 2016 14:47:03 -0700

snapbase (1.0.6.0~xenial) xenial; urgency=high

  * SNAP-110: Fixed up other configuration file installation.

 -- Alexis Wilke <alexis@m2osw.com>  Tue, 23 Sep 2016 16:47:11 -0700

snapbase (1.0.5.0~xenial) xenial; urgency=high

  * SNAP-110: Moved .properties files under .../logger/.

 -- Alexis Wilke <alexis@m2osw.com>  Tue, 23 Sep 2016 15:04:11 -0700

snapbase (1.0.4.0~xenial) xenial; urgency=high

  * SNAP-110: Bumped version to get my test system to upgrade properly.

 -- Alexis Wilke <alexis@m2osw.com>  Tue, 13 Sep 2016 11:59:22 -0700

snapbase (1.0.2.1~xenial) xenial; urgency=high

  * Now clears out /var/cache/snapwebsites

 -- Doug Barbieri <doug@dooglio.net>  Sun, 07 Aug 2016 18:49:17 -0700

snapbase (1.0.1.1~xenial) xenial; urgency=high

  * Added guards around the deletion of user/group 'snapwebsites' and protecting /etc/snapwebsites

 -- Doug Barbieri <doug@dooglio.net>  Sun, 07 Aug 2016 17:25:00 -0700

snapbase (1.0.0) xenial; urgency=high

  * Initial release of packaging.

 -- R. Douglas Barbieri <doug@dooglio.net>  Wed, 26 May 2016 22:49:55 -0800<|MERGE_RESOLUTION|>--- conflicted
+++ resolved
@@ -1,16 +1,14 @@
-<<<<<<< HEAD
 snapbase (1.0.37.0~xenial) xenial; urgency=high
 
   * Added `id` attribute defs to `img`, `ul`, and `li`.
 
  -- R. Douglas Barbieri <doug@dooglio.net>  Fri, 17 Feb 2017 10:42:08 -0800
-=======
+
 snapbase (1.0.36.1~xenial) xenial; urgency=high
 
   * Nightly build.
 
  -- Build Server <build@m2osw.com>  Fri, 17 Feb 2017 02:00:58 -0800
->>>>>>> 1d251cd0
 
 snapbase (1.0.36.0~xenial) xenial; urgency=high
 
