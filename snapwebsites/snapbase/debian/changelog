snapbase (1.0.15.0~xenial) xenial; urgency=high

<<<<<<< HEAD
  * SNAP-491: Changed Ctrl-C in the equivalent of a STOP.
  * Moved the run_path, lock_path, user, and group parameters from
    snapcommunicator.conf to snapserver.conf.
  * Moved the code from snapcommunicator to initialize the /run/...
    directories to snapbootinit and made that a "runonce" service.
  * Enhanced start script to it shuffles the daemons each time.
  * Updated the start script to save the PID so we can have a stop script.

 -- Alexis Wilke <alexis@m2osw.com>  Wed, 20 Oct 2016 11:17:49 -0700
=======
  * SNAP-465: Added a script to list processes using swap space.

 -- Alexis Wilke <alexis@m2osw.com>  Sun, 23 Oct 2016 14:54:38 -0700
>>>>>>> 38743e6c

snapbase (1.0.14.0~xenial) xenial; urgency=high

  * SNAP-479: One of the directory names needed updating.

 -- Alexis Wilke <alexis@m2osw.com>  Mon, 18 Oct 2016 11:53:47 -0700

snapbase (1.0.13.0~xenial) xenial; urgency=high

  * SNAP-479: Moved the special rule to change the permissions on ssl-snap.

 -- Alexis Wilke <alexis@m2osw.com>  Mon, 18 Oct 2016 10:14:47 -0700

snapbase (1.0.12.0~xenial) xenial; urgency=high

  * SNAP-479: Moving the SSL configuration and log format to snapbase.

 -- Alexis Wilke <alexis@m2osw.com>  Mon, 17 Oct 2016 23:57:47 -0700

snapbase (1.0.11.0~xenial) xenial; urgency=high

  * SNAP-479: Fixed the spelling of "mod" (no 'e').

 -- Alexis Wilke <alexis@m2osw.com>  Mon, 17 Oct 2016 00:53:47 -0700

snapbase (1.0.10.0~xenial) xenial; urgency=high

  * SNAP-479: Finished up setting up the CIS recommendations.
  * Install the snap-apache2-extra-options.conf file under /usr/share/...

 -- Alexis Wilke <alexis@m2osw.com>  Sun, 16 Oct 2016 21:18:47 -0700

snapbase (1.0.9.0~xenial) xenial; urgency=high

  * SNAP-479: Added a snap-apache2-extra-options.conf file to replace Mutex.
  * Try to prevent use of .htaccess files.
  * Deny access of /usr/share directory.
  * Made only index.html and index.htm default directory items.

 -- Alexis Wilke <alexis@m2osw.com>  Sun, 16 Oct 2016 13:15:47 -0700

snapbase (1.0.8.0~xenial) xenial; urgency=high

  * SNAP-479: Added the snap-apache2-security.conf file to replace secure.conf.

 -- Alexis Wilke <alexis@m2osw.com>  Fri, 14 Oct 2016 21:59:53 -0700

snapbase (1.0.7.0~xenial) xenial; urgency=high

  * SNAP-266: snap_child recreates snapcom messenger with thread.
  * Default is to use file logging and logging to snapcommunicator.
  * Also took out all loggingserver API and properties files.

 -- R. Douglas Barbieri <doug@dooglio.net>  Wed, 12 Oct 2016 14:47:03 -0700

snapbase (1.0.6.0~xenial) xenial; urgency=high

  * SNAP-110: Fixed up other configuration file installation.

 -- Alexis Wilke <alexis@m2osw.com>  Tue, 23 Sep 2016 16:47:11 -0700

snapbase (1.0.5.0~xenial) xenial; urgency=high

  * SNAP-110: Moved .properties files under .../logger/.

 -- Alexis Wilke <alexis@m2osw.com>  Tue, 23 Sep 2016 15:04:11 -0700

snapbase (1.0.4.0~xenial) xenial; urgency=high

  * SNAP-110: Bumped version to get my test system to upgrade properly.

 -- Alexis Wilke <alexis@m2osw.com>  Tue, 13 Sep 2016 11:59:22 -0700

snapbase (1.0.2.1~xenial) xenial; urgency=high

  * Now clears out /var/cache/snapwebsites

 -- Doug Barbieri <doug@dooglio.net>  Sun, 07 Aug 2016 18:49:17 -0700

snapbase (1.0.1.1~xenial) xenial; urgency=high

  * Added guards around the deletion of user/group 'snapwebsites' and protecting /etc/snapwebsites

 -- Doug Barbieri <doug@dooglio.net>  Sun, 07 Aug 2016 17:25:00 -0700

snapbase (1.0.0) xenial; urgency=high

  * Initial release of packaging.

 -- R. Douglas Barbieri <doug@dooglio.net>  Wed, 26 May 2016 22:49:55 -0800<|MERGE_RESOLUTION|>--- conflicted
+++ resolved
@@ -1,6 +1,11 @@
+snapbase (1.0.16.0~xenial) xenial; urgency=high
+
+  * SNAP-465: Added a script to list processes using swap space.
+
+ -- Alexis Wilke <alexis@m2osw.com>  Sun, 23 Oct 2016 14:54:38 -0700
+
 snapbase (1.0.15.0~xenial) xenial; urgency=high
 
-<<<<<<< HEAD
   * SNAP-491: Changed Ctrl-C in the equivalent of a STOP.
   * Moved the run_path, lock_path, user, and group parameters from
     snapcommunicator.conf to snapserver.conf.
@@ -10,11 +15,6 @@
   * Updated the start script to save the PID so we can have a stop script.
 
  -- Alexis Wilke <alexis@m2osw.com>  Wed, 20 Oct 2016 11:17:49 -0700
-=======
-  * SNAP-465: Added a script to list processes using swap space.
-
- -- Alexis Wilke <alexis@m2osw.com>  Sun, 23 Oct 2016 14:54:38 -0700
->>>>>>> 38743e6c
 
 snapbase (1.0.14.0~xenial) xenial; urgency=high
 
