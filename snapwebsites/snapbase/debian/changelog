--- conflicted
+++ resolved
@@ -1,8 +1,4 @@
-<<<<<<< HEAD
-snapbase (1.0.14.9~xenial) xenial; urgency=high
-=======
 snapbase (1.0.15.0~xenial) xenial; urgency=high
->>>>>>> ed5d711e
 
   * SNAP-491: Changed Ctrl-C in the equivalent of a STOP.
   * Moved the run_path, lock_path, user, and group parameters from
