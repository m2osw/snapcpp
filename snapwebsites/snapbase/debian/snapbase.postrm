--- conflicted
+++ resolved
@@ -5,19 +5,14 @@
 
 if [ "$1" = "purge" ]
 then
-<<<<<<< HEAD
     # delete various data directories we use in Snap!
     #
     rm -rf /var/lib/snapwebsites
     rm -rf /var/log/snapwebsites
     rm -rf /var/cache/snapwebsites
-=======
+
     USER=snapwebsites
     GROUP=snapwebsites
-
-    # delete the data directory
-    rm -rf /var/lib/snapwebsites /var/log/snapwebsites /var/cache/snapwebsites
->>>>>>> 222329bf
 
     # delete snapwebsites daemon user, if it exists
     #
