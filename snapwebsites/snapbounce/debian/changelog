<<<<<<< HEAD
snapbounce (1.0.5.7~xenial) xenial; urgency=high
=======
snapbounce (1.0.5.9~xenial) xenial; urgency=high
>>>>>>> b83587d4

  * Nightly build.

 -- Build Server <build@m2osw.com>  Tue, 18 Oct 2016 12:21:38 -0700

snapbounce (1.0.5.0~xenial) xenial; urgency=high

  * SNAP-479: Rotate the root emails because it may not get redirected and
    it would just grow on us.

 -- Alexis Wilke <alexis@m2osw.com>  Wed, 12 Oct 2016 02:00:48 -0700

snapbounce (1.0.4.0~xenial) xenial; urgency=high

  * SNAP-439: removing the add/rm group postdrop, instead we allow the 's'
    flag of /usr/sbin/postdrop to work by the sendmail backend.

 -- Alexis Wilke <alexis@m2osw.com>  Tue, 11 Oct 2016 17:36:48 -0700

snapbounce (1.0.3.0~xenial) xenial; urgency=high

  * SNAP-110: Will output its own version instead of the libsnapwebsites one.

 -- Alexis Wilke <alexis@m2osw.com>  Fri, 07 Oct 2016 12:53:08 -0700

snapbounce (1.0.2.0~xenial) xenial; urgency=high

  * SNAP-110: Bumped version to get my test system to upgrade properly.

 -- Alexis Wilke <alexis@m2osw.com>  Tue, 13 Sep 2016 11:59:22 -0700

snapbounce (1.0.1.1~xenial) xenial; urgency=high

  * Added new snapmanager plugin: mailserver.

 -- R. Douglas Barbieri <doug@dooglio.net>  Mon, 05 Sep 2016 12:15:49 -0700

snapbounce (1.0.0) xenial; urgency=high

  * Initial release of packaging.

 -- R. Douglas Barbieri <doug@dooglio.net>  Wed, 26 May 2016 22:49:55 -0800<|MERGE_RESOLUTION|>--- conflicted
+++ resolved
@@ -1,8 +1,4 @@
-<<<<<<< HEAD
-snapbounce (1.0.5.7~xenial) xenial; urgency=high
-=======
 snapbounce (1.0.5.9~xenial) xenial; urgency=high
->>>>>>> b83587d4
 
   * Nightly build.
 
