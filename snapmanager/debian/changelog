--- conflicted
+++ resolved
@@ -2,11 +2,7 @@
 
   * Nightly build.
 
-<<<<<<< HEAD
- -- Doug Barbieri <doug@dooglio.net>  Wed, 04 May 2016 15:43:39 -0700
-=======
  -- Build Server <build@m2osw.com>  Thu, 05 May 2016 03:02:27 -0700
->>>>>>> 77bd0562
 
 snapmanager (1.1.0.107~trusty) trusty; urgency=high
 
