--- conflicted
+++ resolved
@@ -1,23 +1,9 @@
-<<<<<<< HEAD
-as2js (0.1.14.2~trusty) trusty; urgency=high
-
-  * Nightly build.
-
- -- Doug Barbieri <doug@dooglio.net>  Tue, 26 Jan 2016 10:36:00 -0800
-
 as2js (0.1.14.1~trusty) trusty; urgency=high
 
   * Copying cmake module to common place.
 
  -- Doug Barbieri <doug@dooglo.net>  Sun, 24 Jan 2016 14:22:14 -0800
-=======
-as2js (0.1.13.507~trusty) trusty; urgency=high
-
-  * Nightly build.
-
- -- Build Server <build@m2osw.com>  Tue, 26 Jan 2016 03:01:51 -0800
-
->>>>>>> b4c69623
+
 as2js (0.1.13.506~trusty) trusty; urgency=high
 
   * Nightly build.
