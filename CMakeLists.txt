--- conflicted
+++ resolved
@@ -123,13 +123,12 @@
     DEPENDS zipios2 libQtCassandra libQtSerialization libtld as2js log4cplus csspp
 )
 
-<<<<<<< HEAD
 #ConfigureMakeProject( PROJECT_NAME snapbackup
 #    CONFIG_ARGS
 #        -DCONTROLLEDVARS_INCLUDE_DIR:PATH=${CMAKE_BINARY_DIR}/dist/include
 #    DEPENDS advgetopt libQtCassandra snapCMakeModules
 #)
-=======
+
 ConfigureMakeProject( PROJECT_NAME snapmanagercgi
     CONFIG_ARGS
         -DCONTROLLEDVARS_INCLUDE_DIR:PATH=${CMAKE_BINARY_DIR}/dist/include
@@ -137,7 +136,6 @@
         -DLOG4CPLUS_INCLUDE_DIR:PATH=${CMAKE_BINARY_DIR}/dist/include
     DEPENDS advgetopt libsnapwebsites
 )
->>>>>>> 29a2c076
 
 ConfigureMakeProject( PROJECT_NAME snapwebsites
     CONFIG_ARGS
