<<<<<<< HEAD
iplock (2.1.0~saucy) saucy; urgency=high
=======
iplock (2.0.15.452~trusty) trusty; urgency=high

  * Nightly build.

 -- Build Server <build@m2osw.com>  Wed, 09 Dec 2015 03:01:29 -0800

iplock (2.0.15.451~trusty) trusty; urgency=high

  * Nightly build.

 -- Build Server <build@m2osw.com>  Tue, 08 Dec 2015 03:01:32 -0800

iplock (2.0.15.450~trusty) trusty; urgency=high
>>>>>>> 09da30ab

  * Small update to allow for a --version command line option.

 -- Alexis Wilke <alexis@m2osw.com>  Wed,  9 Dec 2015 00:49:43 -0700

iplock (2.0.15~saucy) saucy; urgency=high

  * Nightly build.

 -- Build Server <build@m2osw.com>  Tue, 23 Sep 2014 20:31:55 -0700

iplock (2.0.14~saucy) saucy; urgency=high

  * Nightly build.

 -- Build Server <build@m2osw.com>  Tue, 23 Sep 2014 03:07:35 -0700

iplock (2.0.13~saucy) saucy; urgency=high

  * Nightly build.

 -- Build Server <build@m2osw.com>  Mon, 22 Sep 2014 14:59:19 -0700

iplock (2.0.12~saucy) saucy; urgency=high

  * Nightly build.

 -- Build Server <build@m2osw.com>  Fri, 12 Sep 2014 17:20:26 -0700

iplock (2.0.11~saucy) saucy; urgency=high

  * Nightly build.

 -- Build Server <build@m2osw.com>  Tue, 09 Sep 2014 11:53:44 -0700

iplock (2.0.10~saucy) saucy; urgency=high

  * Nightly build.

 -- Build Server <build@m2osw.com>  Mon, 18 Aug 2014 11:57:52 -0700

iplock (2.0.9~saucy) saucy; urgency=high

  * Nightly build.

 -- Build Server <build@m2osw.com>  Fri, 15 Aug 2014 19:21:31 -0700

iplock (2.0.8~trusty) trusty; urgency=high

  * Nightly build.

 -- R. Douglas Barbieri <doug@dooglio.net>  Sat, 26 Jul 2014 23:23:52 -0700

iplock (2.0.7~saucy) saucy; urgency=high

  * Nightly build.

 -- R. Douglas Barbieri <doug@dooglio.net>  Sat, 26 Jul 2014 07:03:23 -0700

iplock (2.0.6~saucy) saucy; urgency=high

  * Nightly build.

 -- R. Douglas Barbieri <doug@dooglio.net>  Wed, 16 Jul 2014 14:34:11 -0700

iplock (2.0.5~saucy) saucy; urgency=high

  * Nightly build.

 -- R. Douglas Barbieri <doug@dooglio.net>  Wed, 16 Jul 2014 14:29:33 -0700

iplock (2.0.4~saucy) saucy; urgency=high

  * Nightly build.

 -- R. Douglas Barbieri <doug@dooglio.net>  Wed, 16 Jul 2014 14:20:05 -0700

iplock (2.0.3~saucy) saucy; urgency=high

  * Nightly build.

 -- R. Douglas Barbieri <doug@dooglio.net>  Thu, 26 Jun 2014 18:28:43 -0700

iplock (2.0.2~saucy) saucy; urgency=high

  * Nightly build.

 -- R. Douglas Barbieri <doug@dooglio.net>  Thu, 26 Jun 2014 18:01:04 -0700

iplock (2.0.1) saucy; urgency=high

  * Initial release

 -- R. Douglas Barbieri <doug@dooglio.net>  Thu, 26 Jun 2014 17:49:19 -0700<|MERGE_RESOLUTION|>--- conflicted
+++ resolved
@@ -1,108 +1,9 @@
-<<<<<<< HEAD
-iplock (2.1.0~saucy) saucy; urgency=high
-=======
-iplock (2.0.15.452~trusty) trusty; urgency=high
-
-  * Nightly build.
-
- -- Build Server <build@m2osw.com>  Wed, 09 Dec 2015 03:01:29 -0800
-
-iplock (2.0.15.451~trusty) trusty; urgency=high
-
-  * Nightly build.
-
- -- Build Server <build@m2osw.com>  Tue, 08 Dec 2015 03:01:32 -0800
-
-iplock (2.0.15.450~trusty) trusty; urgency=high
->>>>>>> 09da30ab
+iplock (2.1.0~trusty) trusty; urgency=high
 
   * Small update to allow for a --version command line option.
 
  -- Alexis Wilke <alexis@m2osw.com>  Wed,  9 Dec 2015 00:49:43 -0700
 
-iplock (2.0.15~saucy) saucy; urgency=high
-
-  * Nightly build.
-
- -- Build Server <build@m2osw.com>  Tue, 23 Sep 2014 20:31:55 -0700
-
-iplock (2.0.14~saucy) saucy; urgency=high
-
-  * Nightly build.
-
- -- Build Server <build@m2osw.com>  Tue, 23 Sep 2014 03:07:35 -0700
-
-iplock (2.0.13~saucy) saucy; urgency=high
-
-  * Nightly build.
-
- -- Build Server <build@m2osw.com>  Mon, 22 Sep 2014 14:59:19 -0700
-
-iplock (2.0.12~saucy) saucy; urgency=high
-
-  * Nightly build.
-
- -- Build Server <build@m2osw.com>  Fri, 12 Sep 2014 17:20:26 -0700
-
-iplock (2.0.11~saucy) saucy; urgency=high
-
-  * Nightly build.
-
- -- Build Server <build@m2osw.com>  Tue, 09 Sep 2014 11:53:44 -0700
-
-iplock (2.0.10~saucy) saucy; urgency=high
-
-  * Nightly build.
-
- -- Build Server <build@m2osw.com>  Mon, 18 Aug 2014 11:57:52 -0700
-
-iplock (2.0.9~saucy) saucy; urgency=high
-
-  * Nightly build.
-
- -- Build Server <build@m2osw.com>  Fri, 15 Aug 2014 19:21:31 -0700
-
-iplock (2.0.8~trusty) trusty; urgency=high
-
-  * Nightly build.
-
- -- R. Douglas Barbieri <doug@dooglio.net>  Sat, 26 Jul 2014 23:23:52 -0700
-
-iplock (2.0.7~saucy) saucy; urgency=high
-
-  * Nightly build.
-
- -- R. Douglas Barbieri <doug@dooglio.net>  Sat, 26 Jul 2014 07:03:23 -0700
-
-iplock (2.0.6~saucy) saucy; urgency=high
-
-  * Nightly build.
-
- -- R. Douglas Barbieri <doug@dooglio.net>  Wed, 16 Jul 2014 14:34:11 -0700
-
-iplock (2.0.5~saucy) saucy; urgency=high
-
-  * Nightly build.
-
- -- R. Douglas Barbieri <doug@dooglio.net>  Wed, 16 Jul 2014 14:29:33 -0700
-
-iplock (2.0.4~saucy) saucy; urgency=high
-
-  * Nightly build.
-
- -- R. Douglas Barbieri <doug@dooglio.net>  Wed, 16 Jul 2014 14:20:05 -0700
-
-iplock (2.0.3~saucy) saucy; urgency=high
-
-  * Nightly build.
-
- -- R. Douglas Barbieri <doug@dooglio.net>  Thu, 26 Jun 2014 18:28:43 -0700
-
-iplock (2.0.2~saucy) saucy; urgency=high
-
-  * Nightly build.
-
- -- R. Douglas Barbieri <doug@dooglio.net>  Thu, 26 Jun 2014 18:01:04 -0700
 
 iplock (2.0.1) saucy; urgency=high
 
