<<<<<<< HEAD
snapcmakemodules (1.0.24-1~trusty) trusty; urgency=high

  * Now modules are stored in the proper cmake place for each name
    (e.g. /usr/share/cmake/<NAME>/Find<NAME>.cmake).
  * CheckCXXAbstractClass.cmake is installed in cmake-2.8/Modules
    for backward compatiblity.

 -- Doug Barbieri <doug@dooglio.com>  Sun, 24 Jan 2016 13:55:58 -0800
=======
snapcmakemodules (1.0.24.246~trusty) trusty; urgency=high

  * Nightly build.

 -- Build Server <build@m2osw.com>  Mon, 25 Jan 2016 15:19:45 -0800
>>>>>>> 8c9f9ee3

snapcmakemodules (1.0.24.245~trusty) trusty; urgency=high

  * Nightly build.

 -- Build Server <build@m2osw.com>  Sun, 24 Jan 2016 03:01:41 -0800

snapcmakemodules (1.0.24.244~trusty) trusty; urgency=high

  * Nightly build.

 -- Build Server <build@m2osw.com>  Sat, 23 Jan 2016 03:01:23 -0800

snapcmakemodules (1.0.24.243~trusty) trusty; urgency=high

  * Nightly build.

 -- Build Server <build@m2osw.com>  Fri, 22 Jan 2016 03:01:25 -0800

snapcmakemodules (1.0.24.242~trusty) trusty; urgency=high

  * Nightly build.

 -- Build Server <build@m2osw.com>  Thu, 21 Jan 2016 03:01:35 -0800

snapcmakemodules (1.0.24.241~trusty) trusty; urgency=high

  * Nightly build.

 -- Build Server <build@m2osw.com>  Wed, 20 Jan 2016 03:01:36 -0800

snapcmakemodules (1.0.24.240~trusty) trusty; urgency=high

  * Nightly build.

 -- Build Server <build@m2osw.com>  Tue, 19 Jan 2016 03:01:20 -0800

snapcmakemodules (1.0.24.239~trusty) trusty; urgency=high

  * Nightly build.

 -- Build Server <build@m2osw.com>  Mon, 18 Jan 2016 03:01:53 -0800

snapcmakemodules (1.0.24.238~trusty) trusty; urgency=high

  * Nightly build.

 -- Build Server <build@m2osw.com>  Sun, 17 Jan 2016 03:01:24 -0800

snapcmakemodules (1.0.24.237~trusty) trusty; urgency=high

  * Nightly build.

 -- Build Server <build@m2osw.com>  Sat, 16 Jan 2016 03:01:45 -0800

snapcmakemodules (1.0.24.236~trusty) trusty; urgency=high

  * Nightly build.

 -- Build Server <build@m2osw.com>  Fri, 15 Jan 2016 03:01:12 -0800

snapcmakemodules (1.0.24.235~trusty) trusty; urgency=high

  * Nightly build.

 -- Build Server <build@m2osw.com>  Thu, 14 Jan 2016 13:56:43 -0800

snapcmakemodules (1.0.24.234~trusty) trusty; urgency=high

  * Nightly build.

 -- Build Server <build@m2osw.com>  Thu, 14 Jan 2016 03:01:14 -0800

snapcmakemodules (1.0.24.233~trusty) trusty; urgency=high

  * Nightly build.

 -- Build Server <build@m2osw.com>  Thu, 14 Jan 2016 01:15:40 -0800

snapcmakemodules (1.0.24.232~trusty) trusty; urgency=high

  * Nightly build.

 -- Build Server <build@m2osw.com>  Wed, 13 Jan 2016 21:37:03 -0800

snapcmakemodules (1.0.24.231~trusty) trusty; urgency=high

  * Nightly build.

 -- Build Server <build@m2osw.com>  Wed, 13 Jan 2016 18:38:33 -0800

snapcmakemodules (1.0.24.230~trusty) trusty; urgency=high

  * Nightly build.

 -- Build Server <build@m2osw.com>  Wed, 13 Jan 2016 03:01:19 -0800

snapcmakemodules (1.0.24.229~trusty) trusty; urgency=high

  * Nightly build.

 -- Build Server <build@m2osw.com>  Tue, 12 Jan 2016 03:01:37 -0800

snapcmakemodules (1.0.24.228~trusty) trusty; urgency=high

  * Nightly build.

 -- Build Server <build@m2osw.com>  Mon, 11 Jan 2016 03:01:27 -0800

snapcmakemodules (1.0.24.227~trusty) trusty; urgency=high

  * Nightly build.

 -- Build Server <build@m2osw.com>  Sun, 10 Jan 2016 15:40:17 -0800

snapcmakemodules (1.0.24.226~trusty) trusty; urgency=high

  * Nightly build.

 -- Build Server <build@m2osw.com>  Thu, 07 Jan 2016 03:01:22 -0800

snapcmakemodules (1.0.24.225~trusty) trusty; urgency=high

  * Nightly build.

 -- Build Server <build@m2osw.com>  Wed, 06 Jan 2016 03:01:30 -0800

snapcmakemodules (1.0.24.224~trusty) trusty; urgency=high

  * Nightly build.

 -- Build Server <build@m2osw.com>  Tue, 05 Jan 2016 03:01:21 -0800

snapcmakemodules (1.0.24.223~trusty) trusty; urgency=high

  * Nightly build.

 -- Build Server <build@m2osw.com>  Mon, 04 Jan 2016 03:01:19 -0800

snapcmakemodules (1.0.24.222~trusty) trusty; urgency=high

  * Nightly build.

 -- Build Server <build@m2osw.com>  Sun, 03 Jan 2016 03:01:25 -0800

snapcmakemodules (1.0.24.221~trusty) trusty; urgency=high

  * Nightly build.

 -- Build Server <build@m2osw.com>  Sat, 02 Jan 2016 03:01:36 -0800

snapcmakemodules (1.0.24.220~trusty) trusty; urgency=high

  * Nightly build.

 -- Build Server <build@m2osw.com>  Fri, 01 Jan 2016 03:01:23 -0800

snapcmakemodules (1.0.24.219~trusty) trusty; urgency=high

  * Nightly build.

 -- Build Server <build@m2osw.com>  Thu, 31 Dec 2015 03:01:23 -0800

snapcmakemodules (1.0.24.218~trusty) trusty; urgency=high

  * Nightly build.

 -- Build Server <build@m2osw.com>  Wed, 30 Dec 2015 03:01:15 -0800

snapcmakemodules (1.0.24.217~trusty) trusty; urgency=high

  * Nightly build.

 -- Build Server <build@m2osw.com>  Wed, 30 Dec 2015 00:06:48 -0800

snapcmakemodules (1.0.24.216~trusty) trusty; urgency=high

  * Nightly build.

 -- Build Server <build@m2osw.com>  Mon, 28 Dec 2015 03:01:24 -0800

snapcmakemodules (1.0.24.215~trusty) trusty; urgency=high

  * Nightly build.

 -- Build Server <build@m2osw.com>  Sun, 27 Dec 2015 03:01:21 -0800

snapcmakemodules (1.0.24.214~trusty) trusty; urgency=high

  * Nightly build.

 -- Build Server <build@m2osw.com>  Sat, 26 Dec 2015 03:01:59 -0800

snapcmakemodules (1.0.24.213~trusty) trusty; urgency=high

  * Nightly build.

 -- Build Server <build@m2osw.com>  Fri, 25 Dec 2015 03:01:20 -0800

snapcmakemodules (1.0.24.212~trusty) trusty; urgency=high

  * Nightly build.

 -- Build Server <build@m2osw.com>  Thu, 24 Dec 2015 04:26:47 -0800

snapcmakemodules (1.0.24.211~trusty) trusty; urgency=high

  * Nightly build.

 -- Build Server <build@m2osw.com>  Thu, 24 Dec 2015 03:01:10 -0800

snapcmakemodules (1.0.24.210~trusty) trusty; urgency=high

  * Nightly build.

 -- Build Server <build@m2osw.com>  Thu, 24 Dec 2015 00:14:03 -0800

snapcmakemodules (1.0.24.209~trusty) trusty; urgency=high

  * Nightly build.

 -- Build Server <build@m2osw.com>  Wed, 23 Dec 2015 03:01:10 -0800

snapcmakemodules (1.0.24.208~trusty) trusty; urgency=high

  * Nightly build.

 -- Build Server <build@m2osw.com>  Mon, 21 Dec 2015 03:01:25 -0800

snapcmakemodules (1.0.24.207~trusty) trusty; urgency=high

  * Nightly build.

 -- Build Server <build@m2osw.com>  Sun, 20 Dec 2015 03:01:19 -0800

snapcmakemodules (1.0.24.206~trusty) trusty; urgency=high

  * Nightly build.

 -- Build Server <build@m2osw.com>  Sat, 19 Dec 2015 03:01:25 -0800

snapcmakemodules (1.0.24.205~trusty) trusty; urgency=high

  * Nightly build.

 -- Build Server <build@m2osw.com>  Fri, 18 Dec 2015 03:01:19 -0800

snapcmakemodules (1.0.24.204~trusty) trusty; urgency=high

  * Nightly build.

 -- Build Server <build@m2osw.com>  Thu, 17 Dec 2015 14:59:17 -0800

snapcmakemodules (1.0.24.203~trusty) trusty; urgency=high

  * Nightly build.

 -- Build Server <build@m2osw.com>  Wed, 16 Dec 2015 21:05:25 -0800

snapcmakemodules (1.0.24.202~trusty) trusty; urgency=high

  * Nightly build.

 -- Build Server <build@m2osw.com>  Wed, 16 Dec 2015 15:16:42 -0800

snapcmakemodules (1.0.24.201~trusty) trusty; urgency=high

  * Nightly build.

 -- Build Server <build@m2osw.com>  Wed, 16 Dec 2015 03:01:13 -0800

snapcmakemodules (1.0.24.200~trusty) trusty; urgency=high

  * Nightly build.

 -- Build Server <build@m2osw.com>  Tue, 15 Dec 2015 03:01:43 -0800

snapcmakemodules (1.0.24.199~trusty) trusty; urgency=high

  * Nightly build.

 -- Build Server <build@m2osw.com>  Mon, 14 Dec 2015 03:01:32 -0800

snapcmakemodules (1.0.24.198~trusty) trusty; urgency=high

  * Nightly build.

 -- Build Server <build@m2osw.com>  Sun, 13 Dec 2015 16:40:29 -0800

snapcmakemodules (1.0.24.197~trusty) trusty; urgency=high

  * Nightly build.

 -- Build Server <build@m2osw.com>  Sun, 13 Dec 2015 03:01:11 -0800

snapcmakemodules (1.0.24.196~trusty) trusty; urgency=high

  * Nightly build.

 -- Build Server <build@m2osw.com>  Sat, 12 Dec 2015 03:01:10 -0800

snapcmakemodules (1.0.24.195~trusty) trusty; urgency=high

  * Nightly build.

 -- Build Server <build@m2osw.com>  Fri, 11 Dec 2015 03:01:28 -0800

snapcmakemodules (1.0.24.194~trusty) trusty; urgency=high

  * Nightly build.

 -- Build Server <build@m2osw.com>  Thu, 10 Dec 2015 05:03:42 -0800

snapcmakemodules (1.0.24.193~trusty) trusty; urgency=high

  * Nightly build.

 -- Build Server <build@m2osw.com>  Thu, 10 Dec 2015 03:01:18 -0800

snapcmakemodules (1.0.24.192~trusty) trusty; urgency=high

  * Nightly build.

 -- Build Server <build@m2osw.com>  Wed, 09 Dec 2015 03:01:16 -0800

snapcmakemodules (1.0.24.191~trusty) trusty; urgency=high

  * Nightly build.

 -- Build Server <build@m2osw.com>  Tue, 08 Dec 2015 03:01:19 -0800

snapcmakemodules (1.0.24.190~trusty) trusty; urgency=high

  * Nightly build.

 -- Build Server <build@m2osw.com>  Mon, 07 Dec 2015 03:01:16 -0800

snapcmakemodules (1.0.24.189~trusty) trusty; urgency=high

  * Nightly build.

 -- Build Server <build@m2osw.com>  Sat, 05 Dec 2015 03:01:29 -0800

snapcmakemodules (1.0.24.188~trusty) trusty; urgency=high

  * Nightly build.

 -- Build Server <build@m2osw.com>  Fri, 04 Dec 2015 03:01:34 -0800

snapcmakemodules (1.0.24.187~trusty) trusty; urgency=high

  * Nightly build.

 -- Build Server <build@m2osw.com>  Thu, 03 Dec 2015 03:01:15 -0800

snapcmakemodules (1.0.24.186~trusty) trusty; urgency=high

  * Nightly build.

 -- Build Server <build@m2osw.com>  Wed, 02 Dec 2015 17:24:50 -0800

snapcmakemodules (1.0.24.185~trusty) trusty; urgency=high

  * Nightly build.

 -- Build Server <build@m2osw.com>  Wed, 02 Dec 2015 03:01:24 -0800

snapcmakemodules (1.0.24.184~trusty) trusty; urgency=high

  * Nightly build.

 -- Build Server <build@m2osw.com>  Tue, 01 Dec 2015 03:01:28 -0800

snapcmakemodules (1.0.24.183~trusty) trusty; urgency=high

  * Nightly build.

 -- Build Server <build@m2osw.com>  Mon, 30 Nov 2015 03:01:25 -0800

snapcmakemodules (1.0.24.182~trusty) trusty; urgency=high

  * Nightly build.

 -- Build Server <build@m2osw.com>  Sun, 29 Nov 2015 03:01:26 -0800

snapcmakemodules (1.0.24.181~trusty) trusty; urgency=high

  * Nightly build.

 -- Build Server <build@m2osw.com>  Sat, 28 Nov 2015 19:25:45 -0800

snapcmakemodules (1.0.24.180~trusty) trusty; urgency=high

  * Nightly build.

 -- Build Server <build@m2osw.com>  Fri, 27 Nov 2015 03:01:12 -0800

snapcmakemodules (1.0.24.179~trusty) trusty; urgency=high

  * Nightly build.

 -- Build Server <build@m2osw.com>  Thu, 26 Nov 2015 03:01:16 -0800

snapcmakemodules (1.0.24.178~trusty) trusty; urgency=high

  * Nightly build.

 -- Build Server <build@m2osw.com>  Thu, 26 Nov 2015 01:42:54 -0800

snapcmakemodules (1.0.24.177~trusty) trusty; urgency=high

  * Nightly build.

 -- Build Server <build@m2osw.com>  Wed, 25 Nov 2015 03:01:32 -0800

snapcmakemodules (1.0.24.176~trusty) trusty; urgency=high

  * Nightly build.

 -- Build Server <build@m2osw.com>  Tue, 24 Nov 2015 03:01:18 -0800

snapcmakemodules (1.0.24.175~trusty) trusty; urgency=high

  * Nightly build.

 -- Build Server <build@m2osw.com>  Mon, 23 Nov 2015 03:01:25 -0800

snapcmakemodules (1.0.24.174~trusty) trusty; urgency=high

  * Nightly build.

 -- Build Server <build@m2osw.com>  Sun, 22 Nov 2015 03:01:55 -0800

snapcmakemodules (1.0.24.173~trusty) trusty; urgency=high

  * Nightly build.

 -- Build Server <build@m2osw.com>  Sat, 21 Nov 2015 03:01:38 -0800

snapcmakemodules (1.0.24.172~trusty) trusty; urgency=high

  * Nightly build.

 -- Build Server <build@m2osw.com>  Fri, 20 Nov 2015 03:01:48 -0800

snapcmakemodules (1.0.24.171~trusty) trusty; urgency=high

  * Nightly build.

 -- Build Server <build@m2osw.com>  Thu, 19 Nov 2015 14:16:41 -0800

snapcmakemodules (1.0.24.170~trusty) trusty; urgency=high

  * Nightly build.

 -- Build Server <build@m2osw.com>  Wed, 18 Nov 2015 03:01:31 -0800

snapcmakemodules (1.0.24.169~trusty) trusty; urgency=high

  * Nightly build.

 -- Build Server <build@m2osw.com>  Tue, 17 Nov 2015 18:31:52 -0800

snapcmakemodules (1.0.24.168~trusty) trusty; urgency=high

  * Nightly build.

 -- Build Server <build@m2osw.com>  Tue, 17 Nov 2015 03:01:54 -0800

snapcmakemodules (1.0.24.167~trusty) trusty; urgency=high

  * Nightly build.

 -- Build Server <build@m2osw.com>  Mon, 16 Nov 2015 03:01:27 -0800

snapcmakemodules (1.0.24.166~trusty) trusty; urgency=high

  * Nightly build.

 -- Build Server <build@m2osw.com>  Sun, 15 Nov 2015 05:58:16 -0800

snapcmakemodules (1.0.24.165~trusty) trusty; urgency=high

  * Nightly build.

 -- Build Server <build@m2osw.com>  Sun, 15 Nov 2015 03:01:22 -0800

snapcmakemodules (1.0.24.164~trusty) trusty; urgency=high

  * Nightly build.

 -- Build Server <build@m2osw.com>  Sat, 14 Nov 2015 03:01:41 -0800

snapcmakemodules (1.0.24.163~trusty) trusty; urgency=high

  * Nightly build.

 -- Build Server <build@m2osw.com>  Fri, 13 Nov 2015 03:01:42 -0800

snapcmakemodules (1.0.24.162~trusty) trusty; urgency=high

  * Nightly build.

 -- Build Server <build@m2osw.com>  Thu, 12 Nov 2015 03:01:15 -0800

snapcmakemodules (1.0.24.161~trusty) trusty; urgency=high

  * Nightly build.

 -- Build Server <build@m2osw.com>  Wed, 11 Nov 2015 03:01:14 -0800

snapcmakemodules (1.0.24.160~trusty) trusty; urgency=high

  * Nightly build.

 -- Build Server <build@m2osw.com>  Tue, 10 Nov 2015 03:01:08 -0800

snapcmakemodules (1.0.24.159~trusty) trusty; urgency=high

  * Nightly build.

 -- Build Server <build@m2osw.com>  Tue, 10 Nov 2015 00:27:32 -0800

snapcmakemodules (1.0.24.158~trusty) trusty; urgency=high

  * Nightly build.

 -- Build Server <build@m2osw.com>  Mon, 09 Nov 2015 03:01:40 -0800

snapcmakemodules (1.0.24.157~trusty) trusty; urgency=high

  * Nightly build.

 -- Build Server <build@m2osw.com>  Sun, 08 Nov 2015 03:01:18 -0800

snapcmakemodules (1.0.24.156~trusty) trusty; urgency=high

  * Nightly build.

 -- Build Server <build@m2osw.com>  Sat, 07 Nov 2015 03:01:21 -0800

snapcmakemodules (1.0.24.155~trusty) trusty; urgency=high

  * Nightly build.

 -- Build Server <build@m2osw.com>  Fri, 06 Nov 2015 05:00:06 -0800

snapcmakemodules (1.0.24.154~trusty) trusty; urgency=high

  * Nightly build.

 -- Build Server <build@m2osw.com>  Fri, 06 Nov 2015 03:01:26 -0800

snapcmakemodules (1.0.24.153~trusty) trusty; urgency=high

  * Nightly build.

 -- Build Server <build@m2osw.com>  Thu, 05 Nov 2015 03:01:21 -0800

snapcmakemodules (1.0.24.152~trusty) trusty; urgency=high

  * Nightly build.

 -- Build Server <build@m2osw.com>  Wed, 04 Nov 2015 16:56:24 -0800

snapcmakemodules (1.0.24.151~trusty) trusty; urgency=high

  * Nightly build.

 -- Build Server <build@m2osw.com>  Wed, 04 Nov 2015 03:01:15 -0800

snapcmakemodules (1.0.24.150~trusty) trusty; urgency=high

  * Nightly build.

 -- Build Server <build@m2osw.com>  Tue, 03 Nov 2015 03:01:14 -0800

snapcmakemodules (1.0.24.149~trusty) trusty; urgency=high

  * Nightly build.

 -- Build Server <build@m2osw.com>  Mon, 02 Nov 2015 03:01:19 -0800

snapcmakemodules (1.0.24.148~trusty) trusty; urgency=high

  * Nightly build.

 -- Build Server <build@m2osw.com>  Sun, 01 Nov 2015 03:01:11 -0800

snapcmakemodules (1.0.24.147~trusty) trusty; urgency=high

  * Nightly build.

 -- Build Server <build@m2osw.com>  Sat, 31 Oct 2015 19:39:02 -0700

snapcmakemodules (1.0.24.146~trusty) trusty; urgency=high

  * Nightly build.

 -- Build Server <build@m2osw.com>  Sat, 31 Oct 2015 04:03:34 -0700

snapcmakemodules (1.0.24.145~trusty) trusty; urgency=high

  * Nightly build.

 -- Build Server <build@m2osw.com>  Sat, 31 Oct 2015 03:02:11 -0700

snapcmakemodules (1.0.24.144~trusty) trusty; urgency=high

  * Nightly build.

 -- Build Server <build@m2osw.com>  Fri, 30 Oct 2015 03:01:06 -0700

snapcmakemodules (1.0.24.143~trusty) trusty; urgency=high

  * Nightly build.

 -- Build Server <build@m2osw.com>  Thu, 29 Oct 2015 04:16:42 -0700

snapcmakemodules (1.0.24.142~trusty) trusty; urgency=high

  * Nightly build.

 -- Build Server <build@m2osw.com>  Thu, 29 Oct 2015 03:01:37 -0700

snapcmakemodules (1.0.24.141~trusty) trusty; urgency=high

  * Nightly build.

 -- Build Server <build@m2osw.com>  Wed, 28 Oct 2015 22:02:44 -0700

snapcmakemodules (1.0.24.140~trusty) trusty; urgency=high

  * Nightly build.

 -- Build Server <build@m2osw.com>  Wed, 28 Oct 2015 17:41:38 -0700

snapcmakemodules (1.0.24.139~trusty) trusty; urgency=high

  * Nightly build.

 -- Build Server <build@m2osw.com>  Wed, 28 Oct 2015 03:01:16 -0700

snapcmakemodules (1.0.24.138~trusty) trusty; urgency=high

  * Nightly build.

 -- Build Server <build@m2osw.com>  Tue, 27 Oct 2015 03:01:36 -0700

snapcmakemodules (1.0.24.137~trusty) trusty; urgency=high

  * Nightly build.

 -- Build Server <build@m2osw.com>  Mon, 26 Oct 2015 03:01:12 -0700

snapcmakemodules (1.0.24.136~trusty) trusty; urgency=high

  * Nightly build.

 -- Build Server <build@m2osw.com>  Sun, 25 Oct 2015 03:01:08 -0700

snapcmakemodules (1.0.24.135~trusty) trusty; urgency=high

  * Nightly build.

 -- Build Server <build@m2osw.com>  Sat, 24 Oct 2015 03:01:13 -0700

snapcmakemodules (1.0.24.134~trusty) trusty; urgency=high

  * Nightly build.

 -- Build Server <build@m2osw.com>  Fri, 23 Oct 2015 03:01:11 -0700

snapcmakemodules (1.0.24.133~trusty) trusty; urgency=high

  * Nightly build.

 -- Build Server <build@m2osw.com>  Thu, 22 Oct 2015 03:01:55 -0700

snapcmakemodules (1.0.24.132~trusty) trusty; urgency=high

  * Nightly build.

 -- Build Server <build@m2osw.com>  Wed, 21 Oct 2015 03:02:01 -0700

snapcmakemodules (1.0.24.131~trusty) trusty; urgency=high

  * Nightly build.

 -- Build Server <build@m2osw.com>  Tue, 20 Oct 2015 03:01:32 -0700

snapcmakemodules (1.0.24.130~trusty) trusty; urgency=high

  * Nightly build.

 -- Build Server <build@m2osw.com>  Mon, 19 Oct 2015 22:24:19 -0700

snapcmakemodules (1.0.24.129~trusty) trusty; urgency=high

  * Nightly build.

 -- Build Server <build@m2osw.com>  Mon, 19 Oct 2015 03:02:08 -0700

snapcmakemodules (1.0.24.128~trusty) trusty; urgency=high

  * Nightly build.

 -- Build Server <build@m2osw.com>  Sun, 18 Oct 2015 03:01:34 -0700

snapcmakemodules (1.0.24.127~trusty) trusty; urgency=high

  * Nightly build.

 -- Build Server <build@m2osw.com>  Sat, 17 Oct 2015 16:47:09 -0700

snapcmakemodules (1.0.24.126~trusty) trusty; urgency=high

  * Nightly build.

 -- Build Server <build@m2osw.com>  Sat, 17 Oct 2015 03:02:30 -0700

snapcmakemodules (1.0.24.125~trusty) trusty; urgency=high

  * Nightly build.

 -- Build Server <build@m2osw.com>  Fri, 16 Oct 2015 03:01:55 -0700

snapcmakemodules (1.0.24.124~trusty) trusty; urgency=high

  * Nightly build.

 -- Build Server <build@m2osw.com>  Thu, 15 Oct 2015 03:01:37 -0700

snapcmakemodules (1.0.24.123~trusty) trusty; urgency=high

  * Nightly build.

 -- Build Server <build@m2osw.com>  Wed, 14 Oct 2015 06:14:11 -0700

snapcmakemodules (1.0.24.122~trusty) trusty; urgency=high

  * Nightly build.

 -- Build Server <build@m2osw.com>  Wed, 14 Oct 2015 03:01:46 -0700

snapcmakemodules (1.0.24.121~trusty) trusty; urgency=high

  * Nightly build.

 -- Build Server <build@m2osw.com>  Tue, 13 Oct 2015 03:02:09 -0700

snapcmakemodules (1.0.24.120~trusty) trusty; urgency=high

  * Nightly build.

 -- Build Server <build@m2osw.com>  Mon, 12 Oct 2015 03:01:49 -0700

snapcmakemodules (1.0.24.119~trusty) trusty; urgency=high

  * Nightly build.

 -- Build Server <build@m2osw.com>  Sun, 11 Oct 2015 03:01:16 -0700

snapcmakemodules (1.0.24.118~trusty) trusty; urgency=high

  * Nightly build.

 -- Build Server <build@m2osw.com>  Sat, 10 Oct 2015 17:46:24 -0700

snapcmakemodules (1.0.24.117~trusty) trusty; urgency=high

  * Nightly build.

 -- Build Server <build@m2osw.com>  Sat, 10 Oct 2015 03:02:45 -0700

snapcmakemodules (1.0.24.116~trusty) trusty; urgency=high

  * Nightly build.

 -- Build Server <build@m2osw.com>  Fri, 09 Oct 2015 03:01:30 -0700

snapcmakemodules (1.0.24.115~trusty) trusty; urgency=high

  * Nightly build.

 -- Build Server <build@m2osw.com>  Thu, 08 Oct 2015 03:01:34 -0700

snapcmakemodules (1.0.24.114~trusty) trusty; urgency=high

  * Nightly build.

 -- Build Server <build@m2osw.com>  Wed, 07 Oct 2015 23:18:33 -0700

snapcmakemodules (1.0.24.113~trusty) trusty; urgency=high

  * Nightly build.

 -- Build Server <build@m2osw.com>  Wed, 07 Oct 2015 03:01:44 -0700

snapcmakemodules (1.0.24.112~trusty) trusty; urgency=high

  * Nightly build.

 -- Build Server <build@m2osw.com>  Tue, 06 Oct 2015 22:14:03 -0700

snapcmakemodules (1.0.24.111~trusty) trusty; urgency=high

  * Nightly build.

 -- Build Server <build@m2osw.com>  Tue, 06 Oct 2015 03:02:02 -0700

snapcmakemodules (1.0.24.110~trusty) trusty; urgency=high

  * Nightly build.

 -- Build Server <build@m2osw.com>  Mon, 05 Oct 2015 15:54:26 -0700

snapcmakemodules (1.0.24.109~trusty) trusty; urgency=high

  * Nightly build.

 -- Build Server <build@m2osw.com>  Mon, 05 Oct 2015 03:01:52 -0700

snapcmakemodules (1.0.24.108~trusty) trusty; urgency=high

  * Nightly build.

 -- Build Server <build@m2osw.com>  Sun, 04 Oct 2015 23:24:21 -0700

snapcmakemodules (1.0.24.107~trusty) trusty; urgency=high

  * Nightly build.

 -- Build Server <build@m2osw.com>  Sun, 04 Oct 2015 03:01:39 -0700

snapcmakemodules (1.0.24.106~trusty) trusty; urgency=high

  * Nightly build.

 -- Build Server <build@m2osw.com>  Sat, 03 Oct 2015 03:01:26 -0700

snapcmakemodules (1.0.24.105~trusty) trusty; urgency=high

  * Nightly build.

 -- Build Server <build@m2osw.com>  Sat, 03 Oct 2015 00:17:03 -0700

snapcmakemodules (1.0.24.104~trusty) trusty; urgency=high

  * Nightly build.

 -- Build Server <build@m2osw.com>  Thu, 01 Oct 2015 03:01:36 -0700

snapcmakemodules (1.0.24.103~trusty) trusty; urgency=high

  * Nightly build.

 -- Build Server <build@m2osw.com>  Wed, 30 Sep 2015 03:01:27 -0700

snapcmakemodules (1.0.24.102~trusty) trusty; urgency=high

  * Nightly build.

 -- Build Server <build@m2osw.com>  Tue, 29 Sep 2015 21:25:38 -0700

snapcmakemodules (1.0.24.101~trusty) trusty; urgency=high

  * Nightly build.

 -- Build Server <build@m2osw.com>  Tue, 29 Sep 2015 03:01:32 -0700

snapcmakemodules (1.0.24.100~trusty) trusty; urgency=high

  * Nightly build.

 -- Build Server <build@m2osw.com>  Mon, 28 Sep 2015 18:10:11 -0700

snapcmakemodules (1.0.24.99~trusty) trusty; urgency=high

  * Nightly build.

 -- Build Server <build@m2osw.com>  Mon, 28 Sep 2015 03:01:26 -0700

snapcmakemodules (1.0.24.98~trusty) trusty; urgency=high

  * Nightly build.

 -- Build Server <build@m2osw.com>  Sun, 27 Sep 2015 03:01:26 -0700

snapcmakemodules (1.0.24.97~trusty) trusty; urgency=high

  * Nightly build.

 -- Build Server <build@m2osw.com>  Sat, 26 Sep 2015 03:01:27 -0700

snapcmakemodules (1.0.24.96~trusty) trusty; urgency=high

  * Nightly build.

 -- Build Server <build@m2osw.com>  Fri, 25 Sep 2015 13:58:10 -0700

snapcmakemodules (1.0.24.95~trusty) trusty; urgency=high

  * Nightly build.

 -- Build Server <build@m2osw.com>  Fri, 25 Sep 2015 03:01:32 -0700

snapcmakemodules (1.0.24.94~trusty) trusty; urgency=high

  * Nightly build.

 -- Build Server <build@m2osw.com>  Thu, 24 Sep 2015 03:01:24 -0700

snapcmakemodules (1.0.24.93~trusty) trusty; urgency=high

  * Nightly build.

 -- Build Server <build@m2osw.com>  Wed, 23 Sep 2015 17:14:23 -0700

snapcmakemodules (1.0.24.92~trusty) trusty; urgency=high

  * Nightly build.

 -- Build Server <build@m2osw.com>  Wed, 23 Sep 2015 03:01:32 -0700

snapcmakemodules (1.0.24.91~trusty) trusty; urgency=high

  * Nightly build.

 -- Build Server <build@m2osw.com>  Mon, 21 Sep 2015 13:35:00 -0700

snapcmakemodules (1.0.24.90~trusty) trusty; urgency=high

  * Nightly build.

 -- Build Server <build@m2osw.com>  Mon, 21 Sep 2015 03:01:29 -0700

snapcmakemodules (1.0.24.89~trusty) trusty; urgency=high

  * Nightly build.

 -- Build Server <build@m2osw.com>  Sun, 20 Sep 2015 03:01:50 -0700

snapcmakemodules (1.0.24.88~trusty) trusty; urgency=high

  * Nightly build.

 -- Build Server <build@m2osw.com>  Sat, 19 Sep 2015 03:01:32 -0700

snapcmakemodules (1.0.24.87~trusty) trusty; urgency=high

  * Nightly build.

 -- Build Server <build@m2osw.com>  Fri, 18 Sep 2015 03:01:18 -0700

snapcmakemodules (1.0.24.86~trusty) trusty; urgency=high

  * Nightly build.

 -- Build Server <build@m2osw.com>  Thu, 17 Sep 2015 03:01:18 -0700

snapcmakemodules (1.0.24.85~trusty) trusty; urgency=high

  * Nightly build.

 -- Build Server <build@m2osw.com>  Wed, 16 Sep 2015 05:06:23 -0700

snapcmakemodules (1.0.24.84~trusty) trusty; urgency=high

  * Nightly build.

 -- Build Server <build@m2osw.com>  Wed, 16 Sep 2015 03:01:24 -0700

snapcmakemodules (1.0.24.83~trusty) trusty; urgency=high

  * Nightly build.

 -- Build Server <build@m2osw.com>  Tue, 15 Sep 2015 03:01:48 -0700

snapcmakemodules (1.0.24.82~trusty) trusty; urgency=high

  * Nightly build.

 -- Build Server <build@m2osw.com>  Mon, 14 Sep 2015 03:01:18 -0700

snapcmakemodules (1.0.24.81~trusty) trusty; urgency=high

  * Nightly build.

 -- Build Server <build@m2osw.com>  Sun, 13 Sep 2015 03:01:25 -0700

snapcmakemodules (1.0.24.80~trusty) trusty; urgency=high

  * Nightly build.

 -- Build Server <build@m2osw.com>  Sat, 12 Sep 2015 03:01:51 -0700

snapcmakemodules (1.0.24.79~trusty) trusty; urgency=high

  * Nightly build.

 -- Build Server <build@m2osw.com>  Fri, 11 Sep 2015 03:01:38 -0700

snapcmakemodules (1.0.24.78~trusty) trusty; urgency=high

  * Nightly build.

 -- Build Server <build@m2osw.com>  Thu, 10 Sep 2015 03:01:11 -0700

snapcmakemodules (1.0.24.77~trusty) trusty; urgency=high

  * Nightly build.

 -- Build Server <build@m2osw.com>  Wed, 09 Sep 2015 05:55:41 -0700

snapcmakemodules (1.0.24.76~trusty) trusty; urgency=high

  * Nightly build.

 -- Build Server <build@m2osw.com>  Wed, 09 Sep 2015 03:01:21 -0700

snapcmakemodules (1.0.24.75~trusty) trusty; urgency=high

  * Nightly build.

 -- Build Server <build@m2osw.com>  Tue, 08 Sep 2015 03:01:35 -0700

snapcmakemodules (1.0.24.74~trusty) trusty; urgency=high

  * Nightly build.

 -- Build Server <build@m2osw.com>  Mon, 07 Sep 2015 03:01:20 -0700

snapcmakemodules (1.0.24.73~trusty) trusty; urgency=high

  * Nightly build.

 -- Build Server <build@m2osw.com>  Sun, 06 Sep 2015 03:01:26 -0700

snapcmakemodules (1.0.24.72~trusty) trusty; urgency=high

  * Nightly build.

 -- Build Server <build@m2osw.com>  Sat, 05 Sep 2015 17:34:39 -0700

snapcmakemodules (1.0.24.71~trusty) trusty; urgency=high

  * Nightly build.

 -- Build Server <build@m2osw.com>  Sat, 05 Sep 2015 03:01:22 -0700

snapcmakemodules (1.0.24.70~trusty) trusty; urgency=high

  * Nightly build.

 -- Build Server <build@m2osw.com>  Fri, 04 Sep 2015 21:08:16 -0700

snapcmakemodules (1.0.24.69~trusty) trusty; urgency=high

  * Nightly build.

 -- Build Server <build@m2osw.com>  Fri, 04 Sep 2015 03:01:43 -0700

snapcmakemodules (1.0.24.68~trusty) trusty; urgency=high

  * Nightly build.

 -- Build Server <build@m2osw.com>  Thu, 03 Sep 2015 21:16:52 -0700

snapcmakemodules (1.0.24.67~trusty) trusty; urgency=high

  * Nightly build.

 -- Build Server <build@m2osw.com>  Thu, 03 Sep 2015 03:01:18 -0700

snapcmakemodules (1.0.24.66~trusty) trusty; urgency=high

  * Nightly build.

 -- Build Server <build@m2osw.com>  Wed, 02 Sep 2015 03:01:53 -0700

snapcmakemodules (1.0.24.65~trusty) trusty; urgency=high

  * Nightly build.

 -- Build Server <build@m2osw.com>  Tue, 01 Sep 2015 03:01:24 -0700

snapcmakemodules (1.0.24.64~trusty) trusty; urgency=high

  * Nightly build.

 -- Build Server <build@m2osw.com>  Mon, 31 Aug 2015 03:01:25 -0700

snapcmakemodules (1.0.24.63~trusty) trusty; urgency=high

  * Nightly build.

 -- Build Server <build@m2osw.com>  Sun, 30 Aug 2015 03:01:36 -0700

snapcmakemodules (1.0.24.62~trusty) trusty; urgency=high

  * Nightly build.

 -- Build Server <build@m2osw.com>  Sat, 29 Aug 2015 03:01:21 -0700

snapcmakemodules (1.0.24.61~trusty) trusty; urgency=high

  * Nightly build.

 -- Build Server <build@m2osw.com>  Fri, 28 Aug 2015 04:25:13 -0700

snapcmakemodules (1.0.24.60~trusty) trusty; urgency=high

  * Nightly build.

 -- Build Server <build@m2osw.com>  Fri, 28 Aug 2015 03:01:29 -0700

snapcmakemodules (1.0.24.59~trusty) trusty; urgency=high

  * Nightly build.

 -- Build Server <build@m2osw.com>  Thu, 27 Aug 2015 03:01:40 -0700

snapcmakemodules (1.0.24.58~trusty) trusty; urgency=high

  * Nightly build.

 -- Build Server <build@m2osw.com>  Wed, 26 Aug 2015 03:01:14 -0700

snapcmakemodules (1.0.24.57~trusty) trusty; urgency=high

  * Nightly build.

 -- Build Server <build@m2osw.com>  Tue, 25 Aug 2015 16:10:20 -0700

snapcmakemodules (1.0.24.56~trusty) trusty; urgency=high

  * Nightly build.

 -- Build Server <build@m2osw.com>  Mon, 24 Aug 2015 03:01:09 -0700

snapcmakemodules (1.0.24.55~trusty) trusty; urgency=high

  * Nightly build.

 -- Build Server <build@m2osw.com>  Sun, 23 Aug 2015 03:01:12 -0700

snapcmakemodules (1.0.24.54~trusty) trusty; urgency=high

  * Nightly build.

 -- Build Server <build@m2osw.com>  Sat, 22 Aug 2015 03:01:11 -0700

snapcmakemodules (1.0.24.53~trusty) trusty; urgency=high

  * Nightly build.

 -- Build Server <build@m2osw.com>  Fri, 21 Aug 2015 04:07:37 -0700

snapcmakemodules (1.0.24.52~trusty) trusty; urgency=high

  * Nightly build.

 -- Build Server <build@m2osw.com>  Fri, 21 Aug 2015 03:01:37 -0700

snapcmakemodules (1.0.24.51~trusty) trusty; urgency=high

  * Nightly build.

 -- Build Server <build@m2osw.com>  Thu, 20 Aug 2015 17:15:11 -0700

snapcmakemodules (1.0.24.50~trusty) trusty; urgency=high

  * Nightly build.

 -- Build Server <build@m2osw.com>  Thu, 20 Aug 2015 03:01:07 -0700

snapcmakemodules (1.0.24.49~trusty) trusty; urgency=high

  * Nightly build.

 -- Build Server <build@m2osw.com>  Wed, 19 Aug 2015 23:44:54 -0700

snapcmakemodules (1.0.24.48~trusty) trusty; urgency=high

  * Nightly build.

 -- Build Server <build@m2osw.com>  Wed, 19 Aug 2015 03:01:14 -0700

snapcmakemodules (1.0.24.47~trusty) trusty; urgency=high

  * Nightly build.

 -- Build Server <build@m2osw.com>  Tue, 18 Aug 2015 03:01:04 -0700

snapcmakemodules (1.0.24.46~trusty) trusty; urgency=high

  * Nightly build.

 -- Build Server <build@m2osw.com>  Mon, 17 Aug 2015 22:27:45 -0700

snapcmakemodules (1.0.24.45~trusty) trusty; urgency=high

  * Nightly build.

 -- Build Server <build@m2osw.com>  Mon, 17 Aug 2015 03:01:18 -0700

snapcmakemodules (1.0.24.44~trusty) trusty; urgency=high

  * Nightly build.

 -- Build Server <build@m2osw.com>  Sun, 16 Aug 2015 03:01:11 -0700

snapcmakemodules (1.0.24.43~trusty) trusty; urgency=high

  * Nightly build.

 -- Build Server <build@m2osw.com>  Sat, 15 Aug 2015 13:57:56 -0700

snapcmakemodules (1.0.24.42~trusty) trusty; urgency=high

  * Nightly build.

 -- Build Server <build@m2osw.com>  Sat, 15 Aug 2015 03:01:13 -0700

snapcmakemodules (1.0.24.41~trusty) trusty; urgency=high

  * Nightly build.

 -- Build Server <build@m2osw.com>  Fri, 14 Aug 2015 03:01:12 -0700

snapcmakemodules (1.0.24.40~trusty) trusty; urgency=high

  * Nightly build.

 -- Build Server <build@m2osw.com>  Thu, 13 Aug 2015 03:01:01 -0700

snapcmakemodules (1.0.24.39~trusty) trusty; urgency=high

  * Nightly build.

 -- Build Server <build@m2osw.com>  Wed, 12 Aug 2015 21:28:46 -0700

snapcmakemodules (1.0.24.38~trusty) trusty; urgency=high

  * Nightly build.

 -- Build Server <build@m2osw.com>  Wed, 12 Aug 2015 03:01:26 -0700

snapcmakemodules (1.0.24.37~trusty) trusty; urgency=high

  * Nightly build.

 -- Build Server <build@m2osw.com>  Tue, 11 Aug 2015 03:01:36 -0700

snapcmakemodules (1.0.24.36~trusty) trusty; urgency=high

  * Nightly build.

 -- Build Server <build@m2osw.com>  Mon, 10 Aug 2015 03:01:46 -0700

snapcmakemodules (1.0.24.35~trusty) trusty; urgency=high

  * Nightly build.

 -- Build Server <build@m2osw.com>  Sun, 09 Aug 2015 03:01:16 -0700

snapcmakemodules (1.0.24.34~trusty) trusty; urgency=high

  * Nightly build.

 -- Build Server <build@m2osw.com>  Sun, 09 Aug 2015 00:02:58 -0700

snapcmakemodules (1.0.24.33~trusty) trusty; urgency=high

  * Nightly build.

 -- Build Server <build@m2osw.com>  Sat, 08 Aug 2015 18:38:22 -0700

snapcmakemodules (1.0.24.32~trusty) trusty; urgency=high

  * Nightly build.

 -- Build Server <build@m2osw.com>  Sat, 08 Aug 2015 03:01:57 -0700

snapcmakemodules (1.0.24.31~trusty) trusty; urgency=high

  * Nightly build.

 -- Build Server <build@m2osw.com>  Fri, 07 Aug 2015 16:37:32 -0700

snapcmakemodules (1.0.24.30~trusty) trusty; urgency=high

  * Nightly build.

 -- Build Server <build@m2osw.com>  Fri, 07 Aug 2015 03:01:15 -0700

snapcmakemodules (1.0.24.29~trusty) trusty; urgency=high

  * Nightly build.

 -- Build Server <build@m2osw.com>  Thu, 06 Aug 2015 03:01:28 -0700

snapcmakemodules (1.0.24.28~trusty) trusty; urgency=high

  * Nightly build.

 -- Build Server <build@m2osw.com>  Wed, 05 Aug 2015 03:01:03 -0700

snapcmakemodules (1.0.24.27~trusty) trusty; urgency=high

  * Nightly build.

 -- Build Server <build@m2osw.com>  Tue, 04 Aug 2015 20:39:30 -0700

snapcmakemodules (1.0.24.26~trusty) trusty; urgency=high

  * Nightly build.

 -- Build Server <build@m2osw.com>  Tue, 04 Aug 2015 05:40:28 -0700

snapcmakemodules (1.0.24.25~trusty) trusty; urgency=high

  * Nightly build.

 -- Build Server <build@m2osw.com>  Tue, 04 Aug 2015 03:01:09 -0700

snapcmakemodules (1.0.24.24~trusty) trusty; urgency=high

  * Nightly build.

 -- Build Server <build@m2osw.com>  Mon, 03 Aug 2015 03:01:17 -0700

snapcmakemodules (1.0.24.23~trusty) trusty; urgency=high

  * Nightly build.

 -- Build Server <build@m2osw.com>  Sun, 02 Aug 2015 03:02:01 -0700

snapcmakemodules (1.0.24.22~trusty) trusty; urgency=high

  * Nightly build.

 -- Build Server <build@m2osw.com>  Sat, 01 Aug 2015 03:01:30 -0700

snapcmakemodules (1.0.24.21~trusty) trusty; urgency=high

  * Nightly build.

 -- Build Server <build@m2osw.com>  Fri, 31 Jul 2015 03:00:59 -0700

snapcmakemodules (1.0.24.20~trusty) trusty; urgency=high

  * Nightly build.

 -- Build Server <build@m2osw.com>  Thu, 30 Jul 2015 03:01:35 -0700

snapcmakemodules (1.0.24.19~trusty) trusty; urgency=high

  * Nightly build.

 -- Build Server <build@m2osw.com>  Wed, 29 Jul 2015 18:00:08 -0700

snapcmakemodules (1.0.24.18~trusty) trusty; urgency=high

  * Nightly build.

 -- Build Server <build@m2osw.com>  Wed, 29 Jul 2015 03:00:48 -0700

snapcmakemodules (1.0.24.17~trusty) trusty; urgency=high

  * Nightly build.

 -- Build Server <build@m2osw.com>  Wed, 29 Jul 2015 01:15:39 -0700

snapcmakemodules (1.0.24.16~trusty) trusty; urgency=high

  * Nightly build.

 -- Build Server <build@m2osw.com>  Wed, 29 Jul 2015 00:11:49 -0700

snapcmakemodules (1.0.24.15~trusty) trusty; urgency=high

  * Nightly build.

 -- Build Server <build@m2osw.com>  Tue, 28 Jul 2015 20:10:02 -0700

snapcmakemodules (1.0.24.14~trusty) trusty; urgency=high

  * Nightly build.

 -- Build Server <build@m2osw.com>  Tue, 28 Jul 2015 03:01:06 -0700

snapcmakemodules (1.0.24.13~trusty) trusty; urgency=high

  * Nightly build.

 -- Build Server <build@m2osw.com>  Mon, 27 Jul 2015 03:01:00 -0700

snapcmakemodules (1.0.24.12~trusty) trusty; urgency=high

  * Nightly build.

 -- Build Server <build@m2osw.com>  Sun, 26 Jul 2015 03:01:10 -0700

snapcmakemodules (1.0.24.11~trusty) trusty; urgency=high

  * Nightly build.

 -- Build Server <build@m2osw.com>  Sat, 25 Jul 2015 03:01:01 -0700

snapcmakemodules (1.0.24.10~trusty) trusty; urgency=high

  * Nightly build.

 -- Build Server <build@m2osw.com>  Fri, 24 Jul 2015 03:02:27 -0700

snapcmakemodules (1.0.24.9~trusty) trusty; urgency=high

  * Nightly build.

 -- Build Server <build@m2osw.com>  Thu, 23 Jul 2015 03:01:08 -0700

snapcmakemodules (1.0.24.8~trusty) trusty; urgency=high

  * Nightly build.

 -- Build Server <build@m2osw.com>  Wed, 15 Jul 2015 03:01:07 -0700

snapcmakemodules (1.0.24.7~trusty) trusty; urgency=high

  * Nightly build.

 -- Build Server <build@m2osw.com>  Tue, 14 Jul 2015 03:01:04 -0700

snapcmakemodules (1.0.24.6~trusty) trusty; urgency=high

  * Nightly build.

 -- Build Server <build@m2osw.com>  Mon, 13 Jul 2015 14:45:29 -0700

snapcmakemodules (1.0.24.5~trusty) trusty; urgency=high

  * Nightly build.

 -- Build Server <build@m2osw.com>  Mon, 13 Jul 2015 12:57:04 -0700

snapcmakemodules (1.0.24.4~trusty) trusty; urgency=high

  * Nightly build.

 -- Build Server <build@m2osw.com>  Fri, 10 Jul 2015 03:00:59 -0700

snapcmakemodules (1.0.24.3~trusty) trusty; urgency=high

  * Nightly build.

 -- Build Server <build@m2osw.com>  Thu, 09 Jul 2015 03:00:54 -0700

snapcmakemodules (1.0.24.2~trusty) trusty; urgency=high

  * Nightly build.

 -- Build Server <build@m2osw.com>  Wed, 08 Jul 2015 03:01:17 -0700

snapcmakemodules (1.0.24.1~trusty) trusty; urgency=high

  * Nightly build.

 -- Build Server <build@m2osw.com>  Thu, 02 Jul 2015 15:50:37 -0700

snapcmakemodules (1.0.24~trusty) trusty; urgency=high

  * Making an official version to publish csspp.

 -- Alexis Wilke <alexis@m2osw.com>  Fri, 26 Jun 2015 03:01:02 -0700

snapcmakemodules (1.0.23~saucy) saucy; urgency=high

  * Nightly build.

 -- Build Server <build@m2osw.com>  Tue, 23 Sep 2014 20:31:42 -0700

snapcmakemodules (1.0.22~saucy) saucy; urgency=high

  * Nightly build.

 -- Build Server <build@m2osw.com>  Tue, 23 Sep 2014 03:07:23 -0700

snapcmakemodules (1.0.21~saucy) saucy; urgency=high

  * Nightly build.

 -- Build Server <build@m2osw.com>  Mon, 22 Sep 2014 14:59:07 -0700

snapcmakemodules (1.0.20~saucy) saucy; urgency=high

  * Nightly build.

 -- Build Server <build@m2osw.com>  Fri, 12 Sep 2014 17:20:13 -0700

snapcmakemodules (1.0.19~saucy) saucy; urgency=high

  * Nightly build.

 -- Build Server <build@m2osw.com>  Tue, 09 Sep 2014 11:53:32 -0700

snapcmakemodules (1.0.18~saucy) saucy; urgency=high

  * Nightly build.

 -- Build Server <build@m2osw.com>  Mon, 18 Aug 2014 11:57:40 -0700

snapcmakemodules (1.0.17~saucy) saucy; urgency=high

  * Nightly build.

 -- Build Server <build@m2osw.com>  Fri, 15 Aug 2014 19:21:18 -0700

snapcmakemodules (1.0.16~saucy) saucy; urgency=high

  * Nightly build.

 -- Build Server <build@m2osw.com>  Tue, 12 Aug 2014 17:47:44 -0700

snapcmakemodules (1.0.15~trusty) trusty; urgency=high

  * Nightly build.

 -- R. Douglas Barbieri <doug@dooglio.net>  Sat, 26 Jul 2014 23:23:40 -0700

snapcmakemodules (1.0.14~saucy) saucy; urgency=high

  * Nightly build.

 -- R. Douglas Barbieri <doug@dooglio.net>  Sat, 26 Jul 2014 07:03:11 -0700

snapcmakemodules (1.0.13~saucy) saucy; urgency=high

  * Nightly build.

 -- R. Douglas Barbieri <doug@dooglio.net>  Wed, 16 Jul 2014 14:33:59 -0700

snapcmakemodules (1.0.12~saucy) saucy; urgency=high

  * Nightly build.

 -- R. Douglas Barbieri <doug@dooglio.net>  Wed, 16 Jul 2014 14:29:21 -0700

snapcmakemodules (1.0.11~saucy) saucy; urgency=high

  * Nightly build.

 -- R. Douglas Barbieri <doug@dooglio.net>  Wed, 16 Jul 2014 14:19:53 -0700

snapcmakemodules (1.0.10~saucy) saucy; urgency=high

  * Nightly build.

 -- R. Douglas Barbieri <doug@dooglio.net>  Thu, 26 Jun 2014 18:28:31 -0700

snapcmakemodules (1.0.9~saucy) saucy; urgency=high

  * Nightly build.

 -- R. Douglas Barbieri <doug@dooglio.net>  Thu, 26 Jun 2014 17:04:19 -0700

snapcmakemodules (1.0.8~saucy) saucy; urgency=high

  * In order to read headers from the core module headers in libsnapwebsites,
  the path needs to also include the snapwebsites include dir itself.

 -- R. Douglas Barbieri <doug@dooglio.net>  Fri, 21 Mar 2014 11:18:44 -0700

snapcmakemodules (1.0.7~saucy) saucy; urgency=high

  * Moved SnapWebsites-related modules into the snapwebsites folder.
  * Make PPA release.

 -- R. Douglas Barbieri <doug@dooglio.net>  Mon, 10 Mar 2014 08:19:20 -0700

snapcmakemodules (1.0.6~saucy) saucy; urgency=high

  * Adding "-fwrapv" again.

 -- R. Douglas Barbieri <doug@dooglio.net>  Mon, 17 Feb 2014 18:39:39 -0800

snapcmakemodules (1.0.5~saucy) saucy; urgency=high

  * Took out "-fwrapv" and increased strict-overflow to 5.

 -- R. Douglas Barbieri <doug@dooglio.net>  Fri, 07 Feb 2014 15:39:07 -0800

snapcmakemodules (1.0.4) saucy; urgency=high

  * Added "-fwrapv" to defeat the overflow warnings.

 -- R. Douglas Barbieri <doug@dooglio.net>  Fri, 07 Feb 2014 08:36:13 -0800

snapcmakemodules (1.0.3) saucy; urgency=high

  * Now puts dolint script into an INTERNAL variable so it will remain global,
  and it now lives at the top of the binary tree.

 -- R. Douglas Barbieri <doug@dooglio.net>  Thu, 06 Feb 2014 10:43:05 -0800

snapcmakemodules (1.0.2) saucy; urgency=low

  * Added SnapXmlLint.cmake.

 -- R. Douglas Barbieri <doug@dooglio.net>  Wed, 05 Feb 2014 14:54:54 -0800

snapcmakemodules (1.0.1) saucy; urgency=high

  * Added support for libsnapwebsites.

 -- R. Douglas Barbieri <doug@dooglio.net>  Fri, 31 Jan 2014 10:49:36 -0800

snapcmakemodules (1.0.0) quantal; urgency=low

  * Initial release

 -- R. Douglas Barbieri <doug@dooglio.net>  Mon, 25 Nov 2013 14:51:28 -0800<|MERGE_RESOLUTION|>--- conflicted
+++ resolved
@@ -1,5 +1,4 @@
-<<<<<<< HEAD
-snapcmakemodules (1.0.24-1~trusty) trusty; urgency=high
+snapcmakemodules (1.0.24.246-1~trusty) trusty; urgency=high
 
   * Now modules are stored in the proper cmake place for each name
     (e.g. /usr/share/cmake/<NAME>/Find<NAME>.cmake).
@@ -7,13 +6,12 @@
     for backward compatiblity.
 
  -- Doug Barbieri <doug@dooglio.com>  Sun, 24 Jan 2016 13:55:58 -0800
-=======
+
 snapcmakemodules (1.0.24.246~trusty) trusty; urgency=high
 
   * Nightly build.
 
  -- Build Server <build@m2osw.com>  Mon, 25 Jan 2016 15:19:45 -0800
->>>>>>> 8c9f9ee3
 
 snapcmakemodules (1.0.24.245~trusty) trusty; urgency=high
 
