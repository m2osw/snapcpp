--- conflicted
+++ resolved
@@ -1,8 +1,4 @@
-<<<<<<< HEAD
-snapcmakemodules (1.0.27.97~xenial) xenial; urgency=high
-=======
 snapcmakemodules (1.0.27.98~xenial) xenial; urgency=high
->>>>>>> b419296f
 
   * Nightly build.
 
